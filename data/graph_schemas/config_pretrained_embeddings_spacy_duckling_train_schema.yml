nodes:
  schema_validator:
    needs:
      importer: __importer__
    uses: rasa.graph_components.validators.default_recipe_validator.DefaultV1RecipeValidator
    constructor_name: create
    fn: validate
    config: {}
    eager: false
    is_target: false
    is_input: true
    resource: null
  finetuning_validator:
    needs:
      importer: schema_validator
    uses: rasa.graph_components.validators.finetuning_validator.FinetuningValidator
    constructor_name: create
    fn: validate
    config:
      validate_core: false
      validate_nlu: true
    eager: false
    is_target: false
    is_input: true
    resource: null
  nlu_training_data_provider:
    needs:
      importer: finetuning_validator
    uses: rasa.graph_components.providers.nlu_training_data_provider.NLUTrainingDataProvider
    constructor_name: create
    fn: provide
    config:
      language: en
      persist: false
    eager: false
    is_target: false
    is_input: true
    resource: null
  provide_SpacyNLP0:
    needs: {}
    uses: rasa.nlu.utils.spacy_utils.SpacyNLP
    constructor_name: create
    fn: provide
    config:
      model: en_core_web_md
    eager: false
    is_target: false
    is_input: false
    resource: null
  run_SpacyNLP0:
    needs:
      training_data: nlu_training_data_provider
<<<<<<< HEAD
      model: run_SpacyNLP0
    uses: rasa.nlu.utils.spacy_utils.SpacyPreprocessor
=======
      model: provide_SpacyNLP0
    uses: rasa.nlu.utils.spacy_utils.SpacyNLPGraphComponent
>>>>>>> 66997505
    constructor_name: load
    fn: process_training_data
    config:
      model: en_core_web_md
    eager: false
    is_target: false
    is_input: false
    resource: null
  run_SpacyTokenizer1:
    needs:
<<<<<<< HEAD
      training_data: run_SpacyPreprocessor1
    uses: rasa.nlu.tokenizers.spacy_tokenizer.SpacyTokenizer
=======
      training_data: run_SpacyNLP0
    uses: rasa.nlu.tokenizers.spacy_tokenizer.SpacyTokenizerGraphComponent
>>>>>>> 66997505
    constructor_name: load
    fn: process_training_data
    config: {}
    eager: false
    is_target: false
    is_input: false
    resource: null
  train_RegexFeaturizer2:
    needs:
<<<<<<< HEAD
      training_data: run_SpacyTokenizer2
    uses: rasa.nlu.featurizers.sparse_featurizer.regex_featurizer.RegexFeaturizer
=======
      training_data: run_SpacyTokenizer1
    uses: rasa.nlu.featurizers.sparse_featurizer.regex_featurizer.RegexFeaturizerGraphComponent
>>>>>>> 66997505
    constructor_name: create
    fn: train
    config: {}
    eager: false
    is_target: true
    is_input: false
    resource: null
  run_RegexFeaturizer2:
    needs:
<<<<<<< HEAD
      training_data: run_SpacyTokenizer2
      resource: train_RegexFeaturizer3
    uses: rasa.nlu.featurizers.sparse_featurizer.regex_featurizer.RegexFeaturizer
=======
      training_data: run_SpacyTokenizer1
      resource: train_RegexFeaturizer2
    uses: rasa.nlu.featurizers.sparse_featurizer.regex_featurizer.RegexFeaturizerGraphComponent
>>>>>>> 66997505
    constructor_name: load
    fn: process_training_data
    config: {}
    eager: false
    is_target: false
    is_input: false
    resource: null
  run_SpacyFeaturizer3:
    needs:
<<<<<<< HEAD
      training_data: run_RegexFeaturizer3
    uses: rasa.nlu.featurizers.dense_featurizer.spacy_featurizer.SpacyFeaturizer
=======
      training_data: run_RegexFeaturizer2
    uses: rasa.nlu.featurizers.dense_featurizer.spacy_featurizer.SpacyFeaturizerGraphComponent
>>>>>>> 66997505
    constructor_name: load
    fn: process_training_data
    config: {}
    eager: false
    is_target: false
    is_input: false
    resource: null
  train_CRFEntityExtractor4:
    needs:
<<<<<<< HEAD
      training_data: run_SpacyFeaturizer4
    uses: rasa.nlu.extractors.crf_entity_extractor.CRFEntityExtractor
=======
      training_data: run_SpacyFeaturizer3
    uses: rasa.nlu.extractors.crf_entity_extractor.CRFEntityExtractorGraphComponent
>>>>>>> 66997505
    constructor_name: create
    fn: train
    config: {}
    eager: false
    is_target: true
    is_input: false
    resource: null
  train_EntitySynonymMapper5:
    needs:
<<<<<<< HEAD
      training_data: run_SpacyFeaturizer4
    uses: rasa.nlu.extractors.entity_synonyms.EntitySynonymMapper
=======
      training_data: run_SpacyFeaturizer3
    uses: rasa.nlu.extractors.entity_synonyms.EntitySynonymMapperGraphComponent
>>>>>>> 66997505
    constructor_name: create
    fn: train
    config: {}
    eager: false
    is_target: true
    is_input: false
    resource: null
  train_SklearnIntentClassifier6:
    needs:
<<<<<<< HEAD
      training_data: run_SpacyFeaturizer4
    uses: rasa.nlu.classifiers.sklearn_intent_classifier.SklearnIntentClassifier
=======
      training_data: run_SpacyFeaturizer3
    uses: rasa.nlu.classifiers.sklearn_intent_classifier.SklearnIntentClassifierGraphComponent
>>>>>>> 66997505
    constructor_name: create
    fn: train
    config: {}
    eager: false
    is_target: true
    is_input: false
    resource: null<|MERGE_RESOLUTION|>--- conflicted
+++ resolved
@@ -50,13 +50,8 @@
   run_SpacyNLP0:
     needs:
       training_data: nlu_training_data_provider
-<<<<<<< HEAD
-      model: run_SpacyNLP0
-    uses: rasa.nlu.utils.spacy_utils.SpacyPreprocessor
-=======
       model: provide_SpacyNLP0
-    uses: rasa.nlu.utils.spacy_utils.SpacyNLPGraphComponent
->>>>>>> 66997505
+    uses: rasa.nlu.utils.spacy_utils.SpacyNLP
     constructor_name: load
     fn: process_training_data
     config:
@@ -67,13 +62,8 @@
     resource: null
   run_SpacyTokenizer1:
     needs:
-<<<<<<< HEAD
-      training_data: run_SpacyPreprocessor1
+      training_data: run_SpacyNLP0
     uses: rasa.nlu.tokenizers.spacy_tokenizer.SpacyTokenizer
-=======
-      training_data: run_SpacyNLP0
-    uses: rasa.nlu.tokenizers.spacy_tokenizer.SpacyTokenizerGraphComponent
->>>>>>> 66997505
     constructor_name: load
     fn: process_training_data
     config: {}
@@ -83,13 +73,8 @@
     resource: null
   train_RegexFeaturizer2:
     needs:
-<<<<<<< HEAD
-      training_data: run_SpacyTokenizer2
+      training_data: run_SpacyTokenizer1
     uses: rasa.nlu.featurizers.sparse_featurizer.regex_featurizer.RegexFeaturizer
-=======
-      training_data: run_SpacyTokenizer1
-    uses: rasa.nlu.featurizers.sparse_featurizer.regex_featurizer.RegexFeaturizerGraphComponent
->>>>>>> 66997505
     constructor_name: create
     fn: train
     config: {}
@@ -99,15 +84,9 @@
     resource: null
   run_RegexFeaturizer2:
     needs:
-<<<<<<< HEAD
-      training_data: run_SpacyTokenizer2
-      resource: train_RegexFeaturizer3
-    uses: rasa.nlu.featurizers.sparse_featurizer.regex_featurizer.RegexFeaturizer
-=======
       training_data: run_SpacyTokenizer1
       resource: train_RegexFeaturizer2
-    uses: rasa.nlu.featurizers.sparse_featurizer.regex_featurizer.RegexFeaturizerGraphComponent
->>>>>>> 66997505
+    uses: rasa.nlu.featurizers.sparse_featurizer.regex_featurizer.RegexFeaturizer
     constructor_name: load
     fn: process_training_data
     config: {}
@@ -117,13 +96,8 @@
     resource: null
   run_SpacyFeaturizer3:
     needs:
-<<<<<<< HEAD
-      training_data: run_RegexFeaturizer3
+      training_data: run_RegexFeaturizer2
     uses: rasa.nlu.featurizers.dense_featurizer.spacy_featurizer.SpacyFeaturizer
-=======
-      training_data: run_RegexFeaturizer2
-    uses: rasa.nlu.featurizers.dense_featurizer.spacy_featurizer.SpacyFeaturizerGraphComponent
->>>>>>> 66997505
     constructor_name: load
     fn: process_training_data
     config: {}
@@ -133,13 +107,8 @@
     resource: null
   train_CRFEntityExtractor4:
     needs:
-<<<<<<< HEAD
-      training_data: run_SpacyFeaturizer4
+      training_data: run_SpacyFeaturizer3
     uses: rasa.nlu.extractors.crf_entity_extractor.CRFEntityExtractor
-=======
-      training_data: run_SpacyFeaturizer3
-    uses: rasa.nlu.extractors.crf_entity_extractor.CRFEntityExtractorGraphComponent
->>>>>>> 66997505
     constructor_name: create
     fn: train
     config: {}
@@ -149,13 +118,8 @@
     resource: null
   train_EntitySynonymMapper5:
     needs:
-<<<<<<< HEAD
-      training_data: run_SpacyFeaturizer4
+      training_data: run_SpacyFeaturizer3
     uses: rasa.nlu.extractors.entity_synonyms.EntitySynonymMapper
-=======
-      training_data: run_SpacyFeaturizer3
-    uses: rasa.nlu.extractors.entity_synonyms.EntitySynonymMapperGraphComponent
->>>>>>> 66997505
     constructor_name: create
     fn: train
     config: {}
@@ -165,13 +129,8 @@
     resource: null
   train_SklearnIntentClassifier6:
     needs:
-<<<<<<< HEAD
-      training_data: run_SpacyFeaturizer4
+      training_data: run_SpacyFeaturizer3
     uses: rasa.nlu.classifiers.sklearn_intent_classifier.SklearnIntentClassifier
-=======
-      training_data: run_SpacyFeaturizer3
-    uses: rasa.nlu.classifiers.sklearn_intent_classifier.SklearnIntentClassifierGraphComponent
->>>>>>> 66997505
     constructor_name: create
     fn: train
     config: {}
