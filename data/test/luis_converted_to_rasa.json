{
  "rasa_nlu_data": {
    "training_examples": [
      {
        "text": "i'm looking for a place in the north of town",
        "intent": "inform",
        "entities": [
          {
            "start": 31,
            "end": 36,
            "value": "north",
            "entity": "location"
          }
        ]
      },
      {
        "text": "show me chinese restaurants",
        "intent": "greet",
        "entities": [
          {
            "start": 8,
            "end": 15,
            "value": "chinese",
            "entity": "cuisine"
          }
        ]
      },
      {
        "text": "show me a mexican place in the centre",
        "intent": "inform",
        "entities": [
          {
            "start": 10,
            "end": 17,
            "value": "mexican",
            "entity": "cuisine"
          },
          {
            "start": 31,
            "end": 37,
            "value": "centre",
            "entity": "location"
          }
        ]
      },
      {
        "text": "anywhere in the west",
        "intent": "inform",
        "entities": [
          {
            "start": 16,
            "end": 20,
            "value": "west",
            "entity": "location"
          }
        ]
      },
      {
        "text": "central indian restaurant",
        "intent": "greet",
        "entities": [
          {
            "start": 8,
            "end": 14,
            "value": "indian",
            "entity": "cuisine"
          },
          {
            "start": 0,
            "end": 7,
            "value": "central",
            "entity": "location"
          }
        ]
      },
      {
        "text": "do you know any good vietnamese places?",
        "intent": "inform",
        "entities": [
          {
            "start": 21,
            "end": 31,
            "value": "vietnamese",
            "entity": "cuisine"
          }
        ]
      },
      {
        "text": "i want some russian food",
        "intent": "inform",
        "entities": [
          {
            "start": 12,
            "end": 19,
            "value": "russian",
            "entity": "cuisine"
          }
        ]
      },
      {
        "text": "any indonesian places?",
        "intent": "inform",
        "entities": [
          {
            "start": 4,
            "end": 14,
            "value": "indonesian",
            "entity": "cuisine"
          }
        ]
      },
<<<<<<< HEAD
=======
      {
        "text": "hello", 
        "intent": "greet"
      }, 
      {
        "text": "hey", 
        "intent": "greet"
      }, 
      {
        "text": "hi", 
        "intent": "greet"
      }, 
      {
        "text": "hey there", 
        "intent": "greet"
      }, 
      {
        "text": "howdy", 
        "intent": "greet"
      }, 
      {
        "text": "i'm looking for a place to eat", 
        "intent": "inform"
      }, 
      {
        "text": "yes", 
        "intent": "affirm"
      }, 
      {
        "text": "yep", 
        "intent": "affirm"
      }, 
      {
        "text": "yeah", 
        "intent": "affirm"
      }, 
>>>>>>> 0af6e3c6
      {
        "text": "hello",
        "intent": "greet",
        "entities": []
      },
      {
        "text": "hey",
        "intent": "greet",
        "entities": []
      },
      {
        "text": "hi",
        "intent": "greet",
        "entities": []
      },
      {
        "text": "hey there",
        "intent": "greet",
        "entities": []
      },
      {
        "text": "howdy",
        "intent": "greet",
        "entities": []
      },
      {
        "text": "i'm looking for a place to eat",
        "intent": "inform",
        "entities": []
      },
      {
        "text": "yes",
        "intent": "affirm",
        "entities": []
      },
      {
        "text": "yep",
        "intent": "affirm",
        "entities": []
      },
      {
        "text": "yeah",
        "intent": "affirm",
        "entities": []
      },
      {
        "text": "bye",
        "intent": "goodbye",
        "entities": []
      },
      {
        "text": "goodbye",
        "intent": "goodbye",
        "entities": []
      },
      {
        "text": "good bye",
        "intent": "goodbye",
        "entities": []
      },
      {
        "text": "stop",
        "intent": "goodbye",
        "entities": []
      },
      {
        "text": "end",
        "intent": "goodbye",
        "entities": []
      },
      {
        "text": "i am looking for an indian spot",
        "intent": "inform",
        "entities": []
      },
      {
        "text": "search for restaurants",
        "intent": "inform",
        "entities": []
      },
      {
        "text": "indeed",
        "intent": "affirm",
        "entities": []
      },
      {
        "text": "that's right",
        "intent": "affirm",
        "entities": []
      },
      {
        "text": "ok",
        "intent": "affirm",
        "entities": []
      },
      {
        "text": "great",
        "intent": "affirm",
        "entities": []
      }
    ]
  }
}<|MERGE_RESOLUTION|>--- conflicted
+++ resolved
@@ -1,6 +1,6 @@
 {
   "rasa_nlu_data": {
-    "training_examples": [
+    "common_examples": [
       {
         "text": "i'm looking for a place in the north of town",
         "intent": "inform",
@@ -109,45 +109,6 @@
           }
         ]
       },
-<<<<<<< HEAD
-=======
-      {
-        "text": "hello", 
-        "intent": "greet"
-      }, 
-      {
-        "text": "hey", 
-        "intent": "greet"
-      }, 
-      {
-        "text": "hi", 
-        "intent": "greet"
-      }, 
-      {
-        "text": "hey there", 
-        "intent": "greet"
-      }, 
-      {
-        "text": "howdy", 
-        "intent": "greet"
-      }, 
-      {
-        "text": "i'm looking for a place to eat", 
-        "intent": "inform"
-      }, 
-      {
-        "text": "yes", 
-        "intent": "affirm"
-      }, 
-      {
-        "text": "yep", 
-        "intent": "affirm"
-      }, 
-      {
-        "text": "yeah", 
-        "intent": "affirm"
-      }, 
->>>>>>> 0af6e3c6
       {
         "text": "hello",
         "intent": "greet",
