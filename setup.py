--- conflicted
+++ resolved
@@ -19,15 +19,8 @@
     "pytest-pycodestyle~=1.4",
     "pytest-cov~=2.5",
     "pytest_sanic~=0.1.0",
-<<<<<<< HEAD
     "pytest_localserver~=0.4.1",
     "treq~=17.8",
-=======
-    "treq~=17.0",
-    "freezegun~=0.3.0",
-    "nbsphinx>=0.3",
-    "matplotlib~=2.2",
->>>>>>> a702720f
     "responses~=0.9.0",
     "httpretty~=0.9.0",
     "freezegun~=0.3.0",
@@ -51,12 +44,7 @@
     "pymongo~=3.7",
     "numpy~=1.16",
     "scipy~=1.2",
-<<<<<<< HEAD
-    "tensorflow~=1.12.0",
-=======
-    "typing~=3.0",
     "tensorflow~=1.13.0",
->>>>>>> a702720f
     "apscheduler~=3.0",
     "tqdm~=4.0",
     "networkx~=2.2",
@@ -79,12 +67,7 @@
     "gevent~=1.4",
     "pytz~=2018.9",
     "python-dateutil~=2.7",
-<<<<<<< HEAD
-    "rasa_core_sdk~=0.13.0a1",
-=======
-    "rasa_nlu~=0.15.0a2",
     "rasa_core_sdk~=0.13.1",
->>>>>>> a702720f
     "colorclass~=2.2",
     "terminaltables~=3.1",
     "sanic~=18.12.0",
