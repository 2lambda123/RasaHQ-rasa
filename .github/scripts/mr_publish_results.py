--- conflicted
+++ resolved
@@ -1,11 +1,7 @@
-# Send model regression test results to Segment with a summary
-# of all test results.
-<<<<<<< HEAD
+# Send model regression test results to Segment and Datadog
+# with a summary of all test results.
+# Also write them into a report file.
 import copy
-=======
-# Also write them into a report file.
-import analytics
->>>>>>> 553181bb
 import datetime
 import json
 import os
@@ -262,13 +258,13 @@
 
 def push_results(file_name, file):
     result = get_result(file_name, file)
+    result["task"] = task_mapping_segment[file_name]
     send_to_segment(result)
 
 
 def get_result(file_name, file):
     result = read_results(file)
     result["file_name"] = file_name
-<<<<<<< HEAD
     result["task"] = task_mapping[file_name]
     return result
 
@@ -281,14 +277,6 @@
                 result = get_result(f, os.path.join(dirpath, f))
                 results.append(result)
     send_to_datadog(results)
-
-
-if __name__ == "__main__":
-    send_all_to_datadog()
-
-=======
-    result["task"] = task_mapping_segment[file_name]
-    send_to_segment(result)
 
 
 def generate_json(file, task, data):
@@ -326,7 +314,6 @@
 
 
 def send_all_results_to_segment():
->>>>>>> 553181bb
     for dirpath, dirnames, files in os.walk(os.environ["RESULT_DIR"]):
         for f in files:
             if any(f.endswith(valid_name) for valid_name in task_mapping_segment.keys()):
