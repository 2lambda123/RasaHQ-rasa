{{- /*

The template reads an issue/a PR comment and transforms a YAML code block into JSON.

*/ -}}
{{ define "check_config_type" -}}
{{- if has (datasource "mapping").configurations.nlu . -}}
nlu
{{- else if has (datasource "mapping").configurations.core . -}}
core
{{- end -}}
{{- end -}}
{{- $config := ((datasource "github").body | regexp.Find "```(?s)(.*)```" | regexp.ReplaceLiteral "```.*|\r" "" | yaml | toJSON | json) -}}
<<<<<<< HEAD
{{- $num_repetitions := 1 -}}
{{- if has $config "num_repetitions" -}}
{{- $num_repetitions = $config.num_repetitions -}}
{{- end -}}
=======
>>>>>>> 5e4292bf
{"include":[
{{- $inc := coll.Slice -}}
{{- $dataset := coll.Slice -}}
{{- range $pair := $config.include -}}
{{- /* use all available datasets if value is equal to all */ -}}
{{- if eq (index $pair.dataset 0) "all" -}}
{{ $dataset = (coll.Keys (datasource "mapping").datasets) }}
{{- else if eq (index $pair.dataset 0) "all-core" -}}
{{- range $dataset_name, $dataset_spec := (datasource "mapping").datasets -}}
{{- if has $dataset_spec "domain" -}}
{{ $dataset = (coll.Append $dataset_name $dataset) -}}
{{- end -}}
{{- end -}}
{{- else if eq (index $pair.dataset 0) "all-nlu" -}}
{{- range $dataset_name, $dataset_spec := (datasource "mapping").datasets -}}
{{- if not (has $dataset_spec "domain") -}}
{{ $dataset = (coll.Append $dataset_name $dataset) -}}
{{- end -}}
{{- end -}}
{{- else -}}
{{- $dataset = $pair.dataset -}}
{{- end -}}
{{- range $index_dataset, $value_dataset := $dataset -}}
{{- range $index_config, $value_config := $pair.config -}}
{{ range $index_repetition, $element := (strings.Repeat $num_repetitions "x " | strings.Trim " " | strings.Split " ") }}
{{- /* use all available configurations if value is equal to all */ -}}
{{- if eq $value_config "all" -}}
{{- range $config_type := (coll.Keys (datasource "mapping").configurations) -}}
{{- range $config_name, $config_file := (index (datasource "mapping").configurations $config_type ) -}}
<<<<<<< HEAD
{{ $inc = (coll.Append (dict "index_repetition" $index_repetition "dataset" $value_dataset "config" $config_name "type" $config_type | toJSON) $inc) -}}
=======
{{ $inc = (coll.Append (dict "dataset" $value_dataset "config" $config_name "type" $config_type | toJSON) $inc) -}}
>>>>>>> 5e4292bf
{{- end -}}
{{- end -}}
{{- else if eq $value_config "all-core" -}}
{{- range $config_name, $config_file := (datasource "mapping").configurations.core -}}
<<<<<<< HEAD
{{ $inc = (coll.Append (dict "index_repetition" $index_repetition "dataset" $value_dataset "config" $config_name "type" "core" | toJSON) $inc) -}}
{{- end -}}
{{- else if eq $value_config "all-nlu" -}}
{{- range $config_name, $config_file := (datasource "mapping").configurations.nlu -}}
{{ $inc = (coll.Append (dict "index_repetition" $index_repetition "dataset" $value_dataset "config" $config_name "type" "nlu" | toJSON) $inc) -}}
{{- end -}}
{{- else -}}
{{- if has (datasource "mapping").configurations.nlu $value_config -}}
{{ $inc = (coll.Append (dict "index_repetition" $index_repetition "dataset" $value_dataset "config" $value_config "type" "nlu" | toJSON) $inc) -}}
{{- else if has (datasource "mapping").configurations.core $value_config -}}
{{ $inc = (coll.Append (dict "index_repetition" $index_repetition "dataset" $value_dataset "config" $value_config "type" "core" | toJSON) $inc) -}}
{{- end -}}
=======
{{ $inc = (coll.Append (dict "dataset" $value_dataset "config" $config_name "type" "core" | toJSON) $inc) -}}
{{- end -}}
{{- else if eq $value_config "all-nlu" -}}
{{- range $config_name, $config_file := (datasource "mapping").configurations.nlu -}}
{{ $inc = (coll.Append (dict "dataset" $value_dataset "config" $config_name "type" "nlu" | toJSON) $inc) -}}
{{- end -}}
{{- else -}}
{{- if has (datasource "mapping").configurations.nlu $value_config -}}
{{ $inc = (coll.Append (dict "dataset" $value_dataset "config" $value_config "type" "nlu" | toJSON) $inc) -}}
{{- else if has (datasource "mapping").configurations.core $value_config -}}
{{ $inc = (coll.Append (dict "dataset" $value_dataset "config" $value_config "type" "core" | toJSON) $inc) -}}
>>>>>>> 5e4292bf
{{- end -}}
{{- end -}}
{{- end -}}
{{- end -}}
{{- end -}}
{{- join $inc "," -}}
]}<|MERGE_RESOLUTION|>--- conflicted
+++ resolved
@@ -11,13 +11,10 @@
 {{- end -}}
 {{- end -}}
 {{- $config := ((datasource "github").body | regexp.Find "```(?s)(.*)```" | regexp.ReplaceLiteral "```.*|\r" "" | yaml | toJSON | json) -}}
-<<<<<<< HEAD
 {{- $num_repetitions := 1 -}}
 {{- if has $config "num_repetitions" -}}
 {{- $num_repetitions = $config.num_repetitions -}}
 {{- end -}}
-=======
->>>>>>> 5e4292bf
 {"include":[
 {{- $inc := coll.Slice -}}
 {{- $dataset := coll.Slice -}}
@@ -47,16 +44,12 @@
 {{- if eq $value_config "all" -}}
 {{- range $config_type := (coll.Keys (datasource "mapping").configurations) -}}
 {{- range $config_name, $config_file := (index (datasource "mapping").configurations $config_type ) -}}
-<<<<<<< HEAD
+
 {{ $inc = (coll.Append (dict "index_repetition" $index_repetition "dataset" $value_dataset "config" $config_name "type" $config_type | toJSON) $inc) -}}
-=======
-{{ $inc = (coll.Append (dict "dataset" $value_dataset "config" $config_name "type" $config_type | toJSON) $inc) -}}
->>>>>>> 5e4292bf
 {{- end -}}
 {{- end -}}
 {{- else if eq $value_config "all-core" -}}
 {{- range $config_name, $config_file := (datasource "mapping").configurations.core -}}
-<<<<<<< HEAD
 {{ $inc = (coll.Append (dict "index_repetition" $index_repetition "dataset" $value_dataset "config" $config_name "type" "core" | toJSON) $inc) -}}
 {{- end -}}
 {{- else if eq $value_config "all-nlu" -}}
@@ -69,19 +62,6 @@
 {{- else if has (datasource "mapping").configurations.core $value_config -}}
 {{ $inc = (coll.Append (dict "index_repetition" $index_repetition "dataset" $value_dataset "config" $value_config "type" "core" | toJSON) $inc) -}}
 {{- end -}}
-=======
-{{ $inc = (coll.Append (dict "dataset" $value_dataset "config" $config_name "type" "core" | toJSON) $inc) -}}
-{{- end -}}
-{{- else if eq $value_config "all-nlu" -}}
-{{- range $config_name, $config_file := (datasource "mapping").configurations.nlu -}}
-{{ $inc = (coll.Append (dict "dataset" $value_dataset "config" $config_name "type" "nlu" | toJSON) $inc) -}}
-{{- end -}}
-{{- else -}}
-{{- if has (datasource "mapping").configurations.nlu $value_config -}}
-{{ $inc = (coll.Append (dict "dataset" $value_dataset "config" $value_config "type" "nlu" | toJSON) $inc) -}}
-{{- else if has (datasource "mapping").configurations.core $value_config -}}
-{{ $inc = (coll.Append (dict "dataset" $value_dataset "config" $value_config "type" "core" | toJSON) $inc) -}}
->>>>>>> 5e4292bf
 {{- end -}}
 {{- end -}}
 {{- end -}}
