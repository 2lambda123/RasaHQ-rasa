name: Continuous Integration

on:
  push:
    branches:
    - main
    tags:
    - '*'
  pull_request:

concurrency:
  group: continous-integration-${{ github.ref }}  # branch or tag name
  cancel-in-progress: true

# SECRETS
# - GH_RELEASE_NOTES_TOKEN: personal access token of `rasabot` github account
#                           (login for account in 1pw)
# - SLACK_WEBHOOK_TOKEN: token to post to RasaHQ slack account (in 1password)
# - PYPI_TOKEN: publishing token for amn41 account, needs to be maintainer of
#               RasaHQ/rasa on pypi (account credentials in 1password)
# - DOCKERHUB_PASSWORD: password for an account with write access to the rasa
#                       repo on hub.docker.com. used to pull and upload containers
# - RASA_OSS_TELEMETRY_WRITE_KEY: key to write to segment. Used to report telemetry.
#                                 The key will be added to the distributions
# - RASA_OSS_EXCEPTION_WRITE_KEY: key to write to sentry. Used to report exceptions.
#                                 The key will be added to the distributions.
#                                 Key can be found at https://sentry.io/settings/rasahq/projects/rasa-open-source/install/python/
# - SENTRY_AUTH_TOKEN: authentication used to tell Sentry about any new releases
#                      created at https://sentry.io/settings/account/api/auth-tokens/

env:
  # needed to fix issues with boto during testing:
  # https://github.com/travis-ci/travis-ci/issues/7940
  BOTO_CONFIG: /dev/null

  IS_TAG_BUILD: ${{ startsWith(github.event.ref, 'refs/tags') }}
  DOCKERHUB_USERNAME: tmbo
  DEFAULT_PYTHON_VERSION: '3.9'

  # for wait_for_xx jobs
  WAIT_TIMEOUT_SECS: 3000
  WAIT_INTERVAL_SECS: 60


jobs:
  changes:
    name: Check for file changes
    runs-on: ubuntu-20.04
    outputs:
      # Both of the outputs below are strings but only one exists at any given time
      backend: ${{ steps.changed-files.outputs.backend || steps.run-all.outputs.backend }}
      docker: ${{ steps.changed-files.outputs.docker || steps.run-all.outputs.docker }}
      docs: ${{ steps.changed-files.outputs.docs || steps.run-all.outputs.docs }}
    steps:
      - uses: actions/checkout@v3
      - uses: RasaHQ/pr-changed-files-filter@c4f7116a04b8a4596313469429e2ad235f59d9c4
        # Run the normal filters if the all-tests-required label is not set
        id: changed-files
        if: contains(github.event.pull_request.labels.*.name, 'status:all-tests-required') == false
        with:
          token: ${{ secrets.GITHUB_TOKEN }}
          filters: .github/change_filters.yml
      - name: Set all filters to true if all tests are required
        # Set all filters to true if the all-tests-required label is set
        # Bypasses all the change filters in change_filters.yml and forces all outputs to true
        id: run-all
        if: contains(github.event.pull_request.labels.*.name, 'status:all-tests-required')
        run: |
          echo "::set-output name=backend::true"
          echo "::set-output name=docker::true"
          echo "::set-output name=docs::true"


  wait_for_docs_tests:
    # Looks for doc test workflows and waits for it to complete successfully
    # Runs on tag pushes and pushes to main exclusively, as it is a dependency of release jobs
    name: Wait for docs tests
    runs-on: ubuntu-latest
    needs: [ changes ]

    steps:
      - name: Wait for doc tests
        uses: fountainhead/action-wait-for-check@4699210ccc66e2a13260803fadbb77085421b891
        id: wait-for-doc-tests
        with:
          token: ${{ secrets.GITHUB_TOKEN }}
          checkName: Test Documentation
          ref: ${{ github.event.pull_request.head.sha || github.sha }}
          timeoutSeconds: ${{ env.WAIT_TIMEOUT_SECS }}
          intervalSeconds: ${{ env.WAIT_INTERVAL_SECS }}

      - name: Fail the step if the doc tests run could not be found
        if: ${{ steps.wait-for-doc-tests.outputs.conclusion == 'timed_out' }}
        run: |
          echo "Could not find the doc tests run."
          exit 1


  quality:
    name: Code Quality
    runs-on: ubuntu-latest
    needs: [changes]

    steps:
    - name: Checkout git repository 🕝
      if: needs.changes.outputs.backend == 'true'
      uses: actions/checkout@v3

    - name: Set up Python ${{ env.DEFAULT_PYTHON_VERSION }} 🐍
      if: needs.changes.outputs.backend == 'true'
      uses: actions/setup-python@0ebf233433c08fb9061af664d501c3f3ff0e9e20  # v3.0
      with:
        python-version: ${{ env.DEFAULT_PYTHON_VERSION }}

    - name: Read Poetry Version 🔢
      if: needs.changes.outputs.backend == 'true'
      run: |
        echo "POETRY_VERSION=$(scripts/poetry-version.sh)" >> $GITHUB_ENV
      shell: bash

    - name: Install poetry 🦄
      if: needs.changes.outputs.backend == 'true'
      uses: Gr1N/setup-poetry@v7
      with:
        poetry-version: ${{ env.POETRY_VERSION }}

    - name: Load Poetry Cached Libraries ⬇
      id: cache-poetry
      if: needs.changes.outputs.backend == 'true'
      uses: actions/cache@v2
      with:
        path: .venv
        key: ${{ runner.os }}-poetry-${{ env.POETRY_VERSION }}-${{ env.DEFAULT_PYTHON_VERSION }}-${{ hashFiles('**/poetry.lock') }}-${{ secrets.POETRY_CACHE_VERSION }}
        restore-keys: ${{ runner.os }}-poetry-${{ env.DEFAULT_PYTHON_VERSION }}

    - name: Clear Poetry cache
      if: steps.cache-poetry.outputs.cache-hit == 'true' && needs.changes.outputs.backend == 'true' && contains(github.event.pull_request.labels.*.name, 'tools:clear-poetry-cache-unit-tests')
      run: rm -r .venv

    - name: Create virtual environment
      if: (steps.cache-poetry.outputs.cache-hit != 'true' || contains(github.event.pull_request.labels.*.name, 'tools:clear-poetry-cache-unit-tests')) && needs.changes.outputs.backend == 'true'
      run: python -m venv create .venv

    - name: Set up virtual environment
      if: needs.changes.outputs.backend == 'true'
      run: poetry config virtualenvs.in-project true

    - name: Install Dependencies 📦
      if: needs.changes.outputs.backend == 'true'
      run: |
        sudo apt-get -y install libpq-dev
        make install-full

    - name: Checkout target branch to be able to diff
      if: needs.changes.outputs.backend == 'true' && github.event_name == 'pull_request'
      run: |
        git fetch origin ${{ github.base_ref }}
        echo "DOCSTRING_DIFF_BRANCH=origin/${{ github.base_ref }}" >> $GITHUB_ENV

        # Fetch entire history for current branch so that `make lint-docstrings`
        # can calculate the proper diff between the branches
        git fetch --unshallow origin "${{ github.ref }}"

    - name: Add github workflow problem matchers
      if: needs.changes.outputs.backend == 'true'
      run: |
        echo "::add-matcher::.github/matchers/flake8-error-matcher.json"

    - name: Lint Code 🎎
      if: needs.changes.outputs.backend == 'true'
      run: |
        # If it's not a pull request, $DOCSTRING_DIFF_BRANCH is unset.
        # This will result in an empty diff, which effictively means that
        # make lint-docstrings will be skipped for other events than `pull_request`
        make lint BRANCH=$DOCSTRING_DIFF_BRANCH

    - name: Check Types 📚
      if: needs.changes.outputs.backend == 'true'
      run: make types

    - name: Test CLI 🖥
      if: needs.changes.outputs.backend == 'true'
      # makes sure we catch any dependency error early. they will create strange
      # errors during the docs build, so easier to catch them early on by
      # trying to run the `rasa` command once before the docs build.
      run: poetry run rasa --help


  changelog:
    name: Check for changelog
    runs-on: ubuntu-20.04

    steps:
      - name: Checkout git repository 🕝
        uses: actions/checkout@v3

      - name: Assert release includes all changelog entries
        # check changelog folder only when we create pull request preparing release
        if: github.event_name == 'pull_request' && startsWith(github.head_ref, 'prepare-release')
        working-directory: changelog
        run: |
          # List all unexpected files in changelog/
          UNEXPECTED_FILES=$(ls -A --ignore={"README.md",".gitignore","_template.md.jinja2"})

          # Exit with error if found any unexpected files
          [[ "$UNEXPECTED_FILES" ]] && \
          echo "Found the following unexpected files in changelogs/" && \
          echo "$UNEXPECTED_FILES" && \
          exit 1 || \
          echo "Release includes all changelog entries."

  test:
    name: Run Tests
    runs-on: ${{ matrix.os }}
    needs: [changes]
    strategy:
      fail-fast: false
      matrix:
        test:
        - test-cli
        - test-core-featurizers
        - test-policies
        - test-nlu-featurizers
        - test-nlu-predictors
        - test-full-model-training
        - test-other-unit-tests
        - test-performance
        os: [ ubuntu-latest, windows-2019 ]
<<<<<<< HEAD
        python-version: [ 3.7, 3.8 ]

    steps:
    - name: Run DataDog Agent
      if: needs.changes.outputs.backend == 'true' && !(matrix.python-version == 3.8 && matrix.os == 'windows-2019')
=======
        python-version: [ 3.7, 3.8, 3.9 ]

    steps:
    - name: Run DataDog Agent
      if: needs.changes.outputs.backend == 'true' && !((matrix.python-version == 3.8 || matrix.python-version == 3.9) && matrix.os == 'windows-2019')
>>>>>>> 43b6b9a7
      run: |
        docker run --name dd_agent -p 8126:8126 -d -e "DD_API_KEY=${{ secrets.DD_API_KEY }}" -e "DD_INSIDE_CI=true" -e "DD_HOSTNAME=none" -e "DD_SITE=datadoghq.eu" -e GITHUB_ACTIONS=true -e CI=true datadog/agent:latest
        docker ps --all --filter name=dd_agent --filter status=running --no-trunc --format "{{.ID}} {{.Status}}"
        docker port dd_agent

    - name: Checkout git repository 🕝
      if: needs.changes.outputs.backend == 'true'
      uses: actions/checkout@v3

    - name: Set up Python ${{ matrix.python-version }} 🐍
      if: needs.changes.outputs.backend == 'true'
      uses: actions/setup-python@0ebf233433c08fb9061af664d501c3f3ff0e9e20  # v3.0
      with:
        python-version: ${{ matrix.python-version }}

    - name: Read Poetry Version 🔢
      if: needs.changes.outputs.backend == 'true'
      run: |
        echo "POETRY_VERSION=$(scripts/poetry-version.sh)" >> $GITHUB_ENV
      shell: bash

    - name: Install poetry 🦄
      if: needs.changes.outputs.backend == 'true'
      uses: Gr1N/setup-poetry@v7
      with:
        poetry-version: ${{ env.POETRY_VERSION }}

    - name: Load Poetry Cached Libraries ⬇
      id: cache-poetry
      if: needs.changes.outputs.backend == 'true'
      uses: actions/cache@v2
      with:
        path: .venv
        key: ${{ runner.os }}-poetry-${{ env.POETRY_VERSION }}-${{ matrix.python-version }}-${{ hashFiles('**/poetry.lock') }}-venv-${{ secrets.POETRY_CACHE_VERSION }}-${{ env.pythonLocation }}

    - name: Clear Poetry cache
      if: steps.cache-poetry.outputs.cache-hit == 'true' && needs.changes.outputs.backend == 'true' && contains(github.event.pull_request.labels.*.name, 'tools:clear-poetry-cache-unit-tests')
      run: rm -r .venv

      # Poetry >= 1.1.0b uses virtualenv to create a virtual environment.
      # The virtualenv simply doesn't work on Windows with our setup,
      # that's why we use venv to create virtual environment
    - name: Create virtual environment
      if: (steps.cache-poetry.outputs.cache-hit != 'true' || contains(github.event.pull_request.labels.*.name, 'tools:clear-poetry-cache-unit-tests')) && needs.changes.outputs.backend == 'true'
      run: python -m venv create .venv

    - name: Set up virtual environment
      if: needs.changes.outputs.backend == 'true'
      # Poetry on Windows cannot pick up the virtual environments directory properly,
      # and it creates a new one every time the pipeline runs.
      # This step solves this problem — it tells poetry to always use `.venv` directory inside
      # the project itself, which also makes it easier for us to determine the correct directory
      # that needs to be cached.
      run: poetry config virtualenvs.in-project true

    - name: Install Dependencies (Linux) 📦
      if: needs.changes.outputs.backend == 'true' && matrix.os == 'ubuntu-latest'
      run: |
        sudo apt-get -y install libpq-dev
        make install-full | tee .output
        if grep 'The lock file is not up to date' .output; then exit 1; fi
        make prepare-tests-ubuntu

    - name: Install Dependencies (Windows) 📦
      if: needs.changes.outputs.backend == 'true' && matrix.os == 'windows-2019'
      # Restoring cache doesn't work properly on Windows due to symlinks.
      # We create symlinks for spacy models, that's why we need to clean them up
      # before caching the dependencies directory.
      # More information: https://github.com/actions/cache/issues/120
      run: |
        $spacy_data_dir = ".venv\lib\site-packages\spacy\data"
        if (Test-Path $spacy_data_dir) {
          Get-ChildItem -Force -ErrorAction Stop $spacy_data_dir | Where-Object { if($_.Attributes -match "ReparsePoint"){$_.Delete()} }
          Remove-Item -Force -Recurse $spacy_data_dir
          New-Item -Path $spacy_data_dir -Type Directory
        }
        make install-full
        make prepare-tests-windows-gha

    - name: Add github workflow problem matchers
      if: needs.changes.outputs.backend == 'true' && matrix.python-version == 3.7 && matrix.os == 'ubuntu-latest'
      # only annotate based on test runs on ubuntu: otherwise
      # all errors will be duplicated for each python / os combination
      # therefore, we only enable for the one where most tests are run
      # (tests will still run in other envs, they will just not create annotations)
      run: pip install pytest-github-actions-annotate-failures

    - name: Install ddtrace
      if: needs.changes.outputs.backend == 'true'
      run: poetry run pip install -U ddtrace
<<<<<<< HEAD
      
    - name: Test Code 🔍 (monothread)
      # This is a temporary workaround for OOM on Windows caused by increased memory
      # consumption associated with the upgrade of our tensorflow dependency
      # see https://github.com/RasaHQ/rasa/issues/9734 for more information.
      # Once the memory issues have been addressed, all configurations should be run on
      # multiple threads
      if: needs.changes.outputs.backend == 'true' && (matrix.os == 'windows-2019' && (matrix.test == 'test-nlu-predictors' || matrix.test == 'test-other-unit-tests'))
      env:
        JOBS: 1
        PYTHONIOENCODING: "utf-8"
        DD_ENV: ${{ matrix.test }}
        DD_SERVICE: rasa
        DD_ARGS: --ddtrace
      run: |
        make ${{ matrix.test }}
        poetry run coverage xml -o ${{ github.workspace }}/tests/${{ matrix.test }}-coverage.xml --include="rasa/*"

    - name: Test Code 🔍 (multithread)
      if: needs.changes.outputs.backend == 'true' && !(matrix.os == 'windows-2019' && (matrix.test == 'test-nlu-predictors' || matrix.test == 'test-other-unit-tests'))
=======

    - name: Test Code 🔍 (multi-process)
      if: needs.changes.outputs.backend == 'true'
>>>>>>> 43b6b9a7
      env:
        JOBS: 2
        PYTHONIOENCODING: "utf-8"
        DD_ENV: ${{ matrix.test }}
        DD_SERVICE: rasa
        DD_ARGS: --ddtrace --ddtrace-patch-all
      run: |
        make ${{ matrix.test }}
        if [[ "${{ matrix.os }}" != "windows-2019" ]]; then
          mv .coverage ${{ github.workspace }}/${{ matrix.test }}-coverage
        fi
      shell: bash  # bash shell is a way to make code run for both Linux and Windows

    - name: Store coverage reports
      if: needs.changes.outputs.backend == 'true' && matrix.os == 'ubuntu-latest'
      uses: actions/upload-artifact@v2
      with:
        name: ${{ matrix.test }}-coverage
        path: |
          ${{ github.workspace }}/${{ matrix.test }}-coverage


  upload_coverage_reports:
    name: Upload coverage reports to codeclimate
    runs-on: ubuntu-20.04
    # Always upload results even if tests failed
    needs:
      - test
      - changes

    steps:
      - name: Checkout git repository 🕝
        if: needs.changes.outputs.backend == 'true'
        uses: actions/checkout@v3

      - name: Set up Python 3.9 🐍
        uses: actions/setup-python@0ebf233433c08fb9061af664d501c3f3ff0e9e20  # v3.0
        with:
          python-version: 3.9

      - name: Get backend coverage reports
        if: needs.changes.outputs.backend == 'true'
        uses: actions/download-artifact@v2
        with:
          path: ${{ github.workspace }}/tests_coverage

      - name: Merge all reports
        if: needs.changes.outputs.backend == 'true'
        run: |
          subs=`ls ${{ github.workspace }}/tests_coverage`
          download_dir="${{ github.workspace }}/tests_coverage"
          final_dir="${{ github.workspace }}/tests_coverage/final"

          # Downloaded artifacts go into folders, gotta extract them all into one folder for upload
          mkdir "${final_dir}/"
          for i in $subs; do
            mv "${download_dir}/$i"/* "${final_dir}/"
          done

          pip install coverage
          coverage combine "${final_dir}/"*
          coverage xml

      - name: Upload reports to codeclimate
        if: needs.changes.outputs.backend == 'true'
        uses: paambaati/codeclimate-action@v3.0.0
        env:
          CC_TEST_REPORTER_ID: ${{ secrets.CODECLIMATE_REPORTER_ID }}
        with:
          coverageLocations: |
            ${{ github.workspace }}/coverage.xml:coverage.py
          debug: true

  integration_test:
    name: Run Integration Tests
    runs-on: ubuntu-latest
    needs: [changes]
    env:
      REDIS_HOST: localhost
      REDIS_PORT: 6379
      POSTGRES_HOST: localhost
      POSTGRES_PORT: 5432
      POSTGRES_USER: postgres
      POSTGRES_PASSWORD: postgres
      RABBITMQ_HOST: localhost
      RABBITMQ_PORT: 5672
      RABBITMQ_USER: guest
      RABBITMQ_PASSWORD: guest

    services:
      redis:
        image: redis:6
        # Set health checks to wait until redis has started
        options: >-
          --health-cmd "redis-cli ping"
          --health-interval 10s
          --health-timeout 5s
          --health-retries 5
        ports:
          # FIXME: cannot use ${{ env.REDIS_PORT }} here
          # mapping container ports to the host
          - 6379:6379

      postgres:
        image: postgres:13
        # Set health checks to wait until postgres has started
        options: >-
          --health-cmd pg_isready
          --health-interval 10s
          --health-timeout 5s
          --health-retries 5
        env:
          # postgres image requires password to be set
          POSTGRES_PASSWORD: ${{ env.POSTGRES_PASSWORD }}
        ports:
          # FIXME: cannot use ${{ env.POSTGRES_PORT }} here
          # mapping container ports to the host
          - 5432:5432

      rabbitmq:
        # see https://github.com/docker-library/healthcheck/blob/master/rabbitmq/docker-healthcheck
        image: healthcheck/rabbitmq
        ports:
          - 5672:5672

    steps:
    - name: Checkout git repository 🕝
      if: needs.changes.outputs.backend == 'true'
      uses: actions/checkout@v3

    - name: Set up Python ${{ env.DEFAULT_PYTHON_VERSION }} 🐍
      if: needs.changes.outputs.backend == 'true'
      uses: actions/setup-python@0ebf233433c08fb9061af664d501c3f3ff0e9e20  # v3.0
      with:
        python-version: ${{ env.DEFAULT_PYTHON_VERSION }}

    - name: Read Poetry Version 🔢
      if: needs.changes.outputs.backend == 'true'
      run: |
        echo "POETRY_VERSION=$(scripts/poetry-version.sh)" >> $GITHUB_ENV
      shell: bash

    - name: Install poetry 🦄
      if: needs.changes.outputs.backend == 'true'
      uses: Gr1N/setup-poetry@v7
      with:
        poetry-version: ${{ env.POETRY_VERSION }}

    - name: Load Poetry Cached Libraries ⬇
      id: cache-poetry
      if: needs.changes.outputs.backend == 'true'
      uses: actions/cache@v2
      with:
        path: .venv
        key: ${{ runner.os }}-poetry-${{ env.POETRY_VERSION }}-${{ env.DEFAULT_PYTHON_VERSION }}-${{ hashFiles('**/poetry.lock') }}-venv-${{ secrets.POETRY_CACHE_VERSION }}-${{ env.pythonLocation }}

    - name: Clear Poetry cache
      if: steps.cache-poetry.outputs.cache-hit == 'true' && needs.changes.outputs.backend == 'true' && contains(github.event.pull_request.labels.*.name, 'tools:clear-poetry-cache-unit-tests')
      run: rm -r .venv

      # Poetry >= 1.1.0b uses virtualenv to create a virtual environment.
      # The virtualenv simply doesn't work on Windows with our setup,
      # that's why we use venv to create virtual environment
    - name: Create virtual environment
      if: (steps.cache-poetry.outputs.cache-hit != 'true' || contains(github.event.pull_request.labels.*.name, 'tools:clear-poetry-cache-unit-tests')) && needs.changes.outputs.backend == 'true'
      run: python -m venv create .venv

    - name: Set up virtual environment
      if: needs.changes.outputs.backend == 'true'
      # Poetry on Windows cannot pick up the virtual environments directory properly,
      # and it creates a new one every time the pipeline runs.
      # This step solves this problem — it tells poetry to always use `.venv` directory inside
      # the project itself, which also makes it easier for us to determine the correct directory
      # that needs to be cached.
      run: poetry config virtualenvs.in-project true

    - name: Install Dependencies (Linux) 📦
      if: needs.changes.outputs.backend == 'true'
      run: |
        sudo apt-get -y install libpq-dev
        make install-full | tee .output
        if grep 'The lock file is not up to date' .output; then exit 1; fi
        make prepare-tests-ubuntu

    - name: Test Code with Services 🩺
      if: needs.changes.outputs.backend == 'true'
      env:
        JOBS: 2
        INTEGRATION_TEST_PYTEST_MARKERS: '"not sequential"'
        PYTHONIOENCODING: "utf-8"
      run: |
        make test-integration

    # these integration tests need to be ran in a sequential fashion,
    # due to environment constraints, so we're running them in a single process.
    - name: Test Code with Services 🩺 (sequential)
      if: needs.changes.outputs.backend == 'true'
      env:
        JOBS: 1
        INTEGRATION_TEST_PYTEST_MARKERS: "sequential"
        PYTHONIOENCODING: "utf-8"
      run: |
        make test-integration

  build_docker_base_images_and_set_env:
    name: Build Docker base images and setup environment
    runs-on: ubuntu-20.04
    outputs:
      base_image_hash: ${{ steps.check_image.outputs.base_image_hash }}
      base_mitie_image_hash: ${{ steps.check_image.outputs.base_mitie_image_hash }}
      base_builder_image_hash: ${{ steps.check_image.outputs.base_builder_image_hash }}
      # Tag name used for images created during Docker image builds, e.g. 3886 - a PR number
      image_tag: ${{ steps.set_output.outputs.image_tag }}
      # Return 'true' if tag version is equal or higher than the latest tagged Rasa version
      is_newest_version: ${{ steps.rasa_get_version.outputs.is_newest_version }}
    steps:
      # Due to an issue with checking out a wrong commit, we make sure
      # to checkout HEAD commit for a pull request.
      # More details: https://github.com/actions/checkout/issues/299
    - name: Checkout pull request HEAD commit instead of merge commit 🕝
      uses: actions/checkout@v3
      if: github.event_name == 'pull_request'
      with:
        ref: ${{ github.event.pull_request.head.sha }}

    - name: Checkout git repository 🕝
      uses: actions/checkout@v3
      if: github.event_name != 'pull_request'

    - name: Read Poetry Version 🔢
      run: |
        echo "POETRY_VERSION=$(scripts/poetry-version.sh)" >> $GITHUB_ENV
      shell: bash

    - name: Set up Docker Buildx
      uses: docker/setup-buildx-action@v1
      with:
        version: v0.5.1
        driver: docker

    - name: Login to DockerHub Registry 🔢
      run: echo ${{ secrets.DOCKERHUB_PASSWORD }} | docker login -u ${{ env.DOCKERHUB_USERNAME }} --password-stdin || true

    - name: Check if tag version is equal or higher than the latest tagged Rasa version
      id: rasa_get_version
      if: env.IS_TAG_BUILD == 'true'
      run: |
        # Get latest tagged Rasa version
        git fetch --depth=1 origin "+refs/tags/*:refs/tags/*"
        # Fetch branch history
        git fetch --prune --unshallow
        LATEST_TAGGED_NON_ALPHA_RASA_VERSION=$(git tag | sort -r -V | grep -E "^[0-9.]+$" | head -n1)
        CURRENT_TAG=${GITHUB_REF#refs/tags/}
        # Return 'true' if tag version is equal or higher than the latest tagged Rasa version
        IS_NEWEST_VERSION=$((printf '%s\n%s\n' "${LATEST_TAGGED_NON_ALPHA_RASA_VERSION}" "$CURRENT_TAG" \
          | sort -V -C && echo true || echo false) || true)
        # Avoid that the script gets released for alphas or release candidates
        if [[ "${IS_NEWEST_VERSION}" == "true" && "$CURRENT_TAG" =~ ^[0-9.]+$ ]]; then
          echo "::set-output name=is_newest_version::true"
        else
          echo "::set-output name=is_newest_version::false"
        fi

    - name: Check if a base image exists
      id: check_image
      env:
        DOCKER_CLI_EXPERIMENTAL: enabled
      run: |
        # Base image
        BASE_IMAGE_HASH=${{ hashFiles('docker/Dockerfile.base') }}
        echo "::set-output name=base_image_hash::${BASE_IMAGE_HASH}"

        BASE_IMAGE_EXISTS=$((docker manifest inspect rasa/rasa:base-${BASE_IMAGE_HASH} &> /dev/null && echo true || echo false) || true)
        echo "::set-output name=base_exists::${BASE_IMAGE_EXISTS}"

        # Base MITIE image
        BASE_MITIE_IMAGE_HASH=${{ hashFiles('docker/Dockerfile.base-mitie') }}
        MAKEFILE_MITIE_HASH=${{ hashFiles('Makefile') }}
        echo "::set-output name=base_mitie_image_hash::${BASE_MITIE_IMAGE_HASH:0:50}-${MAKEFILE_MITIE_HASH:0:50}"

        BASE_IMAGE_MITIE_EXISTS=$((docker manifest inspect rasa/rasa:base-mitie-${BASE_MITIE_IMAGE_HASH:0:50}-${MAKEFILE_MITIE_HASH:0:50} &> /dev/null && echo true || echo false) || true)
        echo "::set-output name=base_mitie_exists::${BASE_IMAGE_MITIE_EXISTS}"

        # Base poetry image
        BASE_IMAGE_POETRY_EXISTS=$((docker manifest inspect rasa/rasa:base-poetry-${{ env.POETRY_VERSION }} &> /dev/null && echo true || echo false) || true)
        echo "::set-output name=base_poetry_exists::${BASE_IMAGE_POETRY_EXISTS}"

        # Base builder image
        BASE_IMAGE_BUILDER_HASH=${{ hashFiles('docker/Dockerfile.base-builder') }}-poetry-${{ env.POETRY_VERSION }}
        echo "::set-output name=base_builder_image_hash::${BASE_IMAGE_BUILDER_HASH}"

        BASE_IMAGE_BUILDER_EXISTS=$((docker manifest inspect rasa/rasa:base-builder-${BASE_IMAGE_BUILDER_HASH} &> /dev/null && echo true || echo false) || true)
        echo "::set-output name=base_builder_exists::${BASE_IMAGE_BUILDER_EXISTS}"

    - name: Build Docker base image and push 🛠 ⬆
      if: steps.check_image.outputs.base_exists == 'false' || env.IS_TAG_BUILD == 'true'
      run: |
        export IMAGE_TAG=${{ steps.check_image.outputs.base_image_hash }}
        docker buildx bake -f docker/docker-bake.hcl base --push

    - name: Build Docker mitie base image and push 🛠 ⬆
      if: steps.check_image.outputs.base_mitie_exists == 'false'
      run: |
        export IMAGE_TAG=${{ steps.check_image.outputs.base_mitie_image_hash }}
        docker buildx bake -f docker/docker-bake.hcl base-mitie --push

    - name: Build Docker poetry base image and push 🛠 ⬆
      if: steps.check_image.outputs.base_poetry_exists == 'false'
      run: |
        export IMAGE_TAG=${{ env.POETRY_VERSION }}
        export BASE_IMAGE_HASH=${{ steps.check_image.outputs.base_image_hash }}
        docker buildx bake -f docker/docker-bake.hcl base-poetry --push

    - name: Build Docker builder base image and push 🛠 ⬆
      if: steps.check_image.outputs.base_builder_exists == 'false'
      run: |
        export IMAGE_TAG=${{ steps.check_image.outputs.base_builder_image_hash }}
        docker buildx bake -f docker/docker-bake.hcl base-builder --push

    # Set environment variables for a pull request
    #
    # In this scenario, we've created a PR #1234
    #
    # Example output:
    # IMAGE_TAG=1234
    - name: Set environment variables - pull_request
      if: github.event_name == 'pull_request' && env.IS_TAG_BUILD == 'false'
      run: |
        echo "IMAGE_TAG=${{ github.event.number }}" >> $GITHUB_ENV

    # Set environment variables for a tag
    #
    # In this scenario, we've pushed the '2.0.6' tag
    #
    # Example output:
    # TAG_NAME=2.0.6
    # IMAGE_TAG=2.0.6
    - name: Set environment variables - push - tag
      if: github.event_name == 'push' && env.IS_TAG_BUILD == 'true'
      run: |
        TAG_NAME=${GITHUB_REF#refs/tags/}
        echo "IMAGE_TAG=${TAG_NAME}" >> $GITHUB_ENV

    # Set environment variables for a branch
    #
    # In this scenario, we've pushed changes into the main branch
    #
    # Example output:
    # IMAGE_TAG=main
    - name: Set environment variables - push - branch
      if: github.event_name == 'push' && env.IS_TAG_BUILD == 'false'
      run: |
        BRANCH_NAME=${GITHUB_REF#refs/heads/}
        SAFE_BRANCH_NAME="$(echo ${GITHUB_REF#refs/heads/} | sed 's/[\\*+.$\#\-\/]/-/g')"
        echo "IMAGE_TAG=${SAFE_BRANCH_NAME}" >> $GITHUB_ENV

    - name: Set output
      id: set_output
      run: |
        echo "::set-output name=image_tag::${{ env.IMAGE_TAG }}"

  docker:
    name: Build Docker
    runs-on: ubuntu-20.04
    needs: [changes, build_docker_base_images_and_set_env]
    env:
      IMAGE_TAG: ${{ needs.build_docker_base_images_and_set_env.outputs.image_tag }}
      BASE_IMAGE_HASH: ${{ needs.build_docker_base_images_and_set_env.outputs.base_image_hash }}
      BASE_MITIE_IMAGE_HASH: ${{ needs.build_docker_base_images_and_set_env.outputs.base_mitie_image_hash }}
      BASE_BUILDER_IMAGE_HASH: ${{ needs.build_docker_base_images_and_set_env.outputs.base_builder_image_hash }}

    strategy:
      matrix:
        image: [default, full, mitie-en, spacy-de, spacy-en]

    steps:
      # Due to an issue with checking out a wrong commit, we make sure
      # to checkout HEAD commit for a pull request.
      # More details: https://github.com/actions/checkout/issues/299
    - name: Checkout pull request HEAD commit instead of merge commit 🕝
      uses: actions/checkout@v3
      if: github.event_name == 'pull_request'
      with:
        ref: ${{ github.event.pull_request.head.sha }}

    - name: Checkout git repository 🕝
      uses: actions/checkout@v3
      if: github.event_name != 'pull_request'

    - name: Free disk space
      if: needs.changes.outputs.docker == 'true'
      # tries to make sure we do not run out of disk space, see
      # https://github.community/t5/GitHub-Actions/BUG-Strange-quot-No-space-left-on-device-quot-IOExceptions-on/td-p/46101
      run: |
        sudo swapoff -a
        sudo rm -f /swapfile
        sudo apt clean
        docker rmi $(docker image ls -aq)
        df -h

    - name: Read Poetry Version 🔢
      run: |
        echo "POETRY_VERSION=$(scripts/poetry-version.sh)" >> $GITHUB_ENV
      shell: bash

    - name: Set up Docker Buildx
      uses: docker/setup-buildx-action@v1
      with:
        version: v0.5.1
        driver: docker

    - name: Login to DockerHub Registry 🔢
      if: needs.changes.outputs.docker == 'true'
      run: echo ${{ secrets.DOCKERHUB_PASSWORD }} | docker login -u ${{ env.DOCKERHUB_USERNAME }} --password-stdin || true

    - name: Copy Segment write key to the package
      if: needs.changes.outputs.docker == 'true' && github.event_name == 'push' && startsWith(github.ref, 'refs/tags') && github.repository == 'RasaHQ/rasa'
      env:
        RASA_TELEMETRY_WRITE_KEY: ${{ secrets.RASA_OSS_TELEMETRY_WRITE_KEY }}
        RASA_EXCEPTION_WRITE_KEY: ${{ secrets.RASA_OSS_EXCEPTION_WRITE_KEY }}
      run: |
        ./scripts/write_keys_file.sh

    - name: Build Docker image
      if: needs.changes.outputs.docker == 'true'
      run: |
        docker buildx bake -f docker/docker-bake.hcl ${{ matrix.image }}

    - name: Push image with main tag 📦
      if: needs.changes.outputs.docker == 'true' && github.event_name == 'push' && github.ref == 'refs/heads/main' && github.repository == 'RasaHQ/rasa'
      run: |
        docker buildx bake -f docker/docker-bake.hcl ${{ matrix.image }} --push

    - name: Push image with ${{github.ref}} tag 📦
      if: needs.changes.outputs.docker == 'true' && github.event_name == 'push' && env.IS_TAG_BUILD == 'true' && github.repository == 'RasaHQ/rasa'
      run: |
        IS_NEWEST_VERSION=${{ needs.build_docker_base_images_and_set_env.outputs.is_newest_version }}

        docker buildx bake -f docker/docker-bake.hcl ${{ matrix.image }} --push

        # Tag the image as latest
        if [[ "${IS_NEWEST_VERSION}" == "true" ]]; then
          if [[ "${{ matrix.image }}" == "default" ]]; then
            RELEASE_TAG="${IMAGE_TAG}"
          else
            RELEASE_TAG="${IMAGE_TAG}-${{ matrix.image }}"
          fi

          LATEST_TAG=$(echo $RELEASE_TAG | sed 's/'$IMAGE_TAG'/latest/g')

          docker tag rasa/rasa:${RELEASE_TAG} rasa/rasa:${LATEST_TAG}
          docker push rasa/rasa:${LATEST_TAG}
        fi

  deploy:
    name: Deploy to PyPI
    runs-on: ubuntu-latest

    # deploy will only be run when there is a tag available
    if: github.event_name == 'push' && startsWith(github.ref, 'refs/tags') && github.repository == 'RasaHQ/rasa'
    needs: [quality, test, wait_for_docs_tests, docker]  # only run after all other stages succeeded

    steps:
    - name: Checkout git repository 🕝
      uses: actions/checkout@v3

    - name: Set up Python 3.9 🐍
      uses: actions/setup-python@0ebf233433c08fb9061af664d501c3f3ff0e9e20  # v3.0
      with:
        python-version: 3.9

    - name: Read Poetry Version 🔢
      run: |
        echo "POETRY_VERSION=$(scripts/poetry-version.sh)" >> $GITHUB_ENV
      shell: bash

    - name: Install poetry 🦄
      uses: Gr1N/setup-poetry@v7
      with:
        poetry-version: ${{ env.POETRY_VERSION }}

    - name: Copy Segment write key to the package
      env:
        RASA_TELEMETRY_WRITE_KEY: ${{ secrets.RASA_OSS_TELEMETRY_WRITE_KEY }}
        RASA_EXCEPTION_WRITE_KEY: ${{ secrets.RASA_OSS_EXCEPTION_WRITE_KEY }}
      run: |
        ./scripts/write_keys_file.sh

    - name: Build ⚒️ Distributions
      run: poetry build

    - name: Publish to PyPI 📦
      uses: pypa/gh-action-pypi-publish@717ba43cfbb0387f6ce311b169a825772f54d295
      with:
        user: __token__
        password: ${{ secrets.PYPI_TOKEN }}

    - name: Notify Sentry about the release
      env:
        GITHUB_TAG: ${{ github.ref }}
        SENTRY_ORG: rasahq
        SENTRY_AUTH_TOKEN: ${{ secrets.SENTRY_AUTH_TOKEN }}
      run: |
        curl -sL https://sentry.io/get-cli/ | bash
        GITHUB_TAG=${GITHUB_TAG/refs\/tags\//}
        sentry-cli releases new -p rasa-open-source "rasa-$GITHUB_TAG"
        sentry-cli releases set-commits --auto "rasa-$GITHUB_TAG"
        sentry-cli releases finalize "rasa-$GITHUB_TAG"

    - name: Notify Slack & Publish Release Notes 🗞
      env:
        GH_RELEASE_NOTES_TOKEN: ${{ secrets.GH_RELEASE_NOTES_TOKEN }}
        SLACK_WEBHOOK_TOKEN: ${{ secrets.SLACK_WEBHOOK_TOKEN }}
        GITHUB_TAG: ${{ github.ref }}
        GITHUB_REPO_SLUG: ${{ github.repository }}
        GITHUB_TOKEN: ${{ secrets.GITHUB_TOKEN }}
      run: |
        GITHUB_TAG=${GITHUB_TAG/refs\/tags\//}
        pip install -U github3.py pep440-version-utils
        python3 scripts/publish_gh_release_notes.py
        ./scripts/ping_slack_about_package_release.sh


  send_slack_notification_for_release_on_failure:
    name: Notify Slack & Publish Release Notes
    runs-on: ubuntu-20.04
    # run this job when the workflow is triggered by a tag push
    if: always() && github.repository == 'RasaHQ/rasa' && github.ref_type == 'tag'
    needs:
      - deploy

    steps:
      - name: Notify Slack of failure ⛔️
        # send notification if 'deploy' is skipped (previous needed job failed) or failed
        if: needs.deploy.result != 'success'
        env:
          SLACK_WEBHOOK: ${{ secrets.SLACK_WEBHOOK_TOKEN }}
        uses: Ilshidur/action-slack@689ad44a9c9092315abd286d0e3a9a74d31ab78a
        with:
          args: "⛔️ *Rasa Open Source* version `${{ github.ref_name }}` could not be released 😱! Please check out GitHub Actions: https://github.com/${{ github.repository }}/actions/runs/${{ github.run_id }}"<|MERGE_RESOLUTION|>--- conflicted
+++ resolved
@@ -226,19 +226,11 @@
         - test-other-unit-tests
         - test-performance
         os: [ ubuntu-latest, windows-2019 ]
-<<<<<<< HEAD
-        python-version: [ 3.7, 3.8 ]
-
-    steps:
-    - name: Run DataDog Agent
-      if: needs.changes.outputs.backend == 'true' && !(matrix.python-version == 3.8 && matrix.os == 'windows-2019')
-=======
         python-version: [ 3.7, 3.8, 3.9 ]
 
     steps:
     - name: Run DataDog Agent
       if: needs.changes.outputs.backend == 'true' && !((matrix.python-version == 3.8 || matrix.python-version == 3.9) && matrix.os == 'windows-2019')
->>>>>>> 43b6b9a7
       run: |
         docker run --name dd_agent -p 8126:8126 -d -e "DD_API_KEY=${{ secrets.DD_API_KEY }}" -e "DD_INSIDE_CI=true" -e "DD_HOSTNAME=none" -e "DD_SITE=datadoghq.eu" -e GITHUB_ACTIONS=true -e CI=true datadog/agent:latest
         docker ps --all --filter name=dd_agent --filter status=running --no-trunc --format "{{.ID}} {{.Status}}"
@@ -329,32 +321,9 @@
     - name: Install ddtrace
       if: needs.changes.outputs.backend == 'true'
       run: poetry run pip install -U ddtrace
-<<<<<<< HEAD
-      
-    - name: Test Code 🔍 (monothread)
-      # This is a temporary workaround for OOM on Windows caused by increased memory
-      # consumption associated with the upgrade of our tensorflow dependency
-      # see https://github.com/RasaHQ/rasa/issues/9734 for more information.
-      # Once the memory issues have been addressed, all configurations should be run on
-      # multiple threads
-      if: needs.changes.outputs.backend == 'true' && (matrix.os == 'windows-2019' && (matrix.test == 'test-nlu-predictors' || matrix.test == 'test-other-unit-tests'))
-      env:
-        JOBS: 1
-        PYTHONIOENCODING: "utf-8"
-        DD_ENV: ${{ matrix.test }}
-        DD_SERVICE: rasa
-        DD_ARGS: --ddtrace
-      run: |
-        make ${{ matrix.test }}
-        poetry run coverage xml -o ${{ github.workspace }}/tests/${{ matrix.test }}-coverage.xml --include="rasa/*"
-
-    - name: Test Code 🔍 (multithread)
-      if: needs.changes.outputs.backend == 'true' && !(matrix.os == 'windows-2019' && (matrix.test == 'test-nlu-predictors' || matrix.test == 'test-other-unit-tests'))
-=======
 
     - name: Test Code 🔍 (multi-process)
       if: needs.changes.outputs.backend == 'true'
->>>>>>> 43b6b9a7
       env:
         JOBS: 2
         PYTHONIOENCODING: "utf-8"
