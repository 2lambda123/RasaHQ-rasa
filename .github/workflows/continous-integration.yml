name: Continuous Integration

on:
  push:
    branches:
      - main
    tags:
      - "*"
  pull_request:

concurrency:
  group: continous-integration-${{ github.ref }} # branch or tag name
  cancel-in-progress: true

# SECRETS
# - GH_RELEASE_NOTES_TOKEN: personal access token of `rasabot` github account
#                           (login for account in 1pw)
# - SLACK_WEBHOOK_TOKEN: token to post to RasaHQ slack account (in 1password)
# - DOCKERHUB_PASSWORD: password for an account with write access to the rasa
#                       repo on hub.docker.com. used to pull and upload containers
# - RASA_OSS_TELEMETRY_WRITE_KEY: key to write to segment. Used to report telemetry.
#                                 The key will be added to the distributions
# - RASA_OSS_EXCEPTION_WRITE_KEY: key to write to sentry. Used to report exceptions.
#                                 The key will be added to the distributions.
#                                 Key can be found at https://sentry.io/settings/rasahq/projects/rasa-open-source/install/python/
# - SENTRY_AUTH_TOKEN: authentication used to tell Sentry about any new releases
#                      created at https://sentry.io/settings/account/api/auth-tokens/
# - RASA_PRO_LICENSE: license key for Rasa Pro. Used to run tests for Rasa Pro.
# - INTEGRATION_TESTS_STUDIO_LICENSE: license key for Studio. Used in integration tests. Expires in 2034.
# - INTEGRATION_TESTS_PRO_LICENSE: license key for Pro. Used in integration tests. Expires in 2034.

env:
  # needed to fix issues with boto during testing:
  # https://github.com/travis-ci/travis-ci/issues/7940
  BOTO_CONFIG: /dev/null

  IS_TAG_BUILD: ${{ startsWith(github.event.ref, 'refs/tags') }}
  DOCKERHUB_USERNAME: tmbo
  DEFAULT_PYTHON_VERSION: "3.10"
  TARGET_IMAGE_REGISTRY: "europe-west3-docker.pkg.dev/rasa-releases/rasa-docker"
  NODE_VERSION_INSPECTOR_BUILD: 16

  # for wait_for_xx jobs
  WAIT_TIMEOUT_SECS: 3000
  WAIT_INTERVAL_SECS: 60
  RASA_PRO_LICENSE: ${{ secrets.RASA_PRO_LICENSE }}
  POETRY_VERSION: 1.4.2

jobs:
  changes:
    name: Check for file changes
    runs-on: ubuntu-22.04
    outputs:
      # Both of the outputs below are strings but only one exists at any given time
      backend: ${{ steps.changed-files.outputs.backend || steps.run-all.outputs.backend }}
      docker: ${{ steps.changed-files.outputs.docker || steps.run-all.outputs.docker }}
      is_pre_release_version: ${{ steps.rasa_check_version_type.outputs.is_pre_release_version }}
    steps:
      - uses: actions/checkout@b4ffde65f46336ab88eb53be808477a3936bae11
      - uses: dorny/paths-filter@4512585405083f25c027a35db413c2b3b9006d50
        # Run the normal filters if the all-tests-required label is not set
        id: changed-files
        if: contains(github.event.pull_request.labels.*.name, 'status:all-tests-required') == false && github.event_name == 'pull_request'
        with:
          token: ${{ secrets.GITHUB_TOKEN }}
          filters: .github/change_filters.yml
      - name: Set all filters to true if all tests are required
        # Set all filters to true if the all-tests-required label is set or if we are not in a PR
        # Bypasses all the change filters in change_filters.yml and forces all outputs to true
        id: run-all
        if: contains(github.event.pull_request.labels.*.name, 'status:all-tests-required') || github.event_name != 'pull_request'
        run: |
          echo "backend=true" >> $GITHUB_OUTPUT
          echo "docker=true" >> $GITHUB_OUTPUT

      - name: Check if tag version is a pre release version
        id: rasa_check_version_type
        if: env.IS_TAG_BUILD == 'true'
        run: |
          # Get current tagged Rasa version
          CURRENT_TAG=${GITHUB_REF#refs/tags/}
          if [[ "$CURRENT_TAG" =~ ^[0-9.]+$ ]]; then
            echo "is_pre_release_version=false" >> $GITHUB_OUTPUT
          else
            echo "is_pre_release_version=true" >> $GITHUB_OUTPUT
          fi

  quality:
    name: Code Quality
    if: github.ref_type != 'tag' && startsWith(github.ref, 'refs/heads/prepare-release-pre-') != true
    runs-on: ubuntu-22.04
    needs: [changes]

    steps:
      - name: Checkout git repository 🕝
        if: needs.changes.outputs.backend == 'true'
        uses: actions/checkout@b4ffde65f46336ab88eb53be808477a3936bae11

      - name: Set up Python ${{ env.DEFAULT_PYTHON_VERSION }} 🐍
        if: needs.changes.outputs.backend == 'true'
        uses: actions/setup-python@0a5c61591373683505ea898e09a3ea4f39ef2b9c
        with:
          python-version: ${{ env.DEFAULT_PYTHON_VERSION }}

      - name: Read Poetry Version 🔢
        if: needs.changes.outputs.backend == 'true'
        run: |
          echo "POETRY_VERSION=$(scripts/poetry-version.sh)" >> $GITHUB_ENV
        shell: bash

      - name: Install poetry 🦄
        if: needs.changes.outputs.backend == 'true'
        uses: Gr1N/setup-poetry@15821dc8a61bc630db542ae4baf6a7c19a994844 # v8
        with:
          poetry-version: ${{ env.POETRY_VERSION }}

      - name: Inject setuptools into poetry's runtime environment
        if: needs.changes.outputs.backend == 'true'
        run: |
          poetry self add setuptools

      - name: Load Poetry Cached Libraries ⬇
        id: cache-poetry
        if: needs.changes.outputs.backend == 'true'
        uses: actions/cache@88522ab9f39a2ea568f7027eddc7d8d8bc9d59c8
        with:
          path: .venv
          key: ${{ runner.os }}-poetry-${{ env.POETRY_VERSION }}-${{ env.DEFAULT_PYTHON_VERSION }}-${{ hashFiles('**/poetry.lock') }}-${{ secrets.POETRY_CACHE_VERSION }}
          restore-keys: ${{ runner.os }}-poetry-${{ env.DEFAULT_PYTHON_VERSION }}

      - name: Clear Poetry cache
        if: steps.cache-poetry.outputs.cache-hit == 'true' && needs.changes.outputs.backend == 'true' && contains(github.event.pull_request.labels.*.name, 'tools:clear-poetry-cache-unit-tests')
        run: rm -r .venv

      - name: Create virtual environment
        if: (steps.cache-poetry.outputs.cache-hit != 'true' || contains(github.event.pull_request.labels.*.name, 'tools:clear-poetry-cache-unit-tests')) && needs.changes.outputs.backend == 'true'
        run: python -m venv create .venv

      - name: Set up virtual environment
        if: needs.changes.outputs.backend == 'true'
        run: poetry config virtualenvs.in-project true

      - name: Install Dependencies 📦
        if: needs.changes.outputs.backend == 'true'
        # Poetry intermittently fails to install dependency if it is not PEP 517 compliant
        # This is a workaround for that issue
        run: |
          sudo apt-get -y install libpq-dev
          make install-full

      - name: Checkout target branch to be able to diff
        if: needs.changes.outputs.backend == 'true' && github.event_name == 'pull_request'
        run: |
          git fetch origin ${{ github.base_ref }}
          echo "DOCSTRING_DIFF_BRANCH=origin/${{ github.base_ref }}" >> $GITHUB_ENV

          # Fetch entire history for current branch so that `make lint-docstrings`
          # can calculate the proper diff between the branches
          git fetch --unshallow origin "${{ github.ref }}"

      - name: Add github workflow problem matchers
        if: needs.changes.outputs.backend == 'true'
        run: |
          echo "::add-matcher::.github/matchers/flake8-error-matcher.json"

      - name: Lint Code 🎎
        if: needs.changes.outputs.backend == 'true'
        run: |
          # If it's not a pull request, $DOCSTRING_DIFF_BRANCH is unset.
          # This will result in an empty diff, which effictively means that
          # make lint-docstrings will be skipped for other events than `pull_request`
          make lint BRANCH=$DOCSTRING_DIFF_BRANCH

      - name: Check Types 📚
        if: needs.changes.outputs.backend == 'true'
        run: make types

      - name: Lint Changelog Filenames 📝
        if: needs.changes.outputs.backend == 'true' && github.event_name == 'pull_request'
        run: make lint-changelog

      - name: Test CLI 🖥
        if: needs.changes.outputs.backend == 'true'
        # makes sure we catch any dependency error early. they will create strange
        # errors during the docs build, so easier to catch them early on by
        # trying to run the `rasa` command once before the docs build.
        run: poetry run rasa --help

  changelog:
    name: Check for changelog
    runs-on: ubuntu-22.04

    steps:
      - name: Checkout git repository 🕝
        uses: actions/checkout@b4ffde65f46336ab88eb53be808477a3936bae11

      - name: Assert release includes all changelog entries
        # check changelog folder only when we create pull request preparing release
        if: github.event_name == 'pull_request' && startsWith(github.head_ref, 'prepare-release') && needs.changes.outputs.is_pre_release_version == 'false'
        working-directory: changelog
        run: |
          # List all unexpected files in changelog/
          UNEXPECTED_FILES=$(ls -A --ignore={"README.md",".gitignore","_template.md.jinja2"})

          # Exit with error if found any unexpected files
          [[ "$UNEXPECTED_FILES" ]] && \
          echo "Found the following unexpected files in changelogs/" && \
          echo "$UNEXPECTED_FILES" && \
          exit 1 || \
          echo "Release includes all changelog entries."

  inspector_build:
    name: Check Inspector Build
    runs-on: ubuntu-22.04
    defaults:
      run:
        shell: bash
        working-directory: rasa/core/channels/inspector

    steps:
    - name: Checkout git repository 🕝
      uses: actions/checkout@8e5e7e5ab8b370d6c329ec480221332ada57f0ab

    - name: Set up Node.js
      uses: actions/setup-node@8c91899e586c5b171469028077307d293428b516 #v3.5.1
      with:
        node-version: ${{ env.NODE_VERSION_INSPECTOR_BUILD }}

    - name: Cache node modules
      uses: actions/cache@9b0c1fce7a93df8e3bb8926b0d6e9d89e92f20a7 #v3.0.11
      id: yarn-cache
      with:
        path: "**/inspector/node_modules"
        key: ${{ runner.os }}-modules-${{ hashFiles('**/inspector/yarn.lock') }}

    - name: Install dependencies
      if: steps.yarn-cache.outputs.cache-hit != 'true'
      run: |
        yarn install --frozen-lockfile

    - name: Build Inspector
      run: |
        yarn build

    - name: Store build output
      uses: actions/upload-artifact@a8a3f3ad30e3422c9c7b888a15615d19a852ae32 #v3.1.3
      with:
        name: inspector-build
        path: rasa/core/channels/inspector/dist

    - name: Compare build output
      run: |
        if git diff --quiet -- dist; then
          echo "No changes in the Inspector build output."
        else
          echo "Detected changes in the Inspector build output. Please build the Inspector and commit the contents of rasa/core/channels/inspector/dist/ ."
          exit 1
        fi

  test:
    name: Run Tests
    if: github.ref_type != 'tag' && startsWith(github.ref, 'refs/heads/prepare-release-pre-') != true
    runs-on: ubuntu-22.04-8core
    timeout-minutes: 60
    needs: [changes]
    strategy:
      fail-fast: false
      matrix:
        test:
          - test-cli
          - test-core-featurizers
          - test-policies
          - test-nlu-featurizers
          - test-nlu-predictors
          - test-full-model-training
          - test-other-unit-tests
          - test-performance
        python-version: [3.8, 3.9, "3.10"]

    steps:
      - name: Checkout git repository 🕝
        if: needs.changes.outputs.backend == 'true'
        uses: actions/checkout@b4ffde65f46336ab88eb53be808477a3936bae11

      - name: Set up Python ${{ matrix.python-version }} 🐍
        if: needs.changes.outputs.backend == 'true'
        uses: actions/setup-python@0a5c61591373683505ea898e09a3ea4f39ef2b9c
        with:
          python-version: ${{ matrix.python-version }}

      - name: Read Poetry Version 🔢
        if: needs.changes.outputs.backend == 'true'
        run: |
          echo "POETRY_VERSION=$(scripts/poetry-version.sh)" >> $GITHUB_ENV
        shell: bash

      - name: Install poetry 🦄
        if: needs.changes.outputs.backend == 'true'
        uses: Gr1N/setup-poetry@15821dc8a61bc630db542ae4baf6a7c19a994844 # v8
        with:
          poetry-version: ${{ env.POETRY_VERSION }}

      - name: Inject setuptools into poetry's runtime environment
        if: needs.changes.outputs.backend == 'true'
        run: |
          poetry self add setuptools

      - name: Prevent race condition in poetry build
        # More context about race condition during poetry build can be found here:
        # https://github.com/python-poetry/poetry/issues/7611#issuecomment-1747836233
        run: |
          poetry config installer.max-workers 1

      - name: Load Poetry Cached Libraries ⬇
        id: cache-poetry
        if: needs.changes.outputs.backend == 'true'
        uses: actions/cache@88522ab9f39a2ea568f7027eddc7d8d8bc9d59c8
        with:
          path: .venv
          key: ${{ runner.os }}-poetry-${{ env.POETRY_VERSION }}-${{ matrix.python-version }}-${{ hashFiles('**/poetry.lock') }}-venv-${{ secrets.POETRY_CACHE_VERSION }}-${{ env.pythonLocation }}

      - name: Clear Poetry cache
        if: steps.cache-poetry.outputs.cache-hit == 'true' && needs.changes.outputs.backend == 'true' && contains(github.event.pull_request.labels.*.name, 'tools:clear-poetry-cache-unit-tests')
        run: rm -r .venv

        # Poetry >= 1.1.0b uses virtualenv to create a virtual environment.
        # The virtualenv simply doesn't work on Windows with our setup,
        # that's why we use venv to create virtual environment
      - name: Create virtual environment
        if: (steps.cache-poetry.outputs.cache-hit != 'true' || contains(github.event.pull_request.labels.*.name, 'tools:clear-poetry-cache-unit-tests')) && needs.changes.outputs.backend == 'true'
        run: python -m venv create .venv

      - name: Set up virtual environment
        if: needs.changes.outputs.backend == 'true'
        # Poetry on Windows cannot pick up the virtual environments directory properly,
        # and it creates a new one every time the pipeline runs.
        # This step solves this problem — it tells poetry to always use `.venv` directory inside
        # the project itself, which also makes it easier for us to determine the correct directory
        # that needs to be cached.
        run: poetry config virtualenvs.in-project true

      - name: Install Dependencies (Linux) 📦
        if: needs.changes.outputs.backend == 'true'
        # Poetry intermittently fails to install dependency if it is not PEP 517 compliant
        # This is a workaround for that issue
        run: |
          sudo apt-get -y install libpq-dev
          make install-full | tee .output
          if grep 'The lock file is not up to date' .output; then exit 1; fi
          make prepare-tests-ubuntu

      - name: Add github workflow problem matchers
        if: needs.changes.outputs.backend == 'true' && matrix.python-version == 3.7
        # only annotate based on test runs on ubuntu: otherwise
        # all errors will be duplicated for each python / os combination
        # therefore, we only enable for the one where most tests are run
        # (tests will still run in other envs, they will just not create annotations)
        run: pip install pytest-github-actions-annotate-failures

      - name: Install ddtrace on Linux
        if: needs.changes.outputs.backend == 'true'
        run: poetry run pip install -U 'ddtrace<2.0.0'

      - name: Test Code 🔍 (multi-process)
        if: needs.changes.outputs.backend == 'true'
        env:
          JOBS: 6
          PYTHONUTF8: 1
          DD_ENV: ${{ matrix.test }}
          DD_SERVICE: rasa
          DD_ARGS: --ddtrace --ddtrace-patch-all
        run: |
          make ${{ matrix.test }}
          mv .coverage ${{ github.workspace }}/${{ matrix.test }}-coverage
        shell: bash # bash shell is a way to make code run for both Linux and Windows

      - name: Store coverage reports
        if: needs.changes.outputs.backend == 'true'
        uses: actions/upload-artifact@0b7f8abb1508181956e8e162db84b466c27e18ce
        with:
          name: ${{ matrix.test }}-coverage
          path: |
            ${{ github.workspace }}/${{ matrix.test }}-coverage

  test-anonymization:
    name: Run Anonymization Unit Tests
    if: github.ref_type != 'tag' && startsWith(github.ref, 'refs/heads/prepare-release-pre-') != true
    runs-on: ubuntu-22.04-8core
    timeout-minutes: 60
    needs: [changes]
    strategy:
      fail-fast: false
      matrix:
        python-version: [3.8, 3.9, "3.10"]

    steps:
      - name: Checkout git repository 🕝
        if: needs.changes.outputs.backend == 'true'
        uses: actions/checkout@b4ffde65f46336ab88eb53be808477a3936bae11

      - name: Set up Python ${{ matrix.python-version }} 🐍
        if: needs.changes.outputs.backend == 'true'
        uses: actions/setup-python@0a5c61591373683505ea898e09a3ea4f39ef2b9c
        with:
          python-version: ${{ matrix.python-version }}

      - name: Read Poetry Version 🔢
        if: needs.changes.outputs.backend == 'true'
        run: |
          echo "POETRY_VERSION=$(scripts/poetry-version.sh)" >> $GITHUB_ENV
        shell: bash

      - name: Install poetry 🦄
        if: needs.changes.outputs.backend == 'true'
        uses: Gr1N/setup-poetry@15821dc8a61bc630db542ae4baf6a7c19a994844 # v8
        with:
          poetry-version: ${{ env.POETRY_VERSION }}

      - name: Inject setuptools into poetry's runtime environment
        if: needs.changes.outputs.backend == 'true'
        run: |
          poetry self add setuptools

      - name: Load Poetry Cached Libraries ⬇
        id: cache-poetry
        if: needs.changes.outputs.backend == 'true'
        uses: actions/cache@88522ab9f39a2ea568f7027eddc7d8d8bc9d59c8
        with:
          path: .venv
          key: ${{ runner.os }}-poetry-${{ env.POETRY_VERSION }}-${{ matrix.python-version }}-${{ hashFiles('**/poetry.lock') }}-venv-${{ secrets.POETRY_CACHE_VERSION }}-${{ env.pythonLocation }}

      - name: Clear Poetry cache
        if: steps.cache-poetry.outputs.cache-hit == 'true' && needs.changes.outputs.backend == 'true' && contains(github.event.pull_request.labels.*.name, 'tools:clear-poetry-cache-unit-tests')
        run: rm -r .venv

        # Poetry >= 1.1.0b uses virtualenv to create a virtual environment.
        # The virtualenv simply doesn't work on Windows with our setup,
        # that's why we use venv to create virtual environment
      - name: Create virtual environment
        if: (steps.cache-poetry.outputs.cache-hit != 'true' || contains(github.event.pull_request.labels.*.name, 'tools:clear-poetry-cache-unit-tests')) && needs.changes.outputs.backend == 'true'
        run: python -m venv create .venv

      - name: Set up virtual environment
        if: needs.changes.outputs.backend == 'true'
        # Poetry on Windows cannot pick up the virtual environments directory properly,
        # and it creates a new one every time the pipeline runs.
        # This step solves this problem — it tells poetry to always use `.venv` directory inside
        # the project itself, which also makes it easier for us to determine the correct directory
        # that needs to be cached.
        run: poetry config virtualenvs.in-project true

      - name: Install Dependencies (Linux) 📦
        if: needs.changes.outputs.backend == 'true'
        # Poetry intermittently fails to install dependency if it is not PEP 517 compliant
        # This is a workaround for that issue
        run: |
          sudo apt-get -y install libpq-dev
          make install-full | tee .output
          if grep 'The lock file is not up to date' .output; then exit 1; fi
          make prepare-tests-ubuntu

      - name: Install spaCy language model
        if: needs.changes.outputs.backend == 'true'
        run: |
          poetry run python -m pip install https://github.com/explosion/spacy-models/releases/download/en_core_web_lg-3.5.0/en_core_web_lg-3.5.0-py3-none-any.whl

      - name: Add github workflow problem matchers
        if: needs.changes.outputs.backend == 'true' && matrix.python-version == 3.7
        # only annotate based on test runs on ubuntu: otherwise
        # all errors will be duplicated for each python / os combination
        # therefore, we only enable for the one where most tests are run
        # (tests will still run in other envs, they will just not create annotations)
        run: pip install pytest-github-actions-annotate-failures

      - name: Install ddtrace on Linux
        if: needs.changes.outputs.backend == 'true'
        run: poetry run pip install -U 'ddtrace<2.0.0'

      - name: Test Code 🔍 (multi-process)
        if: needs.changes.outputs.backend == 'true'
        env:
          JOBS: 6
          PYTHONUTF8: 1
          DD_SERVICE: rasa
          DD_ARGS: --ddtrace --ddtrace-patch-all
        run: |
          make test-anonymization
          mv .coverage ${{ github.workspace }}/${{ matrix.test }}-coverage
        shell: bash # bash shell is a way to make code run for both Linux and Windows

      - name: Store coverage reports
        if: needs.changes.outputs.backend == 'true'
        uses: actions/upload-artifact@0b7f8abb1508181956e8e162db84b466c27e18ce
        with:
          name: ${{ matrix.test }}-coverage
          path: |
            ${{ github.workspace }}/${{ matrix.test }}-coverage

  test-flaky:
    name: Run Flaky Tests
    if: github.ref_type != 'tag' && startsWith(github.ref, 'refs/heads/prepare-release-pre-') != true
    runs-on: ubuntu-22.04-8core
    timeout-minutes: 60
    needs: [changes]
    strategy:
      fail-fast: false
      matrix:
        python-version: [3.8, 3.9, "3.10"]

    steps:
      - name: Checkout git repository 🕝
        if: needs.changes.outputs.backend == 'true'
        uses: actions/checkout@ac593985615ec2ede58e132d2e21d2b1cbd6127c

      - name: Set up Python ${{ matrix.python-version }} 🐍
        if: needs.changes.outputs.backend == 'true'
        uses: actions/setup-python@57ded4d7d5e986d7296eab16560982c6dd7c923b
        with:
          python-version: ${{ matrix.python-version }}

      - name: Read Poetry Version 🔢
        if: needs.changes.outputs.backend == 'true'
        run: |
          echo "POETRY_VERSION=$(scripts/poetry-version.sh)" >> $GITHUB_ENV
        shell: bash

      - name: Install poetry 🦄
        if: needs.changes.outputs.backend == 'true'
        uses: Gr1N/setup-poetry@15821dc8a61bc630db542ae4baf6a7c19a994844 # v8
        with:
          poetry-version: ${{ env.POETRY_VERSION }}

      - name: Inject setuptools into poetry's runtime environment
        if: needs.changes.outputs.backend == 'true'
        run: |
          poetry self add setuptools

      - name: Load Poetry Cached Libraries ⬇
        id: cache-poetry
        if: needs.changes.outputs.backend == 'true'
        uses: actions/cache@88522ab9f39a2ea568f7027eddc7d8d8bc9d59c8
        with:
          path: .venv
          key: ${{ runner.os }}-poetry-${{ env.POETRY_VERSION }}-${{ matrix.python-version }}-${{ hashFiles('**/poetry.lock') }}-venv-${{ secrets.POETRY_CACHE_VERSION }}-${{ env.pythonLocation }}

      - name: Clear Poetry cache
        if: steps.cache-poetry.outputs.cache-hit == 'true' && needs.changes.outputs.backend == 'true' && contains(github.event.pull_request.labels.*.name, 'tools:clear-poetry-cache-unit-tests')
        run: rm -r .venv

        # Poetry >= 1.1.0b uses virtualenv to create a virtual environment.
        # The virtualenv simply doesn't work on Windows with our setup,
        # that's why we use venv to create virtual environment
      - name: Create virtual environment
        if: (steps.cache-poetry.outputs.cache-hit != 'true' || contains(github.event.pull_request.labels.*.name, 'tools:clear-poetry-cache-unit-tests')) && needs.changes.outputs.backend == 'true'
        run: python -m venv create .venv

      - name: Set up virtual environment
        if: needs.changes.outputs.backend == 'true'
        # Poetry on Windows cannot pick up the virtual environments directory properly,
        # and it creates a new one every time the pipeline runs.
        # This step solves this problem — it tells poetry to always use `.venv` directory inside
        # the project itself, which also makes it easier for us to determine the correct directory
        # that needs to be cached.
        run: poetry config virtualenvs.in-project true

      - name: Install Dependencies (Linux) 📦
        if: needs.changes.outputs.backend == 'true'
        run: |
          sudo apt-get -y install libpq-dev
          make install-full | tee .output
          if grep 'The lock file is not up to date' .output; then exit 1; fi
          make prepare-tests-ubuntu

      - name: Add github workflow problem matchers
        if: needs.changes.outputs.backend == 'true' && matrix.python-version == 3.7
        # only annotate based on test runs on ubuntu: otherwise
        # all errors will be duplicated for each python / os combination
        # therefore, we only enable for the one where most tests are run
        # (tests will still run in other envs, they will just not create annotations)
        run: pip install pytest-github-actions-annotate-failures

      - name: Install ddtrace on Linux
        if: needs.changes.outputs.backend == 'true'
        run: poetry run pip install -U 'ddtrace<2.0.0'

      - name: Test Code 🔍 (multi-process)
        if: needs.changes.outputs.backend == 'true'
        env:
          JOBS: 6
          PYTHONIOENCODING: "utf-8"
          DD_ENV: test-flaky
          DD_SERVICE: rasa
          DD_ARGS: --ddtrace --ddtrace-patch-all
        run: |
          make test-flaky
          mv .coverage ${{ github.workspace }}/test-flaky-coverage
        shell: bash # bash shell is a way to make code run for both Linux and Windows

      - name: Store coverage reports
        if: needs.changes.outputs.backend == 'true'
        uses: actions/upload-artifact@0b7f8abb1508181956e8e162db84b466c27e18ce
        with:
          name: test-flaky-coverage
          path: |
            ${{ github.workspace }}/test-flaky-coverage

  integration_test:
    name: Run Non-Sequential Integration Tests
    if: github.ref_type != 'tag' && startsWith(github.ref, 'refs/heads/prepare-release-pre-') != true
    runs-on: ubuntu-22.04-8core
    timeout-minutes: 60
    needs: [changes]
    env:
      REDIS_HOST: localhost
      REDIS_PORT: 6379
      POSTGRES_HOST: localhost
      POSTGRES_PORT: 5432
      POSTGRES_USER: postgres
      POSTGRES_PASSWORD: postgres

    services:
      redis:
        image: redis:6
        # Set health checks to wait until redis has started
        options: >-
          --health-cmd "redis-cli ping"
          --health-interval 10s
          --health-timeout 5s
          --health-retries 5
        ports:
          # FIXME: cannot use ${{ env.REDIS_PORT }} here
          # mapping container ports to the host
          - 6379:6379

      postgres:
        image: postgres:13
        # Set health checks to wait until postgres has started
        options: >-
          --health-cmd pg_isready
          --health-interval 10s
          --health-timeout 5s
          --health-retries 5
        env:
          # postgres image requires password to be set
          POSTGRES_PASSWORD: ${{ env.POSTGRES_PASSWORD }}
        ports:
          # FIXME: cannot use ${{ env.POSTGRES_PORT }} here
          # mapping container ports to the host
          - 5432:5432

      mongodb:
        image: mongodb/mongodb-community-server:6.0.4-ubuntu2204
        options: >-
          --health-cmd "echo 'db.runCommand("ping").ok' | mongosh --quiet"
          --health-interval 10s
          --health-timeout 5s
          --health-retries 5
        ports:
          - 27017:27017

    steps:
      - name: Checkout git repository 🕝
        if: needs.changes.outputs.backend == 'true'
        uses: actions/checkout@b4ffde65f46336ab88eb53be808477a3936bae11

      - name: Set up Python ${{ env.DEFAULT_PYTHON_VERSION }} 🐍
        if: needs.changes.outputs.backend == 'true'
        uses: actions/setup-python@0a5c61591373683505ea898e09a3ea4f39ef2b9c
        with:
          python-version: ${{ env.DEFAULT_PYTHON_VERSION }}

      - name: Read Poetry Version 🔢
        if: needs.changes.outputs.backend == 'true'
        run: |
          echo "POETRY_VERSION=$(scripts/poetry-version.sh)" >> $GITHUB_ENV
        shell: bash

      - name: Install poetry 🦄
        if: needs.changes.outputs.backend == 'true'
        uses: Gr1N/setup-poetry@15821dc8a61bc630db542ae4baf6a7c19a994844 # v8
        with:
          poetry-version: ${{ env.POETRY_VERSION }}

      - name: Load Poetry Cached Libraries ⬇
        id: cache-poetry
        if: needs.changes.outputs.backend == 'true'
        uses: actions/cache@88522ab9f39a2ea568f7027eddc7d8d8bc9d59c8
        with:
          path: .venv
          key: ${{ runner.os }}-poetry-${{ env.POETRY_VERSION }}-${{ env.DEFAULT_PYTHON_VERSION }}-${{ hashFiles('**/poetry.lock') }}-venv-${{ secrets.POETRY_CACHE_VERSION }}-${{ env.pythonLocation }}

      - name: Clear Poetry cache
        if: steps.cache-poetry.outputs.cache-hit == 'true' && needs.changes.outputs.backend == 'true' && contains(github.event.pull_request.labels.*.name, 'tools:clear-poetry-cache-unit-tests')
        run: rm -r .venv

        # Poetry >= 1.1.0b uses virtualenv to create a virtual environment.
        # The virtualenv simply doesn't work on Windows with our setup,
        # that's why we use venv to create virtual environment
      - name: Create virtual environment
        if: (steps.cache-poetry.outputs.cache-hit != 'true' || contains(github.event.pull_request.labels.*.name, 'tools:clear-poetry-cache-unit-tests')) && needs.changes.outputs.backend == 'true'
        run: python -m venv create .venv

      - name: Set up virtual environment
        if: needs.changes.outputs.backend == 'true'
        # Poetry on Windows cannot pick up the virtual environments directory properly,
        # and it creates a new one every time the pipeline runs.
        # This step solves this problem — it tells poetry to always use `.venv` directory inside
        # the project itself, which also makes it easier for us to determine the correct directory
        # that needs to be cached.
        run: poetry config virtualenvs.in-project true

      - name: Install Dependencies (Linux) 📦
        if: needs.changes.outputs.backend == 'true'
        run: |
          sudo apt-get -y install libpq-dev
          make install-full | tee .output
          if grep 'The lock file is not up to date' .output; then exit 1; fi
          make prepare-tests-ubuntu
          make prepare-spacy

      - name: Test Code with Services 🩺
        if: needs.changes.outputs.backend == 'true'
        env:
          JOBS: 6
          INTEGRATION_TEST_PYTEST_MARKERS: '"(not sequential) and (not broker) and (not concurrent_lock_store)"'
          PYTHONIOENCODING: "utf-8"
          INTEGRATION_TESTS_STUDIO_LICENSE: ${{ secrets.INTEGRATION_TESTS_STUDIO_LICENSE }}
          INTEGRATION_TESTS_PRO_LICENSE: ${{ secrets.INTEGRATION_TESTS_PRO_LICENSE }}
          INTEGRATION_TESTS_PRO_LICENSE_ALL_FEATURES: ${{ secrets.INTEGRATION_TESTS_PRO_LICENSE_ALL_FEATURES }}
        run: |
          make test-integration

  broker_integration_test:
    name: Run Broker Integration Tests
    if: github.ref_type != 'tag' && startsWith(github.ref, 'refs/heads/prepare-release-pre-') != true
    runs-on: ubuntu-22.04
    timeout-minutes: 60
    needs: [changes]
    env:
      RABBITMQ_HOST: localhost
      RABBITMQ_PORT: 5672
      RABBITMQ_USER: guest
      RABBITMQ_PASSWORD: guest

    services:
      rabbitmq:
        # see https://github.com/docker-library/healthcheck/blob/master/rabbitmq/docker-healthcheck
        image: healthcheck/rabbitmq
        ports:
          - 5672:5672

    steps:
      - name: Checkout git repository 🕝
        if: needs.changes.outputs.backend == 'true'
        uses: actions/checkout@ac593985615ec2ede58e132d2e21d2b1cbd6127c

      - name: Set up Python ${{ env.DEFAULT_PYTHON_VERSION }} 🐍
        if: needs.changes.outputs.backend == 'true'
        uses: actions/setup-python@57ded4d7d5e986d7296eab16560982c6dd7c923b
        with:
          python-version: ${{ env.DEFAULT_PYTHON_VERSION }}

      - name: Read Poetry Version 🔢
        if: needs.changes.outputs.backend == 'true'
        run: |
          echo "POETRY_VERSION=$(scripts/poetry-version.sh)" >> $GITHUB_ENV
        shell: bash

      - name: Install poetry 🦄
        if: needs.changes.outputs.backend == 'true'
        uses: Gr1N/setup-poetry@15821dc8a61bc630db542ae4baf6a7c19a994844 # v8
        with:
          poetry-version: ${{ env.POETRY_VERSION }}

      - name: Load Poetry Cached Libraries ⬇
        id: cache-poetry
        if: needs.changes.outputs.backend == 'true'
        uses: actions/cache@88522ab9f39a2ea568f7027eddc7d8d8bc9d59c8
        with:
          path: .venv
          key: ${{ runner.os }}-poetry-${{ env.POETRY_VERSION }}-${{ env.DEFAULT_PYTHON_VERSION }}-${{ hashFiles('**/poetry.lock') }}-venv-${{ secrets.POETRY_CACHE_VERSION }}-${{ env.pythonLocation }}

      - name: Clear Poetry cache
        if: steps.cache-poetry.outputs.cache-hit == 'true' && needs.changes.outputs.backend == 'true' && contains(github.event.pull_request.labels.*.name, 'tools:clear-poetry-cache-unit-tests')
        run: rm -r .venv

        # Poetry >= 1.1.0b uses virtualenv to create a virtual environment.
        # The virtualenv simply doesn't work on Windows with our setup,
        # that's why we use venv to create virtual environment
      - name: Create virtual environment
        if: (steps.cache-poetry.outputs.cache-hit != 'true' || contains(github.event.pull_request.labels.*.name, 'tools:clear-poetry-cache-unit-tests')) && needs.changes.outputs.backend == 'true'
        run: python -m venv create .venv

      - name: Set up virtual environment
        if: needs.changes.outputs.backend == 'true'
        # Poetry on Windows cannot pick up the virtual environments directory properly,
        # and it creates a new one every time the pipeline runs.
        # This step solves this problem — it tells poetry to always use `.venv` directory inside
        # the project itself, which also makes it easier for us to determine the correct directory
        # that needs to be cached.
        run: poetry config virtualenvs.in-project true

      - name: Install Dependencies (Linux) 📦
        if: needs.changes.outputs.backend == 'true'
        run: |
          sudo apt-get -y install libpq-dev
          make install-full | tee .output
          if grep 'The lock file is not up to date' .output; then exit 1; fi
          make prepare-tests-ubuntu
          make prepare-spacy

      - name: Run kafka and zookeeper containers for integration testing
        if: needs.changes.outputs.backend == 'true'
        run: |
          docker-compose -f tests_deployment/docker-compose.kafka.yml up -d

      - name: Test Code with Services 🩺
        if: needs.changes.outputs.backend == 'true'
        env:
          JOBS: 2
          INTEGRATION_TEST_PYTEST_MARKERS: "broker"
          PYTHONIOENCODING: "utf-8"
        run: |
          make test-integration

      - name: Stop kafka and zookeeper containers for integration testing
        if: needs.changes.outputs.backend == 'true'
        run: |
          docker-compose -f tests_deployment/docker-compose.kafka.yml down

  sequential_integration_test:
    name: Run Sequential Integration Tests
    if: github.ref_type != 'tag' && startsWith(github.ref, 'refs/heads/prepare-release-pre-') != true
    runs-on: ubuntu-20.04
    timeout-minutes: 60
    needs: [changes]
    env:
      POSTGRES_HOST: localhost
      POSTGRES_PORT: 5432
      POSTGRES_USER: postgres
      POSTGRES_PASSWORD: postgres

    services:
      postgres:
        image: postgres:13
        # Set health checks to wait until postgres has started
        options: >-
          --health-cmd pg_isready
          --health-interval 10s
          --health-timeout 5s
          --health-retries 5
        env:
          # postgres image requires password to be set
          POSTGRES_PASSWORD: ${{ env.POSTGRES_PASSWORD }}
        ports:
          # FIXME: cannot use ${{ env.POSTGRES_PORT }} here
          # mapping container ports to the host
          - 5432:5432

    steps:
      - name: Checkout git repository 🕝
        if: needs.changes.outputs.backend == 'true'
        uses: actions/checkout@b4ffde65f46336ab88eb53be808477a3936bae11

      - name: Set up Python ${{ env.DEFAULT_PYTHON_VERSION }} 🐍
        if: needs.changes.outputs.backend == 'true'
        uses: actions/setup-python@0a5c61591373683505ea898e09a3ea4f39ef2b9c
        with:
          python-version: ${{ env.DEFAULT_PYTHON_VERSION }}

      - name: Read Poetry Version 🔢
        if: needs.changes.outputs.backend == 'true'
        run: |
          echo "POETRY_VERSION=$(scripts/poetry-version.sh)" >> $GITHUB_ENV
        shell: bash

      - name: Install poetry 🦄
        if: needs.changes.outputs.backend == 'true'
        uses: Gr1N/setup-poetry@15821dc8a61bc630db542ae4baf6a7c19a994844 # v8
        with:
          poetry-version: ${{ env.POETRY_VERSION }}

      - name: Load Poetry Cached Libraries ⬇
        id: cache-poetry
        if: needs.changes.outputs.backend == 'true'
        uses: actions/cache@v3
        with:
          path: .venv
          key: ${{ runner.os }}-poetry-${{ env.POETRY_VERSION }}-${{ env.DEFAULT_PYTHON_VERSION }}-${{ hashFiles('**/poetry.lock') }}-venv-${{ secrets.POETRY_CACHE_VERSION }}-${{ env.pythonLocation }}

      - name: Clear Poetry cache
        if: steps.cache-poetry.outputs.cache-hit == 'true' && needs.changes.outputs.backend == 'true' && contains(github.event.pull_request.labels.*.name, 'tools:clear-poetry-cache-unit-tests')
        run: rm -r .venv

        # Poetry >= 1.1.0b uses virtualenv to create a virtual environment.
        # The virtualenv simply doesn't work on Windows with our setup,
        # that's why we use venv to create virtual environment
      - name: Create virtual environment
        if: (steps.cache-poetry.outputs.cache-hit != 'true' || contains(github.event.pull_request.labels.*.name, 'tools:clear-poetry-cache-unit-tests')) && needs.changes.outputs.backend == 'true'
        run: python -m venv create .venv

      - name: Set up virtual environment
        if: needs.changes.outputs.backend == 'true'
        # Poetry on Windows cannot pick up the virtual environments directory properly,
        # and it creates a new one every time the pipeline runs.
        # This step solves this problem — it tells poetry to always use `.venv` directory inside
        # the project itself, which also makes it easier for us to determine the correct directory
        # that needs to be cached.
        run: poetry config virtualenvs.in-project true

      - name: Install Dependencies (Linux) 📦
        if: needs.changes.outputs.backend == 'true'
        run: |
          sudo apt-get -y install libpq-dev
          make install-full | tee .output
          if grep 'The lock file is not up to date' .output; then exit 1; fi
          make prepare-tests-ubuntu

      # these integration tests need to be ran in a sequential fashion,
      # due to environment constraints, so we're running them in a single process.
      - name: Test Code with Services 🩺 (sequential)
        if: needs.changes.outputs.backend == 'true'
        env:
          JOBS: 1
          INTEGRATION_TEST_PYTEST_MARKERS: "sequential"
          PYTHONIOENCODING: "utf-8"
        run: |
          make test-integration

  concurrent_lockstore_integration_test:
    name: Run Concurrent LockStore Integration Tests
    if: github.ref_type != 'tag' && startsWith(github.ref, 'refs/heads/prepare-release-pre-') != true
    runs-on: ubuntu-20.04
    timeout-minutes: 60
    needs: [changes]
    env:
      REDIS_HOST: localhost
      REDIS_PORT: 6379

    services:
      redis:
        image: redis:6
        # Set health checks to wait until redis has started
        options: >-
          --health-cmd "redis-cli ping"
          --health-interval 10s
          --health-timeout 5s
          --health-retries 5
        ports:
          # FIXME: cannot use ${{ env.REDIS_PORT }} here
          # mapping container ports to the host
          - 6379:6379

    steps:
      - name: Checkout git repository 🕝
        if: needs.changes.outputs.backend == 'true'
        uses: actions/checkout@v3

      - name: Set up Python ${{ env.DEFAULT_PYTHON_VERSION }} 🐍
        if: needs.changes.outputs.backend == 'true'
        uses: actions/setup-python@57ded4d7d5e986d7296eab16560982c6dd7c923b
        with:
          python-version: ${{ env.DEFAULT_PYTHON_VERSION }}

      - name: Read Poetry Version 🔢
        if: needs.changes.outputs.backend == 'true'
        run: |
          echo "POETRY_VERSION=$(scripts/poetry-version.sh)" >> $GITHUB_ENV
        shell: bash

      - name: Install poetry 🦄
        if: needs.changes.outputs.backend == 'true'
        uses: Gr1N/setup-poetry@15821dc8a61bc630db542ae4baf6a7c19a994844 # v8
        with:
          poetry-version: ${{ env.POETRY_VERSION }}

      - name: Load Poetry Cached Libraries ⬇
        id: cache-poetry
        if: needs.changes.outputs.backend == 'true'
        uses: actions/cache@v3
        with:
          path: .venv
          key: ${{ runner.os }}-poetry-${{ env.POETRY_VERSION }}-${{ env.DEFAULT_PYTHON_VERSION }}-${{ hashFiles('**/poetry.lock') }}-venv-${{ secrets.POETRY_CACHE_VERSION }}-${{ env.pythonLocation }}

      - name: Clear Poetry cache
        if: steps.cache-poetry.outputs.cache-hit == 'true' && needs.changes.outputs.backend == 'true' && contains(github.event.pull_request.labels.*.name, 'tools:clear-poetry-cache-unit-tests')
        run: rm -r .venv

        # Poetry >= 1.1.0b uses virtualenv to create a virtual environment.
        # The virtualenv simply doesn't work on Windows with our setup,
        # that's why we use venv to create virtual environment
      - name: Create virtual environment
        if: (steps.cache-poetry.outputs.cache-hit != 'true' || contains(github.event.pull_request.labels.*.name, 'tools:clear-poetry-cache-unit-tests')) && needs.changes.outputs.backend == 'true'
        run: python -m venv create .venv

      - name: Set up virtual environment
        if: needs.changes.outputs.backend == 'true'
        # Poetry on Windows cannot pick up the virtual environments directory properly,
        # and it creates a new one every time the pipeline runs.
        # This step solves this problem — it tells poetry to always use `.venv` directory inside
        # the project itself, which also makes it easier for us to determine the correct directory
        # that needs to be cached.
        run: poetry config virtualenvs.in-project true

      - name: Install Dependencies (Linux) 📦
        if: needs.changes.outputs.backend == 'true'
        run: |
          sudo apt-get -y install libpq-dev
          make install-full | tee .output
          if grep 'The lock file is not up to date' .output; then exit 1; fi
          make prepare-tests-ubuntu

      # these integration tests need to be run separately
      - name: Test Code with Services 🩺 (concurrent_lock_store)
        if: needs.changes.outputs.backend == 'true'
        env:
          JOBS: 1
          INTEGRATION_TEST_PYTEST_MARKERS: "concurrent_lock_store"
          PYTHONIOENCODING: "utf-8"
        run: |
          make test-integration

  tracing_integration_test:
    name: Run Tracing Integration Tests
    if: github.ref_type != 'tag' && startsWith(github.ref, 'refs/heads/prepare-release-pre-') != true
    runs-on: ubuntu-22.04
    needs: [ changes, build_docker_base_images_and_set_env ]
    env:
      IMAGE_TAG: ${{ needs.build_docker_base_images_and_set_env.outputs.image_tag }}
      TARGET_IMAGE_REGISTRY: "europe-west3-docker.pkg.dev/rasa-releases/rasa-docker"
      BASE_IMAGE_HASH: ${{ needs.build_docker_base_images_and_set_env.outputs.base_image_hash }}
      BASE_BUILDER_IMAGE_HASH: ${{ needs.build_docker_base_images_and_set_env.outputs.base_builder_image_hash }}

    steps:
      - name: Checkout git repository 🕝
        uses: actions/checkout@8e5e7e5ab8b370d6c329ec480221332ada57f0ab

      - name: Free disk space
        # tries to make sure we do not run out of disk space
        run: |
          sudo swapoff -a
          sudo rm -f /swapfile
          sudo rm -rf "$AGENT_TOOLSDIRECTORY"
          sudo apt clean
          docker image prune -a -f
          docker volume prune -f
          docker container prune -f
          df -h

      - name: Set up Python ${{ env.DEFAULT_PYTHON_VERSION }} 🐍
        uses: actions/setup-python@bd6b4b6205c4dbad673328db7b31b7fab9e241c0  # v4.6.1
        with:
          python-version: ${{ env.DEFAULT_PYTHON_VERSION }}

      - name: Install poetry 🦄
        uses: Gr1N/setup-poetry@15821dc8a61bc630db542ae4baf6a7c19a994844
        with:
          poetry-version: ${{ env.POETRY_VERSION }}

      - name: Inject setuptools into poetry's environment
        run: |
          poetry self add setuptools

      - name: Load Poetry Cached Libraries ⬇
        id: cache-poetry
        uses: actions/cache@88522ab9f39a2ea568f7027eddc7d8d8bc9d59c8
        with:
          path: .venv
          key: ${{ runner.os }}-poetry-${{ env.POETRY_VERSION }}-${{ env.DEFAULT_PYTHON_VERSION }}-${{ hashFiles('**/poetry.lock') }}-venv-${{ secrets.POETRY_CACHE_VERSION }}-${{ env.pythonLocation }}

      - name: Clear Poetry cache
        if: steps.cache-poetry.outputs.cache-hit == 'true' && contains(github.event.pull_request.labels.*.name, 'tools:clear-poetry-cache-unit-tests')
        run: rm -r .venv

        # Poetry >= 1.1.0b uses virtualenv to create a virtual environment.
        # The virtualenv simply doesn't work on Windows with our setup,
        # that's why we use venv to create virtual environment
      - name: Create virtual environment
        if: (steps.cache-poetry.outputs.cache-hit != 'true' || contains(github.event.pull_request.labels.*.name, 'tools:clear-poetry-cache-unit-tests'))
        run: python -m venv create .venv

      - name: Set up virtual environment
        # Poetry on Windows cannot pick up the virtual environments directory properly,
        # and it creates a new one every time the pipeline runs.
        # This step solves this problem — it tells poetry to always use `.venv` directory inside
        # the project itself, which also makes it easier for us to determine the correct directory
        # that needs to be cached.
        run: poetry config virtualenvs.in-project true

      # Authenticate with Gcloud.
      - name: Authenticate with gcloud for release registry 🎫
        id: 'auth-release'
        uses: 'google-github-actions/auth@ef5d53e30bbcd8d0836f4288f5e50ff3e086997d'
        with:
          token_format: 'access_token'
          credentials_json: '${{ secrets.RASA_OSS_RELEASE_ACCOUNT_KEY }}'

      # Authenticate with artifact registry where the images are stored.
      - name: Authenticate docker for release registry 🎫
        run: gcloud auth configure-docker europe-west3-docker.pkg.dev

      - name: Install Dependencies (Linux) 📦
        run: |
          make install

      - name: Set up QEMU
        uses: docker/setup-qemu-action@2b82ce82d56a2a04d2637cd93a637ae1b359c0a7  # v2.2.0

      - name: Set up Docker Buildx
        uses: docker/setup-buildx-action@ecf95283f03858871ff00b787d79c419715afc34  # v2.7.0

      - name: Build rasa docker container
        run: |
          docker buildx create --name tracing-builder --use
          docker buildx bake -f docker/docker-bake.hcl default --load

      - name: Build action server docker container
        run: |
          docker buildx use default
          docker buildx build tests_deployment/integration_tests_tracing_deployment/action_server -t action_server:latest -f tests_deployment/integration_tests_tracing_deployment/action_server/Dockerfile --build-arg TARGET_IMAGE_REGISTRY=$TARGET_IMAGE_REGISTRY --build-arg IMAGE_TAG=$IMAGE_TAG  --load

      - name: Run docker containers for integration testing
        run: |
          make run-tracing-integration-containers

      - name: Wait for container startup ⏳
        timeout-minutes: 15
        run: |
          bash tests_deployment/integration_tests_tracing_deployment/check_connection.sh http://localhost:5006
          bash tests_deployment/integration_tests_tracing_deployment/check_connection.sh http://localhost:5007

      - name: Test Code with Services 🩺
        env:
          PYTHONIOENCODING: "utf-8"
          RASA_TELEMETRY_WRITE_KEY: ${{ secrets.SEGMENT_WRITE_DEV_KEY }}
        run: |
          make test-tracing-integration

      - name: Stop docker containers for integration testing
        run: |
          make stop-tracing-integration-containers

  build_docker_base_images_and_set_env:
    name: Build Docker base images and setup environment
    runs-on: ubuntu-22.04
    outputs:
      base_image_hash: ${{ steps.check_image.outputs.base_image_hash }}
      base_builder_image_hash: ${{ steps.check_image.outputs.base_builder_image_hash }}
      # Tag name used for images created during Docker image builds, e.g. 3886 - a PR number
      image_tag: ${{ steps.set_output.outputs.image_tag }}
      # Return 'true' if tag version is equal or higher than the latest tagged Rasa version
      is_newest_version: ${{ steps.rasa_get_version.outputs.is_newest_version }}

    steps:
      # Due to an issue with checking out a wrong commit, we make sure
      # to checkout HEAD commit for a pull request.
      # More details: https://github.com/actions/checkout/issues/299
      - name: Checkout pull request HEAD commit instead of merge commit 🕝
        uses: actions/checkout@b4ffde65f46336ab88eb53be808477a3936bae11
        if: github.event_name == 'pull_request'
        with:
          ref: ${{ github.event.pull_request.head.sha }}

      - name: Checkout git repository 🕝
        uses: actions/checkout@b4ffde65f46336ab88eb53be808477a3936bae11
        if: github.event_name != 'pull_request'

      - name: Set up QEMU
        uses: docker/setup-qemu-action@68827325e0b33c7199eb31dd4e31fbe9023e06e3 # v3.0.0

      - name: Set up Docker Buildx
        uses: docker/setup-buildx-action@f95db51fddba0c2d1ec667646a06c2ce06100226  # v3.0.0

      - name: Read Poetry Version 🔢
        run: |
          echo "POETRY_VERSION=$(scripts/poetry-version.sh)" >> $GITHUB_ENV
        shell: bash

      - id: 'auth-release'
        name: Authenticate with gcloud for release registry 🎫
        uses: 'google-github-actions/auth@f6de81663f7788d05bd15bcce18f0e57f23f0846'
        with:
          token_format: 'access_token'
          credentials_json: '${{ secrets.RASA_OSS_RELEASE_ACCOUNT_KEY }}' #needs to be added to secrets

      - name: Authenticate docker for release registry 🎫
        run: |
          # Set up docker to authenticate via gcloud command-line tool.
          gcloud auth configure-docker europe-west3-docker.pkg.dev

      - name: Check if tag version is equal or higher than the latest tagged Rasa version
        id: rasa_get_version
        if: env.IS_TAG_BUILD == 'true'
        run: |
          # Get latest tagged Rasa version
          git fetch --depth=1 origin "+refs/tags/*:refs/tags/*"
          # Fetch branch history
          git fetch --prune --unshallow
          LATEST_TAGGED_NON_ALPHA_RASA_VERSION=$(git tag | sort -r -V | grep -E "^[0-9.]+$" | head -n1)
          CURRENT_TAG=${GITHUB_REF#refs/tags/}
          # Return 'true' if tag version is equal or higher than the latest tagged Rasa version
          IS_NEWEST_VERSION=$((printf '%s\n%s\n' "${LATEST_TAGGED_NON_ALPHA_RASA_VERSION}" "$CURRENT_TAG" \
            | sort -V -C && echo true || echo false) || true)
          # Avoid that the script gets released for alphas or release candidates
          if [[ "${IS_NEWEST_VERSION}" == "true" && "$CURRENT_TAG" =~ ^[0-9.]+$ ]]; then
            echo "is_newest_version=true" >> $GITHUB_OUTPUT
          else
            echo "is_newest_version=false" >> $GITHUB_OUTPUT
          fi

      - name: Check if a base image exists
        id: check_image
        env:
          DOCKER_CLI_EXPERIMENTAL: enabled
        run: |
          # Base image
          BASE_IMAGE_HASH=${{ hashFiles('docker/Dockerfile.base') }}
          echo "base_image_hash=${BASE_IMAGE_HASH}" >> $GITHUB_OUTPUT

          BASE_IMAGE_EXISTS=$((docker manifest inspect ${{ env.TARGET_IMAGE_REGISTRY }}/rasa:base-${BASE_IMAGE_HASH} &> /dev/null && echo true || echo false) || true)
          echo "base_exists=${BASE_IMAGE_EXISTS}" >> $GITHUB_OUTPUT

          # Base poetry image
          BASE_IMAGE_POETRY_EXISTS=$((docker manifest inspect ${{ env.TARGET_IMAGE_REGISTRY }}/rasa:base-poetry-${{ env.POETRY_VERSION }} &> /dev/null && echo true || echo false) || true)
          echo "base_poetry_exists=${BASE_IMAGE_POETRY_EXISTS}" >> $GITHUB_OUTPUT

          # Base builder image
          BASE_IMAGE_BUILDER_HASH=${{ hashFiles('docker/Dockerfile.base-builder') }}-poetry-${{ env.POETRY_VERSION }}
          echo "base_builder_image_hash=${BASE_IMAGE_BUILDER_HASH}" >> $GITHUB_OUTPUT

          BASE_IMAGE_BUILDER_EXISTS=$((docker manifest inspect ${{ env.TARGET_IMAGE_REGISTRY }}/rasa:base-builder-${BASE_IMAGE_BUILDER_HASH} &> /dev/null && echo true || echo false) || true)
          echo "base_builder_exists=${BASE_IMAGE_BUILDER_EXISTS}" >> $GITHUB_OUTPUT

      - name: Build Docker base image 🛠
        if: steps.check_image.outputs.base_exists == 'false' || env.IS_TAG_BUILD == 'true'
        run: |
          export IMAGE_TAG=${{ steps.check_image.outputs.base_image_hash }}
          export TARGET_IMAGE_REGISTRY=${{ env.TARGET_IMAGE_REGISTRY }}
          docker buildx bake --set *.platform=linux/amd64,linux/arm64 -f docker/docker-bake.hcl base

      - name: Push Docker base image if it's not building from a fork ⬆
        if: (steps.check_image.outputs.base_exists == 'false' || env.IS_TAG_BUILD == 'true') && github.event.pull_request.head.repo.owner.login == 'RasaHQ'
        run: |
          export IMAGE_TAG=${{ steps.check_image.outputs.base_image_hash }}
          export TARGET_IMAGE_REGISTRY=${{ env.TARGET_IMAGE_REGISTRY }}
          docker buildx bake --set *.platform=linux/amd64,linux/arm64 -f docker/docker-bake.hcl base --push

      - name: Build Docker poetry base image 🛠
        if: steps.check_image.outputs.base_poetry_exists == 'false' || steps.check_image.outputs.base_exists == 'false'
        run: |
          export IMAGE_TAG=${{ env.POETRY_VERSION }}
          export BASE_IMAGE_HASH=${{ steps.check_image.outputs.base_image_hash }}
          export TARGET_IMAGE_REGISTRY=${{ env.TARGET_IMAGE_REGISTRY }}
          docker buildx bake --set *.platform=linux/amd64,linux/arm64 -f docker/docker-bake.hcl base-poetry

      - name: Push Docker poetry base image if it's not building from a fork ⬆
        if: (steps.check_image.outputs.base_poetry_exists == 'false' || steps.check_image.outputs.base_exists == 'false') && github.event.pull_request.head.repo.owner.login == 'RasaHQ'
        run: |
          export IMAGE_TAG=${{ env.POETRY_VERSION }}
          export BASE_IMAGE_HASH=${{ steps.check_image.outputs.base_image_hash }}
          export TARGET_IMAGE_REGISTRY=${{ env.TARGET_IMAGE_REGISTRY }}
          docker buildx bake --set *.platform=linux/amd64,linux/arm64 -f docker/docker-bake.hcl base-poetry --push

      - name: Build Docker builder base image 🛠
        if: steps.check_image.outputs.base_builder_exists == 'false' || steps.check_image.outputs.base_exists == 'false'
        run: |
          export IMAGE_TAG=${{ steps.check_image.outputs.base_builder_image_hash }}
          docker buildx bake --set *.platform=linux/amd64,linux/arm64 -f docker/docker-bake.hcl base-builder

      - name: Push Docker builder base image if it's not building from a fork ⬆
        if: (steps.check_image.outputs.base_builder_exists == 'false' || steps.check_image.outputs.base_exists == 'false') && github.event.pull_request.head.repo.owner.login == 'RasaHQ'
        run: |
          export IMAGE_TAG=${{ steps.check_image.outputs.base_builder_image_hash }}
          export TARGET_IMAGE_REGISTRY=${{ env.TARGET_IMAGE_REGISTRY }}
          docker buildx bake --set *.platform=linux/amd64,linux/arm64 -f docker/docker-bake.hcl base-builder --push

      # Set environment variables for a pull request
      #
      # In this scenario, we've created a PR #1234
      #
      # Example output:
      # IMAGE_TAG=1234
      - name: Set environment variables - pull_request
        if: github.event_name == 'pull_request' && env.IS_TAG_BUILD == 'false'
        run: |
          echo "IMAGE_TAG=${{ github.event.number }}" >> $GITHUB_ENV

      # Set environment variables for a tag
      #
      # In this scenario, we've pushed the '2.0.6' tag
      #
      # Example output:
      # TAG_NAME=2.0.6
      # IMAGE_TAG=2.0.6
      - name: Set environment variables - push - tag
        if: github.event_name == 'push' && env.IS_TAG_BUILD == 'true'
        run: |
          TAG_NAME=${GITHUB_REF#refs/tags/}
          echo "IMAGE_TAG=${TAG_NAME}" >> $GITHUB_ENV

      # Set environment variables for a branch
      #
      # In this scenario, we've pushed changes into the main branch
      #
      # Example output:
      # IMAGE_TAG=main
      - name: Set environment variables - push - branch
        if: github.event_name == 'push' && env.IS_TAG_BUILD == 'false'
        run: |
          BRANCH_NAME=${GITHUB_REF#refs/heads/}
          SAFE_BRANCH_NAME="$(echo ${GITHUB_REF#refs/heads/} | sed 's/[\\*+.$\#\-\/]/-/g')"
          echo "IMAGE_TAG=${SAFE_BRANCH_NAME}" >> $GITHUB_ENV

      - name: Set output
        id: set_output
        run: |
          echo "image_tag=${{ env.IMAGE_TAG }}" >> $GITHUB_OUTPUT

  docker:
    name: Build Docker
    runs-on: ubuntu-22.04
    needs: [changes, build_docker_base_images_and_set_env]
    env:
      IMAGE_TAG: ${{ needs.build_docker_base_images_and_set_env.outputs.image_tag }}
      TARGET_IMAGE_REGISTRY: "europe-west3-docker.pkg.dev/rasa-releases/rasa-docker"
      BASE_IMAGE_HASH: ${{ needs.build_docker_base_images_and_set_env.outputs.base_image_hash }}
      BASE_BUILDER_IMAGE_HASH: ${{ needs.build_docker_base_images_and_set_env.outputs.base_builder_image_hash }}

    steps:
      # Due to an issue with checking out a wrong commit, we make sure
      # to checkout HEAD commit for a pull request.
      # More details: https://github.com/actions/checkout/issues/299
      - name: Checkout pull request HEAD commit instead of merge commit 🕝
        uses: actions/checkout@b4ffde65f46336ab88eb53be808477a3936bae11
        if: github.event_name == 'pull_request'
        with:
          ref: ${{ github.event.pull_request.head.sha }}

      - name: Checkout git repository 🕝
        uses: actions/checkout@b4ffde65f46336ab88eb53be808477a3936bae11
        if: github.event_name != 'pull_request'

      - name: Set up QEMU
        uses: docker/setup-qemu-action@68827325e0b33c7199eb31dd4e31fbe9023e06e3 # v3.0.0

      - name: Set up Docker Buildx
        uses: docker/setup-buildx-action@f95db51fddba0c2d1ec667646a06c2ce06100226  # v3.0.0

      - name: Free disk space
        if: needs.changes.outputs.docker == 'true'
        # tries to make sure we do not run out of disk space, see
        # https://github.community/t5/GitHub-Actions/BUG-Strange-quot-No-space-left-on-device-quot-IOExceptions-on/td-p/46101
        run: |
          sudo swapoff -a
          sudo rm -f /swapfile
          sudo rm -rf "$AGENT_TOOLSDIRECTORY"
          sudo apt clean
          docker image prune -a -f
          docker volume prune -f
          docker container prune -f
          df -h

      - name: Read Poetry Version 🔢
        run: |
          echo "POETRY_VERSION=$(scripts/poetry-version.sh)" >> $GITHUB_ENV
        shell: bash

      - name: Echo Available platforms
        run: echo ${{ steps.buildx.outputs.platforms }}

      - name: Copy Segment write key to the package
        if: needs.changes.outputs.docker == 'true' && github.event_name == 'push' && startsWith(github.ref, 'refs/tags') && github.repository == 'RasaHQ/rasa-private'
        env:
          RASA_TELEMETRY_WRITE_KEY: ${{ secrets.RASA_OSS_TELEMETRY_WRITE_KEY }}
          RASA_EXCEPTION_WRITE_KEY: ${{ secrets.RASA_OSS_EXCEPTION_WRITE_KEY }}
        run: |
          ./scripts/write_keys_file.sh

      # Authenticate and push to the release registry
      - id: 'auth-release'
        name: Authenticate with gcloud for release registry 🎫
        uses: 'google-github-actions/auth@f6de81663f7788d05bd15bcce18f0e57f23f0846'
        with:
          token_format: 'access_token'
          credentials_json: '${{ secrets.RASA_OSS_RELEASE_ACCOUNT_KEY }}'

      - name: Authenticate docker for release registry 🎫
        run: |
          # Set up docker to authenticate via gcloud command-line tool.
          gcloud auth configure-docker europe-west3-docker.pkg.dev

      - name: Build Docker image
        if: needs.changes.outputs.docker == 'true'
        run: |
          docker buildx bake --set *.platform=linux/amd64,linux/arm64 -f docker/docker-bake.hcl default

      - name: Check how much space is left after Docker build
        run: df -h

      - name: Push image with main tag 📦
        if: needs.changes.outputs.docker == 'true' && github.event_name == 'push' && github.ref == 'refs/heads/main' && github.repository == 'RasaHQ/rasa-private'
        run: |
          docker buildx bake --set *.platform=linux/amd64,linux/arm64 -f docker/docker-bake.hcl default --push

      - name: Push image with ${{github.ref}} tag 📦
        if: needs.changes.outputs.docker == 'true' && github.event_name == 'push' && env.IS_TAG_BUILD == 'true' && github.repository == 'RasaHQ/rasa-private'
        run: |
          docker buildx bake --set *.platform=linux/amd64,linux/arm64 -f docker/docker-bake.hcl default --push

      - name: Push image with latest tag 📦
        if: needs.changes.outputs.docker == 'true' && github.event_name == 'push' && env.IS_TAG_BUILD == 'true' && github.repository == 'RasaHQ/rasa-private' && needs.build_docker_base_images_and_set_env.outputs.is_newest_version == 'true'
        run: |
          RELEASE_TAG="${IMAGE_TAG}"
          LATEST_TAG=$(echo $RELEASE_TAG | sed 's/'$IMAGE_TAG'/latest/g')

          # This will not build the image from ground up, but will only tag the existing image with LATEST_TAG
          IMAGE_TAG=${LATEST_TAG} docker buildx bake --set *.platform=linux/amd64,linux/arm64 -f docker/docker-bake.hcl default
          # Push tagged image
          IMAGE_TAG=${LATEST_TAG} docker buildx bake --set *.platform=linux/amd64,linux/arm64 -f docker/docker-bake.hcl default --push

  deploy:
    name: Deploy to PyPI
    runs-on: ubuntu-22.04

    # deploy will only be run when there is a tag available
    if: github.event_name == 'push' && startsWith(github.ref, 'refs/tags') && github.repository == 'RasaHQ/rasa-private'
    needs: [docker] # only run after the docker build stage succeeds

    steps:
      - name: Checkout git repository 🕝
        uses: actions/checkout@b4ffde65f46336ab88eb53be808477a3936bae11

      - name: Set up Python 3.9 🐍
        uses: actions/setup-python@0a5c61591373683505ea898e09a3ea4f39ef2b9c
        with:
          python-version: 3.9

      - name: Read Poetry Version 🔢
        run: |
          echo "POETRY_VERSION=$(scripts/poetry-version.sh)" >> $GITHUB_ENV
        shell: bash

      - name: Install poetry 🦄
        uses: Gr1N/setup-poetry@15821dc8a61bc630db542ae4baf6a7c19a994844 # v8
        with:
          poetry-version: ${{ env.POETRY_VERSION }}

      - name: Copy Segment write key to the package
        env:
          RASA_TELEMETRY_WRITE_KEY: ${{ secrets.RASA_OSS_TELEMETRY_WRITE_KEY }}
          RASA_EXCEPTION_WRITE_KEY: ${{ secrets.RASA_OSS_EXCEPTION_WRITE_KEY }}
        run: |
          ./scripts/write_keys_file.sh

      - name: Build ⚒️ Distributions
        run: poetry build

      # Push to the internal release registry
      - name: Publish to internal PyPI 📦
        uses: pypa/gh-action-pypi-publish@2f6f737ca5f74c637829c0f5c3acd0e29ea5e8bf
        with:
          user: "github-ci"
          password: ${{ secrets.PYPI_PASSWORD }}
          repository_url: "https://pypi.rasa.com/simple/"
          packages_dir: ${{ format('{0}/dist', github.workspace) }}

      # Authenticate and push to the release registry
      - id: "auth-release"
        name: Authenticate with gcloud for release registry 🎫
        uses: "google-github-actions/auth@f6de81663f7788d05bd15bcce18f0e57f23f0846"
        with:
          token_format: 'access_token'
          credentials_json: "${{ secrets.RASA_OSS_RELEASE_ACCOUNT_KEY }}"

      - name: "Set up Cloud SDK"
        uses: "google-github-actions/setup-gcloud@5a5f7b85fca43e76e53463acaa9d408a03c98d3a"

      - name: Release via GCP Artifact Registry
        run: |
          pip install keyring
          pip install keyrings.google-artifactregistry-auth
          pip install twine
          gcloud artifacts print-settings python --project=rasa-releases --repository=rasa-plus-py --location=europe-west3 > ~/.pypirc
          twine upload --verbose --repository-url https://europe-west3-python.pkg.dev/rasa-releases/rasa-plus-py/ ${{ format('{0}/dist/*', github.workspace) }}

      - name: Notify Sentry about the release
        env:
          GITHUB_TAG: ${{ github.ref }}
          SENTRY_ORG: rasahq
          SENTRY_AUTH_TOKEN: ${{ secrets.SENTRY_AUTH_TOKEN }}
        run: |
          curl -sL https://sentry.io/get-cli/ | bash
          GITHUB_TAG=${GITHUB_TAG/refs\/tags\//}
          sentry-cli releases new -p rasa-open-source "rasa-$GITHUB_TAG"
          sentry-cli releases set-commits "rasa-$GITHUB_TAG" --auto --ignore-missing
          sentry-cli releases finalize "rasa-$GITHUB_TAG"

      - name: Publish Release Notes 🗞
        env:
          GH_RELEASE_NOTES_TOKEN: ${{ secrets.GH_RELEASE_NOTES_TOKEN }}
          GITHUB_TAG: ${{ github.ref }}
          GITHUB_REPO_SLUG: ${{ github.repository }}
          GITHUB_TOKEN: ${{ secrets.GITHUB_TOKEN }}
        run: |
          GITHUB_TAG=${GITHUB_TAG/refs\/tags\//}
          pip install -U github3.py pep440-version-utils
          python3 scripts/publish_gh_release_notes.py

<<<<<<< HEAD
      - name: Notify Slack of successful release 💬
=======
      - name: Notify Slack of successful release
>>>>>>> e36b1e71
        # notification will be sent to the #product channel on slack, webhook url is added as repository secret
        if: success()
        env:
          SLACK_WEBHOOK: ${{ secrets.SLACK_RELEASE_ASSISTANT_PRODUCT_WEBHOOK }}
        uses: Ilshidur/action-slack@689ad44a9c9092315abd286d0e3a9a74d31ab78a
        with:
          args: "💥 New *Rasa Private* version `${{ github.ref_name }}` has been released!"

  send_slack_notification_for_release_on_failure:
    name: Notify Slack of successful release
    runs-on: ubuntu-22.04
    # run this job when the workflow is triggered by a tag push
    if: always() && github.repository == 'RasaHQ/rasa-private' && github.ref_type == 'tag'
    needs:
      - deploy

    steps:
      - name: Notify Slack of failure ⛔️
        # send notification if 'deploy' is skipped (previous needed job failed) or failed
        if: needs.deploy.result != 'success'
        env:
          SLACK_WEBHOOK: ${{ secrets.SLACK_RELEASE_ASSISTANT_ATOM_ALERTS_WEBHOOK }}
        uses: Ilshidur/action-slack@689ad44a9c9092315abd286d0e3a9a74d31ab78a
        with:
          args: "⛔️ *Rasa Private* version `${{ github.ref_name }}` could not be released 😱! Please check out GitHub Actions: https://github.com/${{ github.repository }}/actions/runs/${{ github.run_id }}"<|MERGE_RESOLUTION|>--- conflicted
+++ resolved
@@ -1506,11 +1506,7 @@
           pip install -U github3.py pep440-version-utils
           python3 scripts/publish_gh_release_notes.py
 
-<<<<<<< HEAD
-      - name: Notify Slack of successful release 💬
-=======
       - name: Notify Slack of successful release
->>>>>>> e36b1e71
         # notification will be sent to the #product channel on slack, webhook url is added as repository secret
         if: success()
         env:
