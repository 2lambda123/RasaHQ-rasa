--- conflicted
+++ resolved
@@ -28,13 +28,10 @@
   # needed to fix issues with boto during testing:
   # https://github.com/travis-ci/travis-ci/issues/7940
   BOTO_CONFIG: /dev/null
-<<<<<<< HEAD
-  CHOCO_CACHE_LOCATION: ./system_dependencies_cache
-=======
   IS_TAG_BUILD: ${{ startsWith(github.event.ref, 'refs/tags') }}
   DOCKERHUB_USERNAME: tmbo
   DEFAULT_PYTHON_VERSION: '3.7'
->>>>>>> b13e70bb
+  CHOCO_CACHE_LOCATION: ./system_dependencies_cache
 
 jobs:
   changes:
