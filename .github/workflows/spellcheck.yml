--- conflicted
+++ resolved
@@ -7,11 +7,7 @@
 jobs:
   spellcheck:
     name: Typo CI (GitHub Action)
-<<<<<<< HEAD
-    runs-on: ubuntu-20.04
-=======
     runs-on: ubuntu-22.04
->>>>>>> e66a29ec
     timeout-minutes: 4
     if: "!contains(github.event.head_commit.message, '[ci skip]')"
     steps:
