# The docs: https://www.notion.so/rasa/The-CI-for-model-regression-tests-92af7185e08e4fb2a0c764770a8e9095
name: CI - Model Regression

on:
  push:
    branches:
    - '[0-9]+.[0-9]+.x'
    tags:
    - '**'
  pull_request:
    types: [opened, synchronize, labeled]

concurrency:
  group: ci-model-regression-${{ github.ref }}  # branch or tag name
  cancel-in-progress: true

env:
  GKE_ZONE: us-central1
  GCLOUD_VERSION: "318.0.0"
<<<<<<< HEAD
  DD_PROFILING_ENABLED: true
=======
  TF_FORCE_GPU_ALLOW_GROWTH: true
>>>>>>> 400bc2c2

jobs:
  read_test_configuration:
    name: Reads tests configuration
    if: "github.repository == 'RasaHQ/rasa' && contains(github.event.pull_request.labels.*.name, 'status:model-regression-tests')"
    runs-on: ubuntu-latest
    outputs:
      matrix: ${{ steps.set-matrix.outputs.matrix }}
      matrix_length: ${{ steps.set-matrix.outputs.matrix_length }}
      configuration_id: ${{ steps.fc_config.outputs.comment-id }}

    steps:
    - name: Checkout main
      uses: actions/checkout@v2

    - name: Checkout dataset
      uses: actions/checkout@v2
      with:
        repository: ${{ secrets.DATASET_REPOSITORY }}
        token: ${{ secrets.ML_TEST_SA_PAT }}
        path: 'dataset'
        ref: "main"

    - name: Download gomplate
      run: |-
        sudo curl -o /usr/local/bin/gomplate -sSL https://github.com/hairyhenderson/gomplate/releases/download/v3.9.0/gomplate_linux-amd64
        sudo chmod +x /usr/local/bin/gomplate

    - name: Find a comment with configuration
      uses: tczekajlo/find-comment@master
      id: fc_config
      with:
        token: ${{ secrets.GITHUB_TOKEN }}
        issue-number: ${{ github.event.number }}
        body-includes: "^/modeltest"

    - run: echo ${{ steps.fc_config.outputs.comment-id }}

    - name: Render help description from template
      id: get_help_description
      run: |
        OUTPUT=$(gomplate -d mapping=./dataset/dataset_config_mapping.json -f .github/templates/model_regression_test_config_comment.tmpl)
        OUTPUT="${OUTPUT//$'\n'/'%0A'}"
        OUTPUT="${OUTPUT//$'\r'/'%0D'}"
        echo "::set-output name=help_description::$OUTPUT"

    - name: Create a comment with help description
      uses: RasaHQ/create-comment@v1
      with:
        mode: 'delete-previous'
        id: comment_help_description
        github-token: ${{ secrets.GITHUB_TOKEN }}
        body: |
          ${{ steps.get_help_description.outputs.help_description }}

    - if: steps.fc_config.outputs.comment-id == ''
      run: echo "::error::Cannot find a comment with the configuration"
      name: Log a warning message if a configuration cannot be found

    - name: Read configuration from a PR comment
      if: steps.fc_config.outputs.comment-id != ''
      id: set-matrix
      run: |-
          matrix=$(gomplate -d mapping=./dataset/dataset_config_mapping.json -d github=https://api.github.com/repos/${{ github.repository }}/issues/comments/${{ steps.fc_config.outputs.comment-id }} -H 'github=Authorization:token ${{ secrets.GITHUB_TOKEN }}' -f .github/templates/model_regression_test_config_to_json.tmpl)
          matrix_length=$(echo $matrix | jq '.[] | length')
          echo "::set-output name=matrix_length::$matrix_length"
          echo "::set-output name=matrix::$matrix"

    - name: Update the comment with the configuration
      uses: peter-evans/create-or-update-comment@v1
      if: steps.fc_config.outputs.comment-id != ''
      with:
        comment-id: ${{ steps.fc_config.outputs.comment-id }}
        body: |
          <!-- comment-id:comment_configuration -->
        reactions: eyes

    - name: Re-create the comment with the configuration
      uses: RasaHQ/create-comment@v1
      if: steps.fc_config.outputs.comment-id != '' && steps.fc_config.outputs.comment-body != ''
      with:
        mode: 'delete-previous'
        id: comment_configuration
        github-token: ${{ secrets.GITHUB_TOKEN }}
        body: ${{ steps.fc_config.outputs.comment-body }}

    - name: Find a comment with configuration - update
      uses: tczekajlo/find-comment@master
      id: fc_config_update
      with:
        token: ${{ secrets.GITHUB_TOKEN }}
        issue-number: ${{ github.event.number }}
        body-includes: "^/modeltest"

    - name: Add reaction
      uses: peter-evans/create-or-update-comment@v1
      if: steps.fc_config_update.outputs.comment-id != ''
      with:
        edit-mode: 'replace'
        comment-id: ${{ steps.fc_config_update.outputs.comment-id }}
        reactions: heart, hooray, rocket

    - name: Add a comment that the tests are in progress
      uses: RasaHQ/create-comment@v1
      if: steps.fc_config_update.outputs.comment-id != ''
      with:
        mode: 'delete-previous'
        id: comment_tests_in_progress
        github-token: ${{ secrets.GITHUB_TOKEN }}
        body: |
          The model regression tests have started. It might take a while, please be patient.
          As soon as results are ready you'll see a new comment with the results.

          Used configuration can be found in [the comment.](https://github.com/${{ github.repository }}/pull/${{ github.event.number}}#issuecomment-${{ steps.fc_config_update.outputs.comment-id }})

  deploy_runner_gpu:
    name: Deploy Github Runner - GPU
    needs: read_test_configuration
    runs-on: ubuntu-latest
    if: "contains(github.event.pull_request.labels.*.name, 'runner:gpu') && github.repository == 'RasaHQ/rasa' && contains(github.event.pull_request.labels.*.name, 'status:model-regression-tests') && needs.read_test_configuration.outputs.configuration_id != ''"

    steps:
      - name: Checkout
        uses: actions/checkout@v2

      - name: Download gomplate
        run: |-
          sudo curl -o /usr/local/bin/gomplate -sSL https://github.com/hairyhenderson/gomplate/releases/download/v3.9.0/gomplate_linux-amd64
          sudo chmod +x /usr/local/bin/gomplate

      - name: Get TensorFlow version
        run: |-
          # Read TF version from poetry.lock file
          pip install toml
          TF_VERSION=$(scripts/read_tensorflow_version.sh)
          # Keep the first 3 characters, e.g. we keep 2.3 if TF_VERSION is 2.3.4
          TF_VERSION=${TF_VERSION::3}
          echo "TensorFlow version: $TF_VERSION"
          echo TF_VERSION=$TF_VERSION >> $GITHUB_ENV

      # Use compatible CUDA/cuDNN with the given TF version
      - name: Prepare GitHub runner image tag
        run: |-
          GH_RUNNER_IMAGE_TAG=$(jq -r 'if (.config | any(.TF == "${{ env.TF_VERSION }}" )) then (.config[] | select(.TF == "${{ env.TF_VERSION }}") | .IMAGE_TAG) else .default_image_tag end' .github/configs/tf-cuda.json)
          echo "GitHub runner image tag for TensorFlow ${{ env.TF_VERSION }} is ${GH_RUNNER_IMAGE_TAG}"
          echo GH_RUNNER_IMAGE_TAG=$GH_RUNNER_IMAGE_TAG >> $GITHUB_ENV

          num_max_replicas=3
          matrix_length=${{ needs.read_test_configuration.outputs.matrix_length }}
          if [[ $matrix_length -gt $num_max_replicas ]]; then
            NUM_REPLICAS=$num_max_replicas
          else
            NUM_REPLICAS=$matrix_length
          fi
          echo NUM_REPLICAS=$NUM_REPLICAS >> $GITHUB_ENV

      - name: Render deployment template
        run: |-
          export GH_RUNNER_IMAGE_TAG=${{ env.GH_RUNNER_IMAGE_TAG }}
          export GH_RUNNER_IMAGE=${{ secrets.GH_RUNNER_IMAGE }}
          gomplate -f .github/runner/github-runner-deployment.yaml.tmpl -o runner_deployment.yaml

      # Setup gcloud CLI
      - uses: google-github-actions/setup-gcloud@a45a0825993ace67ae6e11cf3011b3e7d6795f82
        with:
          version: "${{ env.GCLOUD_VERSION }}"
          service_account_key: ${{ secrets.GKE_SA_RASA_CI_CD_GPU_RASA_CI_CD }}
          service_account_email: ${{ secrets.GKE_RASA_CI_GPU_SA_NAME_RASA_CI_CD }}

      # Get the GKE credentials so we can deploy to the cluster
      - run: |-
          gcloud container clusters get-credentials "${{ secrets.GKE_GPU_CLUSTER_RASA_CI_CD }}" --zone "$GKE_ZONE" --project "${{ secrets.GKE_SA_RASA_CI_GPU_PROJECT_RASA_CI_CD }}"

      - name: Deploy Github Runner
        run: |-
          kubectl apply -f runner_deployment.yaml
          kubectl -n github-runner rollout status --timeout=15m deployment/github-runner-$GITHUB_RUN_ID

  model_regression_test_gpu:
    name: Model Regression Tests - GPU
    needs:
      - deploy_runner_gpu
      - read_test_configuration
    env:
      # Determine where CUDA and Nvidia libraries are located. TensorFlow looks for libraries in the given paths
      LD_LIBRARY_PATH: "/usr/local/cuda/extras/CUPTI/lib64:/usr/local/cuda/lib64:/usr/local/nvidia/lib:/usr/local/nvidia/lib64"
      ACCELERATOR_TYPE: "GPU"
    runs-on: [self-hosted, gpu, "${{ github.run_id }}"]
    strategy:
      # max-parallel: By default, GitHub will maximize the number of jobs run in parallel depending on the available runners on GitHub-hosted virtual machines.
      matrix: ${{fromJson(needs.read_test_configuration.outputs.matrix)}}
      fail-fast: false
    if: "contains(github.event.pull_request.labels.*.name, 'runner:gpu') && github.repository == 'RasaHQ/rasa' && contains(github.event.pull_request.labels.*.name, 'status:model-regression-tests') && needs.read_test_configuration.outputs.configuration_id != ''"

    steps:
      - name: Checkout
        uses: actions/checkout@v2

      - name: Checkout dataset
        uses: actions/checkout@v2
        with:
          repository: ${{ secrets.DATASET_REPOSITORY }}
          token: ${{ secrets.ML_TEST_SA_PAT }}
          path: 'dataset'
          ref: ${{ matrix.dataset_branch }}

      - name: Set env variables
        id: set_dataset_config_vars
        env:
          DATASET_NAME: "${{ matrix.dataset }}"
          CONFIG_NAME: "${{ matrix.config }}"
        run: |-
          # determine extra environment variables
          # - CONFIG
          # - DATASET
          # - IS_EXTERNAL
          # - EXTERNAL_DATASET_REPOSITORY_BRANCH
          # - TRAIN_DIR
          # - TEST_DIR
          # - DOMAIN_FILE
          source <(gomplate -d mapping=./dataset/dataset_config_mapping.json -f .github/templates/configuration_variables.tmpl)

          # Not all configurations are available for all datasets.
          # The job will fail and the workflow continues, if the configuration file doesn't exist
          # for a given dataset

          echo "::set-output name=is_dataset_exists::true"
          echo "::set-output name=is_config_exists::true"
          echo "::set-output name=is_external::${IS_EXTERNAL}"

          # Warn about job if dataset is Hermit and config is BERT + DIET(seq) + ResponseSelector(t2t) or Sparse + BERT + DIET(seq) + ResponseSelector(t2t)
          if [[ "${{ matrix.dataset }}" == "Hermit" && "${{ matrix.config }}" =~ "BERT + DIET(seq) + ResponseSelector(t2t)" ]]; then
            echo "::warning::This ${{ matrix.dataset }} dataset / ${{ matrix.config }} config is currently being skipped on scheduled tests due to OOM associated with the upgrade to TF 2.6. You may see OOM here."
          fi

          if [[ "${IS_EXTERNAL}" == "true" ]]; then
            echo "DATASET_DIR=dataset_external" >> $GITHUB_ENV
          else
            echo "DATASET_DIR=dataset" >> $GITHUB_ENV
            test -d dataset/$DATASET || (echo "::warning::The ${{ matrix.dataset }} dataset doesn't exist. Skipping the job." \
              && echo "::set-output name=is_config_exists::false" && exit 0)
          fi

          # Skip job if a given type is not available for a given dataset
          if [[ -z "${DOMAIN_FILE}" && "${{ matrix.type }}" == "core" ]]; then
            echo "::warning::The ${{ matrix.dataset }} dataset doesn't include core type. Skipping the job." \
              && echo "::set-output name=is_config_exists::false" && exit 0
          fi

          test -f dataset/configs/$CONFIG || (echo "::warning::The ${{ matrix.config }} configuration file doesn't exist. Skipping the job." \
              && echo "::set-output name=is_dataset_exists::false" && exit 0)

          echo "DATASET=${DATASET}" >> $GITHUB_ENV
          echo "CONFIG=${CONFIG}" >> $GITHUB_ENV
          echo "DOMAIN_FILE=${DOMAIN_FILE}" >> $GITHUB_ENV
          echo "EXTERNAL_DATASET_REPOSITORY_BRANCH=${EXTERNAL_DATASET_REPOSITORY_BRANCH}" >> $GITHUB_ENV
          echo "IS_EXTERNAL=${IS_EXTERNAL}" >> $GITHUB_ENV

          if [[ -z "${TRAIN_DIR}" ]]; then
            echo "TRAIN_DIR=train" >> $GITHUB_ENV
          else
            echo "TRAIN_DIR=${TRAIN_DIR}" >> $GITHUB_ENV
          fi

          if [[ -z "${TEST_DIR}" ]]; then
            echo "TEST_DIR=test" >> $GITHUB_ENV
          else
            echo "TEST_DIR=${TEST_DIR}" >> $GITHUB_ENV
          fi

      - name: Checkout dataset - external
        uses: actions/checkout@v2
        if: steps.set_dataset_config_vars.outputs.is_external == 'true'
        with:
          repository: ${{ env.DATASET }}
          token: ${{ secrets.ML_TEST_SA_PAT }}
          path: 'dataset_external'
          ref: ${{ env.EXTERNAL_DATASET_REPOSITORY_BRANCH }}

      - name: Set dataset commit
        id: set-dataset-commit
        working-directory: ${{ env.DATASET_DIR }}
        run: |
          DATASET_COMMIT=$(git rev-parse HEAD)
          echo $DATASET_COMMIT
          echo "::set-output name=dataset_commit::$DATASET_COMMIT"

      - name: Start Datadog Agent
        if: steps.set_dataset_config_vars.outputs.is_dataset_exists == 'true' && steps.set_dataset_config_vars.outputs.is_config_exists == 'true'
        env:
          DATASET: "${{ matrix.dataset }}"
          CONFIG: "${{ matrix.config }}"
          DATASET_COMMIT: "${{ steps.set-dataset-commit.outputs.dataset_commit }}"
          BRANCH: ${{ github.head_ref }}
          GITHUB_SHA: "${{ github.sha }}"
          PR_ID: "${{ github.event.number }}"
          TYPE: "${{ matrix.type }}"
          DATASET_REPOSITORY_BRANCH: ${{ matrix.dataset_branch }}
        run: |
          export PR_URL="https://github.com/${GITHUB_REPOSITORY}/pull/${{ github.event.number }}"
          .github/scripts/start_dd_agent.sh "${{ secrets.DD_API_KEY }}" "${{ env.ACCELERATOR_TYPE }}"

      - name: Set up Python 3.8 🐍
        uses: actions/setup-python@dc73133d4da04e56a135ae2246682783cc7c7cb6  # v2.2.2
        if: steps.set_dataset_config_vars.outputs.is_dataset_exists == 'true' && steps.set_dataset_config_vars.outputs.is_config_exists == 'true'
        with:
          python-version: 3.8

      - name: Read Poetry Version 🔢
        if: steps.set_dataset_config_vars.outputs.is_dataset_exists == 'true' && steps.set_dataset_config_vars.outputs.is_config_exists == 'true'
        run: |
          echo "POETRY_VERSION=$(scripts/poetry-version.sh)" >> $GITHUB_ENV
        shell: bash

      - name: Install poetry 🦄
        uses: Gr1N/setup-poetry@v7
        if: steps.set_dataset_config_vars.outputs.is_dataset_exists == 'true' && steps.set_dataset_config_vars.outputs.is_config_exists == 'true'
        with:
          poetry-version: ${{ env.POETRY_VERSION }}

      - name: Load Poetry Cached Libraries ⬇
        uses: actions/cache@v1
        if: steps.set_dataset_config_vars.outputs.is_dataset_exists == 'true' && steps.set_dataset_config_vars.outputs.is_config_exists == 'true'
        with:
          path: ~/.cache/pypoetry/virtualenvs
          key: ${{ runner.os }}-poetry-${{ env.POETRY_VERSION }}-3.8-${{ hashFiles('**/poetry.lock') }}-${{ secrets.POETRY_CACHE_VERSION }}

      - name: Install Dependencies 📦
        if: steps.set_dataset_config_vars.outputs.is_dataset_exists == 'true' && steps.set_dataset_config_vars.outputs.is_config_exists == 'true'
        run: |
          poetry install --extras full
          make install
          poetry run python -m spacy download de_core_news_md

      - name: Install datadog dependencies
        if: steps.set_dataset_config_vars.outputs.is_dataset_exists == 'true' && steps.set_dataset_config_vars.outputs.is_config_exists == 'true'
        run: poetry run pip install -U datadog-api-client ddtrace

      - name: Validate that GPUs are working
        if: steps.set_dataset_config_vars.outputs.is_dataset_exists == 'true' && steps.set_dataset_config_vars.outputs.is_config_exists == 'true'
        run: |-
          poetry run python -c 'from tensorflow.python.client import device_lib; print(device_lib.list_local_devices())' || true

      - name: Run test
        id: run_test
        if: steps.set_dataset_config_vars.outputs.is_dataset_exists == 'true' && steps.set_dataset_config_vars.outputs.is_config_exists == 'true'
        env:
          TFHUB_CACHE_DIR: ~/.tfhub_cache/
          OMP_NUM_THREADS: 1
        run: |-
          poetry run rasa --version

          export NOW_TRAIN=$(gomplate -i '{{ (time.Now).Format time.RFC3339}}');
          cd ${{ github.workspace }}

          if [[ "${{ steps.set_dataset_config_vars.outputs.is_external }}" == "true" ]]; then
            export DATASET=.
          fi

          if [[ "${{ matrix.type }}" == "nlu" ]]; then
            poetry run ddtrace-run rasa train nlu --quiet -u ${DATASET_DIR}/${DATASET}/${TRAIN_DIR} -c dataset/configs/${CONFIG} --out ${DATASET_DIR}/models/${DATASET}/${CONFIG}
            echo "::set-output name=train_run_time::$(gomplate -i '{{ $t := time.Parse time.RFC3339 (getenv "NOW_TRAIN") }}{{ (time.Since $t).Round (time.Second 1) }}')"

            export NOW_TEST=$(gomplate -i '{{ (time.Now).Format time.RFC3339}}');
            poetry run ddtrace-run rasa test nlu --quiet -u ${DATASET_DIR}/$DATASET/${TEST_DIR} -m ${DATASET_DIR}/models/$DATASET/$CONFIG --out ${{ github.workspace }}/results/$DATASET/$CONFIG

            echo "::set-output name=test_run_time::$(gomplate -i '{{ $t := time.Parse time.RFC3339 (getenv "NOW_TEST") }}{{ (time.Since $t).Round (time.Second 1) }}')"
            echo "::set-output name=total_run_time::$(gomplate -i '{{ $t := time.Parse time.RFC3339 (getenv "NOW_TRAIN") }}{{ (time.Since $t).Round (time.Second 1) }}')"

          elif [[ "${{ matrix.type }}" == "core" ]]; then
            poetry run ddtrace-run rasa train core --quiet -s ${DATASET_DIR}/$DATASET/$TRAIN_DIR -c dataset/configs/$CONFIG -d ${DATASET_DIR}/${DATASET}/${DOMAIN_FILE}
            echo "::set-output name=train_run_time::$(gomplate -i '{{ $t := time.Parse time.RFC3339 (getenv "NOW_TRAIN") }}{{ (time.Since $t).Round (time.Second 1) }}')"

            export NOW_TEST=$(gomplate -i '{{ (time.Now).Format time.RFC3339}}');
            poetry run ddtrace-run rasa test core -s ${DATASET_DIR}/${DATASET}/${TEST_DIR} --out ${{ github.workspace }}/results/${{ matrix.dataset }}/${CONFIG}

            echo "::set-output name=test_run_time::$(gomplate -i '{{ $t := time.Parse time.RFC3339 (getenv "NOW_TEST") }}{{ (time.Since $t).Round (time.Second 1) }}')"
            echo "::set-output name=total_run_time::$(gomplate -i '{{ $t := time.Parse time.RFC3339 (getenv "NOW_TRAIN") }}{{ (time.Since $t).Round (time.Second 1) }}')"
          fi

      - name: Generate a JSON file with a report / Publish results to Segment
        if: steps.set_dataset_config_vars.outputs.is_dataset_exists == 'true' && steps.set_dataset_config_vars.outputs.is_config_exists == 'true'
        env:
          SUMMARY_FILE: "./report.json"
          SEGMENT_TOKEN: ${{ secrets.SEGMENT_TOKEN }}
          DATASET_NAME: ${{ matrix.dataset }}
          RESULT_DIR: "${{ github.workspace }}/results"
          CONFIG: ${{ matrix.config }}
          TEST_RUN_TIME: ${{ steps.run_test.outputs.test_run_time }}
          TRAIN_RUN_TIME: ${{ steps.run_test.outputs.train_run_time }}
          TOTAL_RUN_TIME: ${{ steps.run_test.outputs.total_run_time }}
          DATASET_REPOSITORY_BRANCH: ${{ matrix.dataset_branch }}
          TYPE: ${{ matrix.type }}
          DATASET_COMMIT: ${{ steps.set-dataset-commit.outputs.dataset_commit }}
          BRANCH: ${{ github.head_ref }}
          GITHUB_SHA: "${{ github.sha }}"
          PR_ID: "${{ github.event.number }}"
          DD_APP_KEY: ${{ secrets.DD_APP_KEY_PERF_TEST }}
          DD_API_KEY: ${{ secrets.DD_API_KEY }}
          DD_SITE: datadoghq.eu
        run: |-
          export PR_URL="https://github.com/${GITHUB_REPOSITORY}/pull/${{ github.event.number }}"
          poetry run pip install analytics-python
          poetry run python .github/scripts/mr_publish_results.py
          cat $SUMMARY_FILE

      - name: Upload an artifact with the report
        uses: actions/upload-artifact@v2
        if: steps.set_dataset_config_vars.outputs.is_dataset_exists == 'true' && steps.set_dataset_config_vars.outputs.is_config_exists == 'true'
        with:
          name: report-${{ matrix.dataset }}-${{ matrix.config }}
          path: report.json

      - name: Stop Datadog Agent
        if: always() && steps.set_dataset_config_vars.outputs.is_dataset_exists == 'true' && steps.set_dataset_config_vars.outputs.is_config_exists == 'true'
        run: |
          sudo service datadog-agent stop

  model_regression_test_cpu:
    name: Model Regression Tests - CPU
    needs:
      - read_test_configuration
    env:
      ACCELERATOR_TYPE: "CPU"
    runs-on: ubuntu-latest
    strategy:
      max-parallel: 3
      matrix: ${{fromJson(needs.read_test_configuration.outputs.matrix)}}
      fail-fast: false
    if: "!contains(github.event.pull_request.labels.*.name, 'runner:gpu') && github.repository == 'RasaHQ/rasa' && contains(github.event.pull_request.labels.*.name, 'status:model-regression-tests') && needs.read_test_configuration.outputs.configuration_id != ''"

    steps:
      - name: Checkout
        uses: actions/checkout@v2

      - name: Checkout dataset
        uses: actions/checkout@v2
        with:
          repository: ${{ secrets.DATASET_REPOSITORY }}
          token: ${{ secrets.ML_TEST_SA_PAT }}
          path: 'dataset'
          ref: ${{ matrix.dataset_branch }}

      - name: Download gomplate
        run: |-
          sudo curl -o /usr/local/bin/gomplate -sSL https://github.com/hairyhenderson/gomplate/releases/download/v3.9.0/gomplate_linux-amd64
          sudo chmod +x /usr/local/bin/gomplate

      - name: Set DATASET and CONFIG variables
        id: set_dataset_config_vars
        env:
          DATASET_NAME: "${{ matrix.dataset }}"
          CONFIG_NAME: "${{ matrix.config }}"
        run: |-
          # determine extra environment variables
          # - CONFIG
          # - DATASET
          # - IS_EXTERNAL
          # - EXTERNAL_DATASET_REPOSITORY_BRANCH
          # - TRAIN_DIR
          # - TEST_DIR
          # - DOMAIN_FILE
          source <(gomplate -d mapping=./dataset/dataset_config_mapping.json -f .github/templates/configuration_variables.tmpl)

          # Not all configurations are available for all datasets.
          # The job will fail and the workflow continues, if the configuration file doesn't exist
          # for a given dataset

          echo "::set-output name=is_dataset_exists::true"
          echo "::set-output name=is_config_exists::true"
          echo "::set-output name=is_external::${IS_EXTERNAL}"

          if [[ "${IS_EXTERNAL}" == "true" ]]; then
            echo "DATASET_DIR=dataset_external" >> $GITHUB_ENV
          else
            echo "DATASET_DIR=dataset" >> $GITHUB_ENV
            test -d dataset/$DATASET || (echo "::warning::The ${{ matrix.dataset }} dataset doesn't exist. Skipping the job." \
              && echo "::set-output name=is_config_exists::false" && exit 0)
          fi

          # Skip job if a given type is not available for a given dataset
          if [[ -z "${DOMAIN_FILE}" && "${{ matrix.type }}" == "core" ]]; then
            echo "::warning::The ${{ matrix.dataset }} dataset doesn't include core type. Skipping the job." \
              && echo "::set-output name=is_config_exists::false" && exit 0
          fi

          test -f dataset/configs/$CONFIG || (echo "::warning::The ${{ matrix.config }} configuration file doesn't exist. Skipping the job." \
              && echo "::set-output name=is_dataset_exists::false" && exit 0)

          echo "DATASET=${DATASET}" >> $GITHUB_ENV
          echo "CONFIG=${CONFIG}" >> $GITHUB_ENV
          echo "DOMAIN_FILE=${DOMAIN_FILE}" >> $GITHUB_ENV
          echo "EXTERNAL_DATASET_REPOSITORY_BRANCH=${EXTERNAL_DATASET_REPOSITORY_BRANCH}" >> $GITHUB_ENV
          echo "IS_EXTERNAL=${IS_EXTERNAL}" >> $GITHUB_ENV

          if [[ -z "${TRAIN_DIR}" ]]; then
            echo "TRAIN_DIR=train" >> $GITHUB_ENV
          else
            echo "TRAIN_DIR=${TRAIN_DIR}" >> $GITHUB_ENV
          fi

          if [[ -z "${TEST_DIR}" ]]; then
            echo "TEST_DIR=test" >> $GITHUB_ENV
          else
            echo "TEST_DIR=${TEST_DIR}" >> $GITHUB_ENV
          fi

      - name: Checkout dataset - external
        uses: actions/checkout@v2
        if: steps.set_dataset_config_vars.outputs.is_external == 'true'
        with:
          repository: ${{ env.DATASET }}
          token: ${{ secrets.ML_TEST_SA_PAT }}
          path: 'dataset_external'
          ref: ${{ env.EXTERNAL_DATASET_REPOSITORY_BRANCH }}

      - name: Set dataset commit
        id: set-dataset-commit
        working-directory: ${{ env.DATASET_DIR }}
        run: |
          DATASET_COMMIT=$(git rev-parse HEAD)
          echo $DATASET_COMMIT
          echo "::set-output name=dataset_commit::$DATASET_COMMIT"

      - name: Start Datadog Agent
        if: steps.set_dataset_config_vars.outputs.is_dataset_exists == 'true' && steps.set_dataset_config_vars.outputs.is_config_exists == 'true'
        env:
          DATASET: "${{ matrix.dataset }}"
          CONFIG: "${{ matrix.config }}"
          DATASET_COMMIT: "${{ steps.set-dataset-commit.outputs.dataset_commit }}"
          BRANCH: ${{ github.head_ref }}
          GITHUB_SHA: "${{ github.sha }}"
          PR_ID: "${{ github.event.number }}"
          TYPE: "${{ matrix.type }}"
          DATASET_REPOSITORY_BRANCH: ${{ matrix.dataset_branch }}
        run: |
          export PR_URL="https://github.com/${GITHUB_REPOSITORY}/pull/${{ github.event.number }}"
          .github/scripts/start_dd_agent.sh "${{ secrets.DD_API_KEY }}" "${{ env.ACCELERATOR_TYPE }}"

      - name: Set up Python 3.8 🐍
        uses: actions/setup-python@dc73133d4da04e56a135ae2246682783cc7c7cb6  # v2.2.2
        if: steps.set_dataset_config_vars.outputs.is_dataset_exists == 'true' && steps.set_dataset_config_vars.outputs.is_config_exists == 'true'
        with:
          python-version: 3.8

      - name: Read Poetry Version 🔢
        if: steps.set_dataset_config_vars.outputs.is_dataset_exists == 'true' && steps.set_dataset_config_vars.outputs.is_config_exists == 'true'
        run: |
          echo "POETRY_VERSION=$(scripts/poetry-version.sh)" >> $GITHUB_ENV
        shell: bash

      - name: Install poetry 🦄
        uses: Gr1N/setup-poetry@v7
        if: steps.set_dataset_config_vars.outputs.is_dataset_exists == 'true' && steps.set_dataset_config_vars.outputs.is_config_exists == 'true'
        with:
          poetry-version: ${{ env.POETRY_VERSION }}

      - name: Load Poetry Cached Libraries ⬇
        uses: actions/cache@v1
        if: steps.set_dataset_config_vars.outputs.is_dataset_exists == 'true' && steps.set_dataset_config_vars.outputs.is_config_exists == 'true'
        with:
          path: ~/.cache/pypoetry/virtualenvs
          key: ${{ runner.os }}-poetry-${{ env.POETRY_VERSION }}-3.8-${{ hashFiles('**/poetry.lock') }}-${{ secrets.POETRY_CACHE_VERSION }}

      - name: Install Dependencies 📦
        if: steps.set_dataset_config_vars.outputs.is_dataset_exists == 'true' && steps.set_dataset_config_vars.outputs.is_config_exists == 'true'
        run: |
          poetry install --extras full
          make install
          poetry run python -m spacy download de_core_news_md

      - name: Install datadog dependencies
        if: steps.set_dataset_config_vars.outputs.is_dataset_exists == 'true' && steps.set_dataset_config_vars.outputs.is_config_exists == 'true'
        run: poetry run pip install -U datadog-api-client ddtrace

      - name: Run test
        id: run_test
        if: steps.set_dataset_config_vars.outputs.is_dataset_exists == 'true' && steps.set_dataset_config_vars.outputs.is_config_exists == 'true'
        env:
          TFHUB_CACHE_DIR: ~/.tfhub_cache/
          OMP_NUM_THREADS: 1
        run: |-
          poetry run rasa --version

          export NOW_TRAIN=$(gomplate -i '{{ (time.Now).Format time.RFC3339}}');
          cd ${{ github.workspace }}

          if [[ "${{ steps.set_dataset_config_vars.outputs.is_external }}" == "true" ]]; then
            export DATASET=.
          fi

          if [[ "${{ matrix.type }}" == "nlu" ]]; then
            poetry run ddtrace-run rasa train nlu --quiet -u ${DATASET_DIR}/${DATASET}/${TRAIN_DIR} -c dataset/configs/${CONFIG} --out ${DATASET_DIR}/models/${DATASET}/${CONFIG}
            echo "::set-output name=train_run_time::$(gomplate -i '{{ $t := time.Parse time.RFC3339 (getenv "NOW_TRAIN") }}{{ (time.Since $t).Round (time.Second 1) }}')"

            export NOW_TEST=$(gomplate -i '{{ (time.Now).Format time.RFC3339}}');
            poetry run ddtrace-run rasa test nlu --quiet -u ${DATASET_DIR}/$DATASET/${TEST_DIR} -m ${DATASET_DIR}/models/$DATASET/$CONFIG --out ${{ github.workspace }}/results/$DATASET/$CONFIG

            echo "::set-output name=test_run_time::$(gomplate -i '{{ $t := time.Parse time.RFC3339 (getenv "NOW_TEST") }}{{ (time.Since $t).Round (time.Second 1) }}')"
            echo "::set-output name=total_run_time::$(gomplate -i '{{ $t := time.Parse time.RFC3339 (getenv "NOW_TRAIN") }}{{ (time.Since $t).Round (time.Second 1) }}')"

          elif [[ "${{ matrix.type }}" == "core" ]]; then
            poetry run ddtrace-run rasa train core --quiet -s ${DATASET_DIR}/$DATASET/$TRAIN_DIR -c dataset/configs/$CONFIG -d ${DATASET_DIR}/${DATASET}/${DOMAIN_FILE}
            echo "::set-output name=train_run_time::$(gomplate -i '{{ $t := time.Parse time.RFC3339 (getenv "NOW_TRAIN") }}{{ (time.Since $t).Round (time.Second 1) }}')"

            export NOW_TEST=$(gomplate -i '{{ (time.Now).Format time.RFC3339}}');
            poetry run ddtrace-run rasa test core -s ${DATASET_DIR}/${DATASET}/${TEST_DIR} --out ${{ github.workspace }}/results/${{ matrix.dataset }}/${CONFIG}

            echo "::set-output name=test_run_time::$(gomplate -i '{{ $t := time.Parse time.RFC3339 (getenv "NOW_TEST") }}{{ (time.Since $t).Round (time.Second 1) }}')"
            echo "::set-output name=total_run_time::$(gomplate -i '{{ $t := time.Parse time.RFC3339 (getenv "NOW_TRAIN") }}{{ (time.Since $t).Round (time.Second 1) }}')"
          fi

      - name: Generate a JSON file with a report / Publish results to Segment
        if: steps.set_dataset_config_vars.outputs.is_dataset_exists == 'true' && steps.set_dataset_config_vars.outputs.is_config_exists == 'true'
        env:
          SUMMARY_FILE: "./report.json"
          SEGMENT_TOKEN: ${{ secrets.SEGMENT_TOKEN }}
          DATASET_NAME: ${{ matrix.dataset }}
          RESULT_DIR: "${{ github.workspace }}/results"
          CONFIG: ${{ matrix.config }}
          TEST_RUN_TIME: ${{ steps.run_test.outputs.test_run_time }}
          TRAIN_RUN_TIME: ${{ steps.run_test.outputs.train_run_time }}
          TOTAL_RUN_TIME: ${{ steps.run_test.outputs.total_run_time }}
          DATASET_REPOSITORY_BRANCH: ${{ matrix.dataset_branch }}
          TYPE: ${{ matrix.type }}
          DATASET_COMMIT: ${{ steps.set-dataset-commit.outputs.dataset_commit }}
          BRANCH: ${{ github.head_ref }}
          GITHUB_SHA: "${{ github.sha }}"
          PR_ID: "${{ github.event.number }}"
          DD_APP_KEY: ${{ secrets.DD_APP_KEY_PERF_TEST }}
          DD_API_KEY: ${{ secrets.DD_API_KEY }}
          DD_SITE: datadoghq.eu
        run: |-
          export PR_URL="https://github.com/${GITHUB_REPOSITORY}/pull/${{ github.event.number }}"
          poetry run pip install analytics-python
          poetry run python .github/scripts/mr_publish_results.py
          cat $SUMMARY_FILE

      - name: Upload an artifact with the report
        uses: actions/upload-artifact@v2
        if: steps.set_dataset_config_vars.outputs.is_dataset_exists == 'true' && steps.set_dataset_config_vars.outputs.is_config_exists == 'true'
        with:
          name: report-${{ matrix.dataset }}-${{ matrix.config }}
          path: report.json

      - name: Stop Datadog Agent
        if: always() && steps.set_dataset_config_vars.outputs.is_dataset_exists == 'true' && steps.set_dataset_config_vars.outputs.is_config_exists == 'true'
        run: |
          sudo service datadog-agent stop

  combine_reports:
    name: Combine reports
    runs-on: ubuntu-latest
    needs:
      - model_regression_test_cpu
      - model_regression_test_gpu
    if: always() && (needs.model_regression_test_cpu.result == 'success' || needs.model_regression_test_gpu.result == 'success')

    steps:
      - name: Checkout git repository 🕝
        uses: actions/checkout@v2

      - name: Set up Python 3.7 🐍
        uses: actions/setup-python@dc73133d4da04e56a135ae2246682783cc7c7cb6  # v2.2.2
        with:
          python-version: 3.7

      - name: Get reports
        uses: actions/download-artifact@v2
        with:
          path: reports/

      - name: Display structure of downloaded files
        continue-on-error: true
        run: ls -R
        working-directory: reports/

      - name: Merge all reports
        env:
          SUMMARY_FILE: "./report.json"
          REPORTS_DIR: "reports/"
        run: |
          python .github/scripts/mr_generate_summary.py
          cat $SUMMARY_FILE

      - name: Upload an artifact with the overall report
        uses: actions/upload-artifact@v2
        with:
          name: report.json
          path: ./report.json

  add_comment_results:
    name: Add a comment with the results
    runs-on: ubuntu-latest
    needs:
      - combine_reports
    if: always() && needs.combine_reports.result == 'success'

    steps:
      - name: Checkout
        uses: actions/checkout@v2

      - name: Download report from last on-schedule regression test
        run: |
          # Get ID of last on-schedule workflow
          SCHEDULE_ID=$(curl -X GET -s -H 'Authorization: token ${{ secrets.GITHUB_TOKEN }}' -H "Accept: application/vnd.github.v3+json" \
            "https://api.github.com/repos/${{ github.repository }}/actions/workflows" \
            | jq -r  '.workflows[] | select(.name == "CI - Model Regression on schedule") | select(.path | test("schedule")) | .id')

          ARTIFACT_URL=$(curl -s -H 'Authorization: token ${{ secrets.GITHUB_TOKEN }}'  -H "Accept: application/vnd.github.v3+json" \
            "https://api.github.com/repos/${{ github.repository }}/actions/workflows/${SCHEDULE_ID}/runs?event=schedule&status=completed&branch=main&per_page=1" | jq -r .workflow_runs[0].artifacts_url)

          DOWNLOAD_URL=$(curl -s -H 'Authorization: token ${{ secrets.GITHUB_TOKEN }}' -H "Accept: application/vnd.github.v3+json" "${ARTIFACT_URL}" \
            | jq -r '.artifacts[] | select(.name="report.json") | .archive_download_url')

          # Download the artifact
          curl -H 'Authorization: token ${{ secrets.GITHUB_TOKEN }}' -LJO  -H "Accept: application/vnd.github.v3+json" $DOWNLOAD_URL

          # Unzip and change name
          unzip report.json.zip && mv report.json report_main.json

      - name: Download the report
        uses: actions/download-artifact@v2
        with:
          name: report.json

      - name: Download gomplate
        run: |-
          sudo curl -o /usr/local/bin/gomplate -sSL https://github.com/hairyhenderson/gomplate/releases/download/v3.9.0/gomplate_linux-amd64
          sudo chmod +x /usr/local/bin/gomplate

      - name: Render a comment to add
        id: get_results
        run: |
          OUTPUT="$(gomplate -d data=report.json -d results_main=report_main.json -f .github/templates/model_regression_test_results.tmpl)"
          OUTPUT="${OUTPUT//$'\n'/'%0A'}"
          OUTPUT="${OUTPUT//$'\r'/'%0D'}"
          echo "::set-output name=result::$OUTPUT"

      - name: Publish results as a PR comment
        uses: marocchino/sticky-pull-request-comment@v2.2.0
        if: always()
        with:
          GITHUB_TOKEN: ${{ secrets.GITHUB_TOKEN }}
          header: ${{ github.run_id }}
          append: true
          message: |-

            Commit: ${{ github.sha }}, [The full report is available as an artifact.](https://github.com/${{ github.repository }}/actions/runs/${{ github.run_id }})

            ${{ steps.get_results.outputs.result }}

      - name: Remove 'status:model-regression-tests' label
        continue-on-error: true
        uses: buildsville/add-remove-label@v1
        with:
          token: ${{secrets.GITHUB_TOKEN}}
          label: 'status:model-regression-tests'
          type: remove

      - name: Remove 'runner:gpu' label
        continue-on-error: true
        uses: buildsville/add-remove-label@v1
        with:
          token: ${{secrets.GITHUB_TOKEN}}
          label: 'runner:gpu'
          type: remove

  remove_runner_gpu:
    name: Delete Github Runner - GPU
    needs:
      - deploy_runner_gpu
      - model_regression_test_gpu
    runs-on: ubuntu-latest
    if: "contains(github.event.pull_request.labels.*.name, 'runner:gpu') && always() && contains(github.event.pull_request.labels.*.name, 'status:model-regression-tests')"

    steps:
      # Setup gcloud CLI
      - uses: google-github-actions/setup-gcloud@a45a0825993ace67ae6e11cf3011b3e7d6795f82
        with:
          version: "${{ env.GCLOUD_VERSION }}"
          service_account_key: ${{ secrets.GKE_SA_RASA_CI_CD_GPU_RASA_CI_CD }}
          service_account_email: ${{ secrets.GKE_RASA_CI_GPU_SA_NAME_RASA_CI_CD }}

      # Get the GKE credentials so we can deploy to the cluster
      - run: |-
          gcloud container clusters get-credentials "${{ secrets.GKE_GPU_CLUSTER_RASA_CI_CD }}" --zone "$GKE_ZONE" --project "${{ secrets.GKE_SA_RASA_CI_GPU_PROJECT_RASA_CI_CD }}"

      - name: Remove Github Runner
        run: kubectl -n github-runner delete deployments github-runner-${GITHUB_RUN_ID} --grace-period=30<|MERGE_RESOLUTION|>--- conflicted
+++ resolved
@@ -17,11 +17,8 @@
 env:
   GKE_ZONE: us-central1
   GCLOUD_VERSION: "318.0.0"
-<<<<<<< HEAD
   DD_PROFILING_ENABLED: true
-=======
   TF_FORCE_GPU_ALLOW_GROWTH: true
->>>>>>> 400bc2c2
 
 jobs:
   read_test_configuration:
