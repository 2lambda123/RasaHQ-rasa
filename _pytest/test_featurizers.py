from __future__ import unicode_literals
from __future__ import print_function
from __future__ import division
from __future__ import absolute_import
import os

import numpy as np
import pytest

from rasa_nlu.featurizers.spacy_featurizer import features_for_doc
from rasa_nlu.tokenizers.mitie_tokenizer import MitieTokenizer
from rasa_nlu.tokenizers.spacy_tokenizer import SpacyTokenizer
from rasa_nlu.training_data import Message


@pytest.mark.parametrize("sentence, expected", [
    ("hey how are you today", [-0.19649599, 0.32493639, -0.37408298, -0.10622784, 0.062756])
])
def test_spacy_featurizer(sentence, expected, spacy_nlp):
    doc = spacy_nlp(sentence)
<<<<<<< HEAD
    vecs = features_for_doc(doc, spacy_nlp)
=======
    vecs = ftr.features_for_doc(doc)
>>>>>>> d5f8be63
    assert np.allclose(doc.vector[:5], expected, atol=1e-5)
    assert np.allclose(vecs, doc.vector, atol=1e-5)


def test_mitie_featurizer(mitie_feature_extractor, default_config):
    from rasa_nlu.featurizers.mitie_featurizer import MitieFeaturizer

    default_config["mitie_file"] = os.environ.get('MITIE_FILE')
    if not default_config["mitie_file"] or not os.path.isfile(default_config["mitie_file"]):
        default_config["mitie_file"] = os.path.join("data", "total_word_feature_extractor.dat")

    ftr = MitieFeaturizer.load()
    sentence = "Hey how are you today"
    tokens = MitieTokenizer().tokenize(sentence)
    vecs = ftr.features_for_tokens(tokens, mitie_feature_extractor)
    assert np.allclose(vecs[:5], np.array([0., -4.4551446, 0.26073121, -1.46632245, -1.84205751]), atol=1e-5)


def test_ngram_featurizer(spacy_nlp):
    from rasa_nlu.featurizers.ngram_featurizer import NGramFeaturizer
    ftr = NGramFeaturizer()
    repetition_factor = 5  # ensures that during random sampling of the ngram CV we don't end up with a one-class-split
    labeled_sentences = [
                            Message("heyheyheyhey", {"intent": "greet", "text_features": [0.5]}),
                            Message("howdyheyhowdy", {"intent": "greet", "text_features": [0.5]}),
                            Message("heyhey howdyheyhowdy", {"intent": "greet", "text_features": [0.5]}),
                            Message("howdyheyhowdy heyhey", {"intent": "greet", "text_features": [0.5]}),
                            Message("astalavistasista", {"intent": "goodby", "text_features": [0.5]}),
                            Message("astalavistasista sistala", {"intent": "goodby", "text_features": [0.5]}),
                            Message("sistala astalavistasista", {"intent": "goodby", "text_features": [0.5]}),
                        ] * repetition_factor

    for m in labeled_sentences:
        m.set("spacy_doc", spacy_nlp(m.text))

    ftr.min_intent_examples_for_ngram_classification = 2
    ftr.train_on_sentences(labeled_sentences,
                           max_number_of_ngrams=10)
    assert len(ftr.all_ngrams) > 0
    assert ftr.best_num_ngrams > 0


@pytest.mark.parametrize("sentence, expected, labeled_tokens", [
    ("hey how are you today", [0., 1.], [0]),
    ("hey 123 how are you", [1., 1.], [0, 1]),
    ("blah balh random eh", [0., 0.], []),
    ("looks really like 123 today", [1., 0.], [3]),
])
def test_regex_featurizer(sentence, expected, labeled_tokens, spacy_nlp):
    from rasa_nlu.featurizers.regex_featurizer import RegexFeaturizer
    patterns = [
        {"pattern": '[0-9]+', "name": "number", "usage": "intent"},
        {"pattern": '\\bhey*', "name": "hello", "usage": "intent"}
    ]
    ftr = RegexFeaturizer(patterns)

    # adds tokens to the message
    tokenizer = SpacyTokenizer()
    message = Message(sentence)
    message.set("spacy_doc", spacy_nlp(sentence))
    tokenizer.process(message)

    result = ftr.features_for_patterns(message)
    assert np.allclose(result, expected, atol=1e-10)
    assert len(message.get("tokens", [])) > 0  # the tokenizer should have added tokens
    for i, token in enumerate(message.get("tokens")):
        if i in labeled_tokens:
            assert token.get("pattern") in [0, 1]
        else:
            assert token.get("pattern") is None  # if the token is not part of a regex the pattern should not be set<|MERGE_RESOLUTION|>--- conflicted
+++ resolved
@@ -18,11 +18,7 @@
 ])
 def test_spacy_featurizer(sentence, expected, spacy_nlp):
     doc = spacy_nlp(sentence)
-<<<<<<< HEAD
-    vecs = features_for_doc(doc, spacy_nlp)
-=======
-    vecs = ftr.features_for_doc(doc)
->>>>>>> d5f8be63
+    vecs = features_for_doc(doc)
     assert np.allclose(doc.vector[:5], expected, atol=1e-5)
     assert np.allclose(vecs, doc.vector, atol=1e-5)
 
