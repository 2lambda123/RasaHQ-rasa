.PHONY: clean test lint init docs build-docker build-docker-full build-docker-mitie-en build-docker-spacy-en build-docker-spacy-de

JOBS ?= 1
INTEGRATION_TEST_FOLDER = tests/integration_tests/
INTEGRATION_TEST_PYTEST_MARKERS ?= "sequential or not sequential"

help:
	@echo "make"
	@echo "    clean"
	@echo "        Remove Python/build artifacts."
	@echo "    install"
	@echo "        Install rasa."
	@echo "    install-full"
	@echo "        Install rasa with all extras (transformers, tensorflow_text, spacy, jieba)."
	@echo "    formatter"
	@echo "        Apply black formatting to code."
	@echo "    lint"
	@echo "        Lint code with flake8, and check if black formatter should be applied."
	@echo "    lint-docstrings"
	@echo "        Check docstring conventions in changed files."
	@echo "    types"
	@echo "        Check for type errors using mypy."
	@echo "    static-checks"
	@echo "        Run all python static checks."
	@echo "    prepare-tests-ubuntu"
	@echo "        Install system requirements for running tests on Ubuntu and Debian based systems."
	@echo "    prepare-tests-macos"
	@echo "        Install system requirements for running tests on macOS."
	@echo "    prepare-tests-windows"
	@echo "        Install system requirements for running tests on Windows."
	@echo "    prepare-tests-files"
	@echo "        Download all additional project files needed to run tests."
	@echo "    prepare-spacy"
	@echo "        Download all additional resources needed to use spacy as part of Rasa."
	@echo "    prepare-mitie"
	@echo "        Download all additional resources needed to use mitie as part of Rasa."
	@echo "    prepare-transformers"
	@echo "        Download all models needed for testing LanguageModelFeaturizer."
	@echo "    test"
	@echo "        Run pytest on tests/."
	@echo "        Use the JOBS environment variable to configure number of workers (default: 1)."
	@echo "    test-integration"
	@echo "        Run integration tests using pytest."
	@echo "        Use the JOBS environment variable to configure number of workers (default: 1)."
	@echo "    livedocs"
	@echo "        Build the docs locally."
	@echo "    release"
	@echo "        Prepare a release."
	@echo "    build-docker"
	@echo "        Build Rasa Open Source Docker image."
	@echo "    run-integration-containers"
	@echo "        Run the integration test containers."
	@echo "    stop-integration-containers"
	@echo "        Stop the integration test containers."

clean:
	find . -name '*.pyc' -exec rm -f {} +
	find . -name '*.pyo' -exec rm -f {} +
	find . -name '*~' -exec rm -f  {} +
	rm -rf build/
	rm -rf .mypy_cache/
	rm -rf dist/
	rm -rf docs/build
	rm -rf docs/.docusaurus

install:
	poetry run python -m pip install -U pip
	poetry install

install-mitie:
	poetry run python -m pip install -U git+https://github.com/tmbo/MITIE.git#egg=mitie

install-full: install install-mitie
	poetry install -E full

install-docs:
	cd docs/ && yarn install

formatter:
	poetry run black rasa tests

lint:
     # Ignore docstring errors when running on the entire project
	poetry run flake8 rasa tests --extend-ignore D
	poetry run black --check rasa tests
	make lint-docstrings

# Compare against `main` if no branch was provided
BRANCH ?= main
lint-docstrings:
# Lint docstrings only against the the diff to avoid too many errors.
# Check only production code. Ignore other flake errors which are captured by `lint`
# Diff of committed changes (shows only changes introduced by your branch
ifneq ($(strip $(BRANCH)),)
	git diff $(BRANCH)...HEAD -- rasa | poetry run flake8 --select D --diff
endif

	# Diff of uncommitted changes for running locally
	git diff HEAD -- rasa | poetry run flake8 --select D --diff

lint-security:
	poetry run bandit -ll -ii -r --config bandit.yml rasa/*

types:
	# FIXME: working our way towards removing these
	# see https://github.com/RasaHQ/rasa/pull/6470
	# the list below is sorted by the number of errors for each error code, in decreasing order
	poetry run mypy rasa --disable-error-code arg-type \
	--disable-error-code assignment \
	--disable-error-code var-annotated \
	--disable-error-code return-value \
	--disable-error-code union-attr \
	--disable-error-code override \
	--disable-error-code operator \
	--disable-error-code attr-defined \
	--disable-error-code index \
	--disable-error-code misc \
	--disable-error-code return \
	--disable-error-code call-arg \
	--disable-error-code type-var \
	--disable-error-code list-item \
	--disable-error-code has-type \
	--disable-error-code valid-type \
	--disable-error-code dict-item \
	--disable-error-code no-redef \
	--disable-error-code func-returns-value

<<<<<<< HEAD
CHOCO_CACHE_LOCATION ?= %TEMP%
prepare-tests-windows-dependencies:
	foreach($dep in Get-Content ./system_test_dependencies/windows.txt) {choco install $dep --cache-location=$(CHOCO_CACHE_LOCATION)}

prepare-tests-macos-dependencies:
	# FIXME: why do we do '|| true' ?
	cat ./system_test_dependencies/macos.txt | xargs -r brew install || true

prepare-tests-ubuntu-dependencies:
	cat ./system_test_dependencies/ubuntu.txt | xargs -r sudo apt-get -y install

prepare-tests-files:
=======
static-checks: lint lint-security types

prepare-spacy:
>>>>>>> b13e70bb
	poetry install -E spacy
	poetry run python -m spacy download en_core_web_md
	poetry run python -m spacy download de_core_news_sm
	poetry run python -m spacy link en_core_web_md en --force
	poetry run python -m spacy link de_core_news_sm de --force

prepare-mitie:
	wget --progress=dot:giga -N -P data/ https://github.com/mit-nlp/MITIE/releases/download/v0.4/MITIE-models-v0.2.tar.bz2
ifeq ($(OS),Windows_NT)
	7z x data/MITIE-models-v0.2.tar.bz2 -bb3
	7z x MITIE-models-v0.2.tar -bb3
	cp MITIE-models/english/total_word_feature_extractor.dat data/
	rm -r MITIE-models
	rm MITIE-models-v0.2.tar
else
	tar -xvjf data/MITIE-models-v0.2.tar.bz2 --strip-components 2 -C data/ MITIE-models/english/total_word_feature_extractor.dat
endif
	rm data/MITIE*.bz2

prepare-transformers:
	CACHE_DIR=$(HOME)/.cache/torch/transformers;\
	mkdir -p "$$CACHE_DIR";\
    i=0;\
	while read -r URL; do read -r CACHE_FILE; if { [ $(CI) ]  &&  [ $$i -gt 4 ]; } || ! [ $(CI) ]; then wget $$URL -O $$CACHE_DIR/$$CACHE_FILE; fi; i=$$((i + 1)); done < "data/test/hf_transformers_models.txt"

prepare-tests-files: prepare-spacy prepare-mitie prepare-transformers

prepare-tests-macos: prepare-tests-macos-dependencies prepare-tests-files

prepare-tests-ubuntu: prepare-tests-ubuntu-dependencies prepare-tests-files

prepare-tests-windows: prepare-tests-windows-dependencies prepare-tests-files

test: clean
	# OMP_NUM_THREADS can improve overall performance using one thread by process (on tensorflow), avoiding overload
	OMP_NUM_THREADS=1 poetry run pytest tests -n $(JOBS) --cov rasa --ignore $(INTEGRATION_TEST_FOLDER)

test-integration:
	# OMP_NUM_THREADS can improve overall performance using one thread by process (on tensorflow), avoiding overload
ifeq (,$(wildcard tests_deployment/.env))
	OMP_NUM_THREADS=1 poetry run pytest $(INTEGRATION_TEST_FOLDER) -n $(JOBS) -m $(INTEGRATION_TEST_PYTEST_MARKERS)
else
	set -o allexport; source tests_deployment/.env && OMP_NUM_THREADS=1 poetry run pytest $(INTEGRATION_TEST_FOLDER) -n $(JOBS) -m $(INTEGRATION_TEST_PYTEST_MARKERS) && set +o allexport
endif

generate-pending-changelog:
	poetry run python -c "from scripts import release; release.generate_changelog('major.minor.patch')"

cleanup-generated-changelog:
	# this is a helper to cleanup your git status locally after running "make test-docs"
	# it's not run on CI at the moment
	git status --porcelain | sed -n '/^D */s///p' | xargs git reset HEAD
	git reset HEAD CHANGELOG.mdx
	git ls-files --deleted | xargs git checkout
	git checkout CHANGELOG.mdx

test-docs: generate-pending-changelog docs
	poetry run pytest tests/docs/*
	cd docs && yarn mdx-lint

prepare-docs:
	cd docs/ && poetry run yarn pre-build

docs: prepare-docs
	cd docs/ && yarn build

livedocs:
	cd docs/ && poetry run yarn start

release:
	poetry run python scripts/release.py

build-docker:
	export IMAGE_NAME=rasa && \
	docker buildx use default && \
	docker buildx bake -f docker/docker-bake.hcl base && \
	docker buildx bake -f docker/docker-bake.hcl base-poetry && \
	docker buildx bake -f docker/docker-bake.hcl base-builder && \
	docker buildx bake -f docker/docker-bake.hcl default

build-docker-full:
	export IMAGE_NAME=rasa && \
	docker buildx use default && \
	docker buildx bake -f docker/docker-bake.hcl base-images && \
	docker buildx bake -f docker/docker-bake.hcl base-builder && \
	docker buildx bake -f docker/docker-bake.hcl full

build-docker-mitie-en:
	export IMAGE_NAME=rasa && \
	docker buildx use default && \
	docker buildx bake -f docker/docker-bake.hcl base-images && \
	docker buildx bake -f docker/docker-bake.hcl base-builder && \
	docker buildx bake -f docker/docker-bake.hcl mitie-en

build-docker-spacy-en:
	export IMAGE_NAME=rasa && \
	docker buildx use default && \
	docker buildx bake -f docker/docker-bake.hcl base && \
	docker buildx bake -f docker/docker-bake.hcl base-poetry && \
	docker buildx bake -f docker/docker-bake.hcl base-builder && \
	docker buildx bake -f docker/docker-bake.hcl spacy-en

build-docker-spacy-de:
	export IMAGE_NAME=rasa && \
	docker buildx use default && \
	docker buildx bake -f docker/docker-bake.hcl base && \
	docker buildx bake -f docker/docker-bake.hcl base-poetry && \
	docker buildx bake -f docker/docker-bake.hcl base-builder && \
	docker buildx bake -f docker/docker-bake.hcl spacy-de

build-tests-deployment-env: ## Create environment files (.env) for docker-compose.
	cd tests_deployment && \
	test -f .env || cat .env.example >> .env

run-integration-containers: build-tests-deployment-env ## Run the integration test containers.
	cd tests_deployment && \
	docker-compose -f docker-compose.integration.yml up &

stop-integration-containers: ## Stop the integration test containers.
	cd tests_deployment && \
	docker-compose -f docker-compose.integration.yml down<|MERGE_RESOLUTION|>--- conflicted
+++ resolved
@@ -125,7 +125,8 @@
 	--disable-error-code no-redef \
 	--disable-error-code func-returns-value
 
-<<<<<<< HEAD
+static-checks: lint lint-security types
+
 CHOCO_CACHE_LOCATION ?= %TEMP%
 prepare-tests-windows-dependencies:
 	foreach($dep in Get-Content ./system_test_dependencies/windows.txt) {choco install $dep --cache-location=$(CHOCO_CACHE_LOCATION)}
@@ -137,12 +138,7 @@
 prepare-tests-ubuntu-dependencies:
 	cat ./system_test_dependencies/ubuntu.txt | xargs -r sudo apt-get -y install
 
-prepare-tests-files:
-=======
-static-checks: lint lint-security types
-
 prepare-spacy:
->>>>>>> b13e70bb
 	poetry install -E spacy
 	poetry run python -m spacy download en_core_web_md
 	poetry run python -m spacy download de_core_news_sm
