--- conflicted
+++ resolved
@@ -9,13 +9,8 @@
 
 [tool.poetry]
 name = "rasa"
-<<<<<<< HEAD
-version = "3.7.7"
+version = "3.7.8"
 description = "State-of-the-art open-core Conversational AI framework for Enterprises that natively leverages generative AI for effortless assistant development."
-=======
-version = "3.7.8"
-description = "Open source machine learning framework to automate text- and voice-based conversations: NLU, dialogue management, connect to Slack, Facebook, and more - Create chatbots and voice assistants"
->>>>>>> 44db2b8f
 authors = [ "Rasa Technologies GmbH <hi@rasa.com>",]
 maintainers = [ "Tom Bocklisch <tom@rasa.com>",]
 homepage = "https://rasa.com"
@@ -125,11 +120,7 @@
 sanic-jwt = "^1.6.0"
 sanic-routing = "^0.7.2"
 websockets = ">=10.0,<11.0"
-<<<<<<< HEAD
 cloudpickle = ">=1.2,<3.1"
-=======
-cloudpickle = ">=1.2,<2.3"
->>>>>>> 44db2b8f
 aiohttp = ">=3.9.2,<3.10"
 questionary = ">=1.5.1,<1.11.0"
 prompt-toolkit = "^3.0,<3.0.29"
@@ -168,7 +159,7 @@
 dnspython = "2.3.0"
 wheel = ">=0.38.1"
 certifi = ">=2023.7.22"
-cryptography = ">=42.0.0"
+cryptography = ">=41.0.2"
 jsonpatch = "^1.33"
 importlib-resources = "^6.1.1"
 importlib-metadata = "^6.8.0"
