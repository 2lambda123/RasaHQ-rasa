[build-system]
requires = [ "poetry-core>=1.0.4",]
build-backend = "poetry.core.masonry.api"

[tool.black]
line-length = 88
target-version = [ "py37", "py38", "py39", "py310",]
exclude = "((.eggs | .git | .pytest_cache | build | dist))"

[tool.poetry]
name = "rasa"
version = "3.5.4"
description = "Open source machine learning framework to automate text- and voice-based conversations: NLU, dialogue management, connect to Slack, Facebook, and more - Create chatbots and voice assistants"
authors = [ "Rasa Technologies GmbH <hi@rasa.com>",]
maintainers = [ "Tom Bocklisch <tom@rasa.com>",]
homepage = "https://rasa.com"
repository = "https://github.com/rasahq/rasa"
documentation = "https://rasa.com/docs"
classifiers = [ "Development Status :: 5 - Production/Stable", "Intended Audience :: Developers", "License :: OSI Approved :: Apache Software License", "Topic :: Software Development :: Libraries",]
keywords = [ "nlp", "machine-learning", "machine-learning-library", "bot", "bots", "botkit", "rasa conversational-agents", "conversational-ai", "chatbot", "chatbot-framework", "bot-framework",]
include = [ "LICENSE.txt", "README.md", "rasa/shared/core/training_data/visualization.html", "rasa/cli/default_config.yml", "rasa/shared/importers/*", "rasa/utils/schemas/*", "rasa/keys",]
readme = "README.md"
license = "Apache-2.0"
[[tool.poetry.source]]
name = "internal repository mirroring psycopg binary for macos"
url = "https://europe-west3-python.pkg.dev/rasa-releases/psycopg-binary/simple/"

[tool.towncrier]
package = "rasa"
package_dir = "rasa"
filename = "CHANGELOG.mdx"
directory = "./changelog"
underlines = "   "
title_format = "## [{version}] - {project_date}"
template = "./changelog/_template.md.jinja2"
start_string = "<!-- TOWNCRIER -->\n"
issue_format = "[#{issue}](https://github.com/rasahq/rasa/issues/{issue})"
[[tool.towncrier.type]]
directory = "removal"
name = "Deprecations and Removals"
showcontent = true

[[tool.towncrier.type]]
directory = "feature"
name = "Features"
showcontent = true

[[tool.towncrier.type]]
directory = "improvement"
name = "Improvements"
showcontent = true

[[tool.towncrier.type]]
directory = "bugfix"
name = "Bugfixes"
showcontent = true

[[tool.towncrier.type]]
directory = "doc"
name = "Improved Documentation"
showcontent = true

[[tool.towncrier.type]]
directory = "misc"
name = "Miscellaneous internal changes"
showcontent = false

[tool.mypy]
mypy_path = "./stubs"
ignore_missing_imports = true
show_error_codes = true
warn_redundant_casts = true
warn_unused_ignores = true
disallow_untyped_calls = true
disallow_incomplete_defs = true
disallow_untyped_defs = true
disallow_untyped_decorators = true
no_implicit_optional = false
disable_error_code = [ "arg-type",]

[tool.bandit]
skips = [ "B104", "B301",]

[tool.ruff]
ignore = [ "D100", "D104", "D105", "RUF001", "RUF002", "RUF003", "RUF005",]
line-length = 88
select = [ "D", "E", "F", "W", "RUF",]

[tool.poetry.dependencies]
python = ">=3.7,<3.11"
boto3 = "^1.12"
requests = "^2.23"
matplotlib = ">=3.1,<3.6"
attrs = ">=19.3,<22.2"
jsonpickle = ">=1.3,<3.1"
redis = ">=4.5.3, <5.0"
absl-py = ">=0.9,<1.4"
apscheduler = ">=3.6,<3.10"
tqdm = "^4.31"
networkx = ">=2.4,<2.7"
fbmessenger = "~6.0.0"
pykwalify = ">=1.7,<1.9"
coloredlogs = ">=10,<16"
"ruamel.yaml" = ">=0.16.5,<0.18.0"
twilio = ">=6.26,<7.15"
webexteamssdk = ">=1.1.1,<1.7.0"
mattermostwrapper = "~2.2"
rocketchat_API = ">=0.6.31,<1.30.0"
colorhash = ">=1.0.2,<1.3.0"
jsonschema = ">=3.2,<4.18"
packaging = ">=20.0,<21.0"
pytz = ">=2019.1,<2023.0"
rasa-sdk = "~3.5.0"
colorclass = "~2.2"
terminaltables = "~3.1.0"
sanic = "~21.12"
sanic-cors = "~2.0.0"
sanic-jwt = "^1.6.0"
sanic-routing = "^0.7.2"
websockets = ">=10.0,<11.0"
cloudpickle = ">=1.2,<2.3"
aiohttp = ">=3.6,!=3.7.4.post0,<3.9"
questionary = ">=1.5.1,<1.11.0"
prompt-toolkit = "^3.0,<3.0.29"
python-socketio = ">=4.4,<6"
python-engineio = ">=4,<6,!=5.0.0"
pydot = "~1.4"
SQLAlchemy = ">=1.4.0,<1.5.0"
sklearn-crfsuite = "~0.3"
psycopg2-binary = ">=2.8.2,<2.10.0"
python-dateutil = "~2.8"
protobuf = ">=3.9.2,< 3.20"
tensorflow_hub = "~0.12.0"
setuptools = ">=41.0.0"
ujson = ">=1.35,<6.0"
regex = ">=2020.6,<2022.11"
joblib = ">=0.15.1,<1.3.0"
sentry-sdk = ">=0.17.0,<1.15.0"
aio-pika = ">=6.7.1,<8.2.4"
aiogram = "<2.26"
typing-extensions = ">=4.1.1,<5.0.0"
typing-utils = "^0.1.0"
tarsafe = ">=0.0.3,<0.0.5"
google-auth = "<3"
CacheControl = "^0.12.9"
randomname = "^0.1.5"
pluggy = "^1.0.0"
slack-sdk = "^3.19.2"
confluent-kafka = ">=1.9.2,<3.0.0"
[[tool.poetry.dependencies.dask]]
version = "2022.2.0"
python = "~=3.7.0"

[[tool.poetry.dependencies.dask]]
version = "2022.10.2"
python = ">=3.8,<3.11"

[[tool.poetry.dependencies.numpy]]
version = ">=1.19.2,<1.22.0"
python = "~=3.7.0"

[[tool.poetry.dependencies.numpy]]
version = ">=1.19.2,<1.25.0"
python = ">=3.8,<3.11"

[[tool.poetry.dependencies.scipy]]
version = ">=1.4.1,<1.7.3"
python = "~=3.7.0"

[[tool.poetry.dependencies.scipy]]
version = ">=1.4.1,<1.9.0"
python = ">=3.8,<3.11"

[[tool.poetry.dependencies.scikit-learn]]
version = ">=0.22,<1.1"
python = "~=3.7.0"

[[tool.poetry.dependencies.scikit-learn]]
version = ">=0.22,<1.2"
python = ">=3.8,<3.11"

[[tool.poetry.dependencies.spacy]]
version = "^3.4"
markers = "sys_platform == 'darwin' and platform_machine == 'arm64'"
optional = true

[[tool.poetry.dependencies.spacy]]
version = ">=3.1,<3.5"
markers = "sys_platform != 'darwin' or platform_machine != 'arm64'"
optional = true

[[tool.poetry.dependencies.pydantic]]
version = "<1.10.3"
optional = true

[[tool.poetry.dependencies.tensorflow-addons]]
version = ">=0.18,<0.20"
markers = "sys_platform != 'linux' or (platform_machine != 'arm64' and platform_machine != 'aarch64')"

[[tool.poetry.dependencies.tensorflow-addons]]
git = "https://github.com/tensorflow/addons.git"
tag="v0.19.0"
markers = "sys_platform == 'linux' and (platform_machine == 'arm64' or platform_machine == 'aarch64')"


[tool.poetry.dev-dependencies]
pytest-cov = "^4.0.0"
pytest-asyncio = "^0.20.0"
pytest-xdist = "^3.2.1"
pytest = "^7.1.3"
freezegun = "^1.0.0"
responses = "^0.22.0"
aioresponses = "^0.7.2"
moto = "~=4.1.2"
fakeredis = "^2.2.0"
mongomock = "^4.1.2"
black = "^22.10.0"
google-cloud-storage = "^2.4.0"
azure-storage-blob = "<12.16.0"
coveralls = "^3.0.1"
towncrier = "^22.8.0"
toml = "^0.10.0"
pep440-version-utils = "^0.3.0"
pydoc-markdown = "^4.5.1"
pytest-timeout = "^2.1.0"
mypy = "^1.0.0"
bandit = "^1.6.3"
types-pytz = "^2022.1.1"
types-python-dateutil = "^2.8.12"
types-requests = "^2.25.0"
types-setuptools = "^67.2.0"
memory-profiler = "^0.61.0"
psutil = "^5.8.0"
mypy-extensions = "^0.4.3"
sanic-testing = ">=21.12.0,<22.9.0"
analytics-python = "^1.4.0"
datadog-api-client = "^2.0.0"
datadog = "^0.44.0"
types-redis = "^4.3.20"
httpx = "0.23.3"

[tool.poetry.extras]
spacy = [ "spacy",]
jieba = [ "jieba",]
transformers = [ "transformers", "sentencepiece",]
full = [ "spacy", "transformers", "sentencepiece", "jieba",]
gh-release-notes = [ "github3.py",]
metal = [ "tensorflow-metal",]

[tool.poetry.scripts]
rasa = "rasa.__main__:main"

[tool.ruff.pydocstyle]
convention = "google"

[tool.ruff.per-file-ignores]
"tests/test_telemetry.py" = [ "E501",]
"tests/shared/core/test_domain.py" = [ "E501",]

[tool.pytest.ini_options]
python_functions = "test_"
filterwarnings = [ "ignore::ResourceWarning:ruamel[.*]",]
log_cli_level = "WARNING"
log_cli = true
markers = [ "skip_on_windows", "skip_on_ci", "sequential", "category_cli", "category_core_featurizers", "category_policies", "category_nlu_featurizers", "category_nlu_predictors", "category_full_model_training", "category_other_unit_tests", "category_performance", "flaky",]
timeout = 60
timeout_func_only = true

[tool.poetry.dependencies.tensorflow]
version = "2.11.0"
markers = "sys_platform != 'darwin' or platform_machine != 'arm64'"

[tool.poetry.dependencies.tensorflow-intel]
version = "2.11.0"
markers = "sys_platform == 'win32'"

[tool.poetry.dependencies.tensorflow-cpu-aws]
version = "2.11.0"
markers = "sys_platform == 'linux' and (platform_machine == 'arm64' or platform_machine == 'aarch64')"

[tool.poetry.dependencies.tensorflow-macos]
version = "2.11.0"
markers = "sys_platform == 'darwin' and platform_machine == 'arm64'"

[tool.poetry.dependencies.PyJWT]
version = "^2.0.0"
extras = [ "crypto",]

[tool.poetry.dependencies.colorama]
version = "^0.4.4"
markers = "sys_platform == 'win32'"

[tool.poetry.dependencies.tensorflow-metal]
version = "0.5.1"
markers = "sys_platform == 'darwin' and platform_machine == 'arm64'"
optional = true

[tool.poetry.dependencies.tensorflow-text]
version = "2.11.0"
<<<<<<< HEAD
markers = "sys_platform!='win32' and platform_machine!='arm64'"
=======
markers = "sys_platform != 'win32' and platform_machine != 'arm64' and platform_machine != 'aarch64'"

>>>>>>> 19bd6aa9

[tool.poetry.dependencies."github3.py"]
version = "~3.2.0"
optional = true

[tool.poetry.dependencies.transformers]
version = ">=4.13.0, <=4.26.0"
optional = true

[tool.poetry.dependencies.sentencepiece]
version = "~0.1.96"
optional = true
extras = [ "sentencepiece",]

[tool.poetry.dependencies.jieba]
version = ">=0.39, <0.43"
optional = true

[tool.poetry.dependencies.pymongo]
version = ">=3.8,<4.4"
extras = [ "tls", "srv",]

[tool.poetry.dev-dependencies.pytest-sanic]
git = "https://github.com/RasaHQ/pytest-sanic"
branch = "fix_signal_issue"

[tool.poetry.group.dev.dependencies]
ruff = "^0.0.255"
docker = "^6.0.1"<|MERGE_RESOLUTION|>--- conflicted
+++ resolved
@@ -297,12 +297,7 @@
 
 [tool.poetry.dependencies.tensorflow-text]
 version = "2.11.0"
-<<<<<<< HEAD
-markers = "sys_platform!='win32' and platform_machine!='arm64'"
-=======
 markers = "sys_platform != 'win32' and platform_machine != 'arm64' and platform_machine != 'aarch64'"
-
->>>>>>> 19bd6aa9
 
 [tool.poetry.dependencies."github3.py"]
 version = "~3.2.0"
