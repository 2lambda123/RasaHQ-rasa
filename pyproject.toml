--- conflicted
+++ resolved
@@ -1,4 +1,3 @@
-<<<<<<< HEAD
 [build-system]
 requires = [ "poetry-core>=1.0.0",]
 build-backend = "poetry.core.masonry.api"
@@ -14,6 +13,7 @@
 description = "Open source machine learning framework to automate text- and voice-based conversations: NLU, dialogue management, connect to Slack, Facebook, and more - Create chatbots and voice assistants"
 authors = [ "Rasa Technologies GmbH <hi@rasa.com>",]
 maintainers = [ "Tom Bocklisch <tom@rasa.com>",]
+
 homepage = "https://rasa.com"
 repository = "https://github.com/rasahq/rasa"
 documentation = "https://rasa.com/docs"
@@ -153,202 +153,6 @@
 bandit = "^1.6.3"
 typing-extensions = "^3.7.4"
 memory-profiler = "^0.58.0"
-
-[tool.poetry.extras]
-spacy = [ "spacy",]
-jieba = [ "jieba",]
-transformers = [ "transformers",]
-full = [ "spacy", "transformers", "jieba",]
-gh-release-notes = [ "github3.py",]
-
-[tool.poetry.scripts]
-rasa = "rasa.__main__:main"
-
-[tool.poetry.dependencies.PyJWT]
-version = "^2.0.0"
-extras = [ "crypto",]
-
-[tool.poetry.dependencies.colorama]
-version = "^0.4.4"
-markers = "sys_platform == 'win32'"
-
-[tool.poetry.dependencies.spacy]
-version = "^3.0"
-optional = true
-
-[tool.poetry.dependencies.tensorflow-text]
-version = "~2.3"
-markers = "sys_platform!='win32'"
-
-[tool.poetry.dependencies."github3.py"]
-version = "~1.3.0"
-optional = true
-
-[tool.poetry.dependencies.transformers]
-version = ">=2.4,<2.12"
-optional = true
-
-[tool.poetry.dependencies.jieba]
-version = ">=0.39, <0.43"
-optional = true
-
-[tool.poetry.dependencies.pymongo]
-version = ">=3.8,<3.11"
-extras = [ "tls", "srv",]
-=======
-[build-system]
-requires = [ "poetry-core>=1.0.0",]
-build-backend = "poetry.core.masonry.api"
-
-[tool.black]
-line-length = 88
-target-version = [ "py36", "py37", "py38",]
-exclude = "((.eggs | .git | .pytest_cache | build | dist))"
-
-[tool.poetry]
-name = "rasa"
-version = "2.6.0"
-description = "Open source machine learning framework to automate text- and voice-based conversations: NLU, dialogue management, connect to Slack, Facebook, and more - Create chatbots and voice assistants"
-authors = [ "Rasa Technologies GmbH <hi@rasa.com>",]
-maintainers = [ "Tom Bocklisch <tom@rasa.com>",]
-homepage = "https://rasa.com"
-repository = "https://github.com/rasahq/rasa"
-documentation = "https://rasa.com/docs"
-classifiers = [ "Development Status :: 4 - Beta", "Intended Audience :: Developers", "License :: OSI Approved :: Apache Software License", "Programming Language :: Python", "Programming Language :: Python :: 3.6", "Programming Language :: Python :: 3.7", "Programming Language :: Python :: 3.8", "Topic :: Software Development :: Libraries",]
-keywords = [ "nlp", "machine-learning", "machine-learning-library", "bot", "bots", "botkit", "rasa conversational-agents", "conversational-ai", "chatbot", "chatbot-framework", "bot-framework",]
-include = [ "LICENSE.txt", "README.md", "rasa/shared/core/training_data/visualization.html", "rasa/cli/default_config.yml", "rasa/shared/importers/*", "rasa/utils/schemas/*", "rasa/keys",]
-readme = "README.md"
-license = "Apache-2.0"
-
-[tool.towncrier]
-package = "rasa"
-package_dir = "rasa"
-filename = "CHANGELOG.mdx"
-directory = "./changelog"
-underlines = "   "
-title_format = "## [{version}] - {project_date}"
-template = "./changelog/_template.md.jinja2"
-start_string = "<!-- TOWNCRIER -->\n"
-issue_format = "[#{issue}](https://github.com/rasahq/rasa/issues/{issue})"
-[[tool.towncrier.type]]
-directory = "removal"
-name = "Deprecations and Removals"
-showcontent = true
-
-[[tool.towncrier.type]]
-directory = "feature"
-name = "Features"
-showcontent = true
-
-[[tool.towncrier.type]]
-directory = "improvement"
-name = "Improvements"
-showcontent = true
-
-[[tool.towncrier.type]]
-directory = "bugfix"
-name = "Bugfixes"
-showcontent = true
-
-[[tool.towncrier.type]]
-directory = "doc"
-name = "Improved Documentation"
-showcontent = true
-
-[[tool.towncrier.type]]
-directory = "misc"
-name = "Miscellaneous internal changes"
-showcontent = false
-
-[tool.poetry.dependencies]
-python = ">=3.6,<3.9"
-boto3 = "^1.12"
-requests = "^2.23"
-matplotlib = ">=3.1,<3.4"
-attrs = ">=19.3,<20.4"
-jsonpickle = ">=1.3,<2.1"
-redis = "^3.4"
-numpy = ">=1.16,<1.19"
-scipy = "^1.4.1"
-absl-py = ">=0.9,<0.13"
-apscheduler = ">=3.6,<3.8"
-tqdm = ">=4.31,<4.60"
-networkx = ">=2.4,<2.6"
-fbmessenger = "~6.0.0"
-pykwalify = ">=1.7,<1.9"
-coloredlogs = ">=10,<16"
-"ruamel.yaml" = "^0.16.5"
-scikit-learn = ">=0.22,<0.25"
-slackclient = "^2.0.0"
-twilio = ">=6.26,<6.51"
-webexteamssdk = ">=1.1.1,<1.7.0"
-mattermostwrapper = "~2.2"
-rocketchat_API = ">=0.6.31,<1.16.0"
-colorhash = "~1.0.2"
-jsonschema = "~3.2"
-packaging = ">=20.0,<21.0"
-pytz = ">=2019.1,<2022.0"
-rasa-sdk = "^2.6.0"
-colorclass = "~2.2"
-terminaltables = "~3.1.0"
-sanic = ">=19.12.2,<21.0.0"
-sanic-cors = "^0.10.0b1"
-sanic-jwt = ">=1.3.2,<2.0"
-cloudpickle = ">=1.2,<1.7"
-multidict = "^4.6"
-aiohttp = ">=3.6,<3.8,!=3.7.4.post0"
-questionary = ">=1.5.1,<1.10.0"
-prompt-toolkit = "^2.0"
-python-socketio = ">=4.4,<6"
-python-engineio = ">=4,<6,!=5.0.0"
-pydot = "~1.4"
-async_generator = "~1.10"
-SQLAlchemy = "~1.3.3"
-sklearn-crfsuite = "~0.3"
-psycopg2-binary = "~2.8.2"
-python-dateutil = "~2.8"
-tensorflow = "~2.3"
-tensorflow_hub = "~0.10"
-tensorflow-addons = ">=0.10,<0.13"
-tensorflow-estimator = "~2.3"
-tensorflow-probability = "~0.11"
-setuptools = ">=41.0.0"
-kafka-python = ">=1.4,<3.0"
-ujson = ">=1.35,<5.0"
-oauth2client = "4.1.3"
-regex = ">=2020.6,<2020.10"
-joblib = ">=0.15.1,<1.1.0"
-sentry-sdk = ">=0.17.0,<1.2.0"
-aio-pika = "^6.7.1"
-pyTelegramBotAPI = "^3.7.3"
-
-[tool.poetry.dev-dependencies]
-pytest-cov = "^2.10.0"
-pytest-sanic = "^1.6.1"
-pytest-asyncio = "^0.14.0"
-pytest-xdist = "^1.32.0"
-pytest = "^6.2.2"
-freezegun = "^1.0.0"
-responses = "^0.12.1"
-aioresponses = "^0.7.2"
-moto = "~=1.3.16"
-fakeredis = "^1.4.0"
-mongomock = "^3.18.0"
-black = "^19.10b0"
-flake8 = "^3.8.3"
-flake8-docstrings = "^1.5.0"
-google-cloud-storage = "^1.29.0"
-azure-storage-blob = "<12.9.0"
-coveralls = "^3.0.1"
-towncrier = "^19.2.0"
-toml = "^0.10.0"
-pep440-version-utils = "^0.3.0"
-pydoc-markdown = "^3.10.0"
-pytest-timeout = "^1.4.2"
-mypy = "^0.812"
-bandit = "^1.6.3"
-typing-extensions = "^3.7.4"
-memory-profiler = "^0.58.0"
 psutil = "^5.8.0"
 
 [tool.poetry.extras]
@@ -391,5 +195,4 @@
 
 [tool.poetry.dependencies.pymongo]
 version = ">=3.8,<3.11"
-extras = [ "tls", "srv",]
->>>>>>> bdd97f26
+extras = [ "tls", "srv",]