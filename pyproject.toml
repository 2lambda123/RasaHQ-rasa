--- conflicted
+++ resolved
@@ -220,11 +220,7 @@
 rasa = "rasa.__main__:main"
 
 [tool.poetry.dependencies.tensorflow]
-<<<<<<< HEAD
-version = "~2.11.0"
-=======
-version = "~2.8.4"
->>>>>>> e5a20545
+version = "~2.11.0"
 markers = "sys_platform != 'darwin' or platform_machine != 'arm64'"
 
 [tool.poetry.dependencies.tensorflow-intel]
