--- conflicted
+++ resolved
@@ -307,11 +307,7 @@
 optional = true
 
 [tool.poetry.dependencies.pymongo]
-<<<<<<< HEAD
 version = ">=3.8,<4.4"
-=======
-version = ">=3.8,<3.11"
->>>>>>> e7b09b80
 extras = [ "tls", "srv",]
 
 [tool.poetry.dev-dependencies.pytest-sanic]
