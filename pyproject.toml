--- conflicted
+++ resolved
@@ -90,11 +90,7 @@
 jsonschema = "~3.2"
 packaging = ">=20.0,<21.0"
 pytz = ">=2019.1,<2022.0"
-<<<<<<< HEAD
-rasa-sdk = ">=3.0.0"
-=======
 rasa-sdk = "~3.0.5"
->>>>>>> f1043712
 colorclass = "~2.2"
 terminaltables = "~3.1.0"
 sanic = "~21.12"
@@ -112,15 +108,9 @@
 sklearn-crfsuite = "~0.3"
 psycopg2-binary = ">=2.8.2,<2.10.0"
 python-dateutil = "~2.8"
-<<<<<<< HEAD
-tensorflow = "^2.7.0"
-tensorflow_hub = "^0.12.0"
-tensorflow-addons = "^0.15.0"
-=======
 tensorflow = "~2.7.0"
 tensorflow_hub = "~0.12.0"
 tensorflow-addons = "~0.15.0"
->>>>>>> f1043712
 setuptools = ">=41.0.0"
 kafka-python = ">=1.4,<3.0"
 ujson = ">=1.35,<5.0"
@@ -207,15 +197,11 @@
 optional = true
 
 [tool.poetry.dependencies.transformers]
-<<<<<<< HEAD
-version = "4.13.0"
+version = "~4.13.0"
 optional = true
 
 [tool.poetry.dependencies.sentencepiece]
-version = "0.1.96"
-=======
-version = "~4.13.0"
->>>>>>> f1043712
+version = "~0.1.96"
 optional = true
 extras = [ "sentencepiece",]
 
