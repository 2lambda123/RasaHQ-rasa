--- conflicted
+++ resolved
@@ -151,15 +151,12 @@
 pypred = "^0.4.0"
 structlog = "^23.1.0"
 structlog-sentry = "^2.0.2"
-<<<<<<< HEAD
 langchain = "^0.0.223"
 openai = "^0.27.8"
-=======
 # pin dnspython to avoid dependency incompatibility
 # in order to fix https://rasahq.atlassian.net/browse/ATO-1419
 dnspython = "2.3.0"
 
->>>>>>> c4a2d69f
 [[tool.poetry.dependencies.tensorflow-io-gcs-filesystem]]
 version = "==0.31"
 markers = "sys_platform == 'win32'"
