--- conflicted
+++ resolved
@@ -199,11 +199,7 @@
 types-pytz = "^2022.1.1"
 types-python-dateutil = "^2.8.19"
 types-requests = "^2.25.0"
-<<<<<<< HEAD
 types-setuptools = "^67.4.0"
-=======
-types-setuptools = "^67.2.0"
->>>>>>> 5b8b52d3
 memory-profiler = "^0.61.0"
 psutil = "^5.8.0"
 mypy-extensions = "^0.4.3"
