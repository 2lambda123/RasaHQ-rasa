[build-system]
requires = [ "poetry-core>=1.0.4",]
build-backend = "poetry.core.masonry.api"

[tool.black]
line-length = 88
target-version = [ "py37", "py38", "py39", "py310",]
exclude = "((.eggs | .git | .pytest_cache | build | dist))"

[tool.poetry]
name = "rasa"
version = "3.7.0b2"
description = "Open source machine learning framework to automate text- and voice-based conversations: NLU, dialogue management, connect to Slack, Facebook, and more - Create chatbots and voice assistants"
authors = [ "Rasa Technologies GmbH <hi@rasa.com>",]
maintainers = [ "Tom Bocklisch <tom@rasa.com>",]
homepage = "https://rasa.com"
repository = "https://github.com/rasahq/rasa"
documentation = "https://rasa.com/docs"
classifiers = [ "Development Status :: 5 - Production/Stable", "Intended Audience :: Developers", "License :: OSI Approved :: Apache Software License", "Topic :: Software Development :: Libraries",]
keywords = [ "nlp", "machine-learning", "machine-learning-library", "bot", "bots", "botkit", "rasa conversational-agents", "conversational-ai", "chatbot", "chatbot-framework", "bot-framework",]
include = [ "LICENSE.txt", "README.md", "rasa/shared/core/training_data/visualization.html", "rasa/cli/default_config.yml", "rasa/shared/importers/*", "rasa/utils/schemas/*", "rasa/keys",]
readme = "README.md"
license = "Apache-2.0"
[[tool.poetry.source]]
name = "internal repository mirroring psycopg binary for macos"
url = "https://europe-west3-python.pkg.dev/rasa-releases/psycopg-binary/simple/"

[tool.towncrier]
package = "rasa"
package_dir = "rasa"
filename = "CHANGELOG.mdx"
directory = "./changelog"
underlines = "   "
title_format = "## [{version}] - {project_date}"
template = "./changelog/_template.md.jinja2"
start_string = "<!-- TOWNCRIER -->\n"
issue_format = "[#{issue}](https://github.com/rasahq/rasa/issues/{issue})"
[[tool.towncrier.type]]
directory = "removal"
name = "Deprecations and Removals"
showcontent = true

[[tool.towncrier.type]]
directory = "feature"
name = "Features"
showcontent = true

[[tool.towncrier.type]]
directory = "improvement"
name = "Improvements"
showcontent = true

[[tool.towncrier.type]]
directory = "bugfix"
name = "Bugfixes"
showcontent = true

[[tool.towncrier.type]]
directory = "doc"
name = "Improved Documentation"
showcontent = true

[[tool.towncrier.type]]
directory = "misc"
name = "Miscellaneous internal changes"
showcontent = false

[tool.mypy]
mypy_path = "./stubs"
ignore_missing_imports = true
show_error_codes = true
warn_redundant_casts = true
warn_unused_ignores = true
disallow_untyped_calls = true
disallow_incomplete_defs = true
disallow_untyped_defs = true
disallow_untyped_decorators = true
no_implicit_optional = false
disable_error_code = [ "arg-type",]

[tool.bandit]
skips = [ "B104", "B301",]

[tool.ruff]
ignore = [ "D100", "D104", "D105", "RUF001", "RUF002", "RUF003", "RUF005",]
line-length = 88
select = [ "D", "E", "F", "W", "RUF",]

[tool.poetry.dependencies]
python = ">=3.8,<3.11"
boto3 = "^1.26.136"
requests = "^2.23"
matplotlib = ">=3.1,<3.8"
attrs = ">=19.3,<22.2"
jsonpickle = ">=1.3,<3.1"
redis = ">=4.5.3, <5.0"
absl-py = ">=0.9,<1.5"
apscheduler = ">=3.6,<3.10"
tqdm = "^4.31"
networkx = ">=2.4,<2.7"
fbmessenger = "~6.0.0"
pykwalify = ">=1.7,<1.9"
coloredlogs = ">=10,<16"
"ruamel.yaml" = ">=0.16.5,<0.17.22"
<<<<<<< HEAD
pyyaml = ">=5.3.1,<6.0"
twilio = ">=6.26,<8.5"
=======
pyyaml = ">=6.0"
twilio = ">=6.26,<8.4"
>>>>>>> 37cbbd73
webexteamssdk = ">=1.1.1,<1.7.0"
mattermostwrapper = "~2.2"
rocketchat_API = ">=0.6.31,<1.31.0"
colorhash = ">=1.0.2,<1.3.0"
jsonschema = ">=3.2,<4.18"
packaging = ">=20.0,<21.0"
pytz = ">=2019.1,<2023.0"
rasa-sdk = "~3.7.0b1"
colorclass = "~2.2"
terminaltables = "~3.1.0"
sanic = "~21.12"
sanic-cors = "~2.0.0"
sanic-jwt = "^1.6.0"
sanic-routing = "^0.7.2"
websockets = ">=10.0,<11.0"
cloudpickle = ">=1.2,<2.3"
aiohttp = ">=3.6,!=3.7.4.post0,<3.9"
questionary = ">=1.5.1,<1.11.0"
prompt-toolkit = "^3.0,<3.0.29"
python-socketio = ">=4.4,<6"
python-engineio = ">=4,<6,!=5.0.0"
pydot = "~1.4"
SQLAlchemy = ">=1.4.0,<1.5.0"
sklearn-crfsuite = "~0.3"
psycopg2-binary = ">=2.8.2,<2.10.0"
python-dateutil = "~2.8"
protobuf = ">=4.23.3,< 4.23.4"
tensorflow_hub = "^0.13.0"
setuptools = ">=41.0.0"
ujson = ">=1.35,<6.0"
regex = ">=2020.6,<2022.11"
joblib = ">=0.15.1,<1.3.0"
sentry-sdk = ">=0.17.0,<1.15.0"
aio-pika = ">=6.7.1,<8.2.4"
aiogram = "<2.26"
typing-extensions = ">=4.1.1,<5.0.0"
typing-utils = "^0.1.0"
tarsafe = ">=0.0.3,<0.0.6"
google-auth = "<3"
CacheControl = "^0.12.9"
randomname = "^0.1.5"
pluggy = "^1.0.0"
slack-sdk = "^3.19.2"
confluent-kafka = ">=1.9.2,<3.0.0"
portalocker = "^2.7.0"
structlog = "^23.1.0"
structlog-sentry = "^2.0.2"
[[tool.poetry.dependencies.tensorflow-io-gcs-filesystem]]
version = "==0.31"
markers = "sys_platform == 'win32'"

[[tool.poetry.dependencies.tensorflow-io-gcs-filesystem]]
version = "==0.32"
markers = "sys_platform == 'linux'"

[[tool.poetry.dependencies.tensorflow-io-gcs-filesystem]]
version = "==0.32"
markers = "sys_platform == 'darwin' and platform_machine != 'arm64'"

[[tool.poetry.dependencies.dask]]
version = "2022.2.0"
python = "~=3.7.0"

[[tool.poetry.dependencies.dask]]
version = "2022.10.2"
python = ">=3.8,<3.11"

[[tool.poetry.dependencies.numpy]]
version = ">=1.19.2,<1.22.0"
python = "~=3.7.0"

[[tool.poetry.dependencies.numpy]]
version = ">=1.19.2,<1.25.0"
python = ">=3.8,<3.11"

[[tool.poetry.dependencies.numpy]]
version = "1.22.3"
markers = "sys_platform =='Windows' and platform_python_implementation != 'PyPy'"
python = "3.10"

[[tool.poetry.dependencies.scipy]]
version = ">=1.4.1,<1.7.3"
python = "~=3.7.0"

[[tool.poetry.dependencies.scipy]]
version = ">=1.4.1,<1.9.0"
python = ">=3.8,<3.11"

[[tool.poetry.dependencies.scikit-learn]]
version = ">=0.22,<1.1"
python = "~=3.7.0"

[[tool.poetry.dependencies.scikit-learn]]
version = ">=0.22,<1.2"
python = ">=3.8,<3.11"

[[tool.poetry.dependencies.spacy]]
version = "^3.4"
markers = "sys_platform == 'darwin' and platform_machine == 'arm64'"
optional = true

[[tool.poetry.dependencies.spacy]]
version = ">=3.1,<3.5"
markers = "sys_platform != 'darwin' or platform_machine != 'arm64'"
optional = true

[[tool.poetry.dependencies.pydantic]]
version = "<1.10.10"
optional = true

[tool.poetry.extras]
spacy = [ "spacy",]
jieba = [ "jieba",]
transformers = [ "transformers", "sentencepiece",]
full = [ "spacy", "transformers", "sentencepiece", "jieba",]
gh-release-notes = [ "github3.py",]
metal = [ "tensorflow-metal",]

[tool.poetry.scripts]
rasa = "rasa.__main__:main"

[tool.ruff.pydocstyle]
convention = "google"

[tool.ruff.per-file-ignores]
"tests/test_telemetry.py" = [ "E501",]
"tests/shared/core/test_domain.py" = [ "E501",]

[tool.pytest.ini_options]
python_functions = "test_"
filterwarnings = [ "ignore::ResourceWarning:ruamel[.*]",]
log_cli_level = "WARNING"
log_cli = true
markers = [ "skip_on_windows", "skip_on_ci", "sequential", "category_cli", "category_core_featurizers", "category_policies", "category_nlu_featurizers", "category_nlu_predictors", "category_full_model_training", "category_other_unit_tests", "category_performance", "flaky",]
timeout = 60
timeout_func_only = true
asyncio_mode = "auto"

[tool.poetry.dependencies.tensorflow]
version = "2.12.0"
markers = "sys_platform != 'darwin' or platform_machine != 'arm64'"

[tool.poetry.dependencies.tensorflow-intel]
version = "2.12.0"
markers = "sys_platform == 'win32'"

[tool.poetry.dependencies.tensorflow-cpu-aws]
version = "2.12.0"
markers = "sys_platform == 'linux' and (platform_machine == 'arm64' or platform_machine == 'aarch64')"

[tool.poetry.dependencies.tensorflow-macos]
version = "2.12.0"
markers = "sys_platform == 'darwin' and platform_machine == 'arm64'"

[tool.poetry.dependencies.PyJWT]
version = "^2.0.0"
extras = [ "crypto",]

[tool.poetry.dependencies.colorama]
version = "^0.4.4"
markers = "sys_platform == 'win32'"

[tool.poetry.dependencies.tensorflow-metal]
version = "0.8.0"
markers = "sys_platform == 'darwin' and platform_machine == 'arm64'"
optional = true

[tool.poetry.dependencies.tensorflow-text]
version = "2.12.0"
markers = "sys_platform != 'win32' and platform_machine != 'arm64' and platform_machine != 'aarch64'"

[tool.poetry.dependencies."github3.py"]
version = "~3.2.0"
optional = true

[tool.poetry.dependencies.transformers]
version = ">=4.13.0, <=4.26.0"
optional = true

[tool.poetry.dependencies.sentencepiece]
version = "~0.1.99"
optional = true
extras = [ "sentencepiece",]

[tool.poetry.dependencies.jieba]
version = ">=0.39, <0.43"
optional = true

[tool.poetry.dependencies.pymongo]
version = ">=3.8,<4.4"
extras = [ "tls", "srv",]

[tool.poetry.dev-dependencies.pytest-sanic]
git = "https://github.com/RasaHQ/pytest-sanic"
branch = "fix_signal_issue"

[tool.poetry.group.dev.dependencies]
ruff = ">=0.0.255,<0.0.277"
docker = "^6.0.1"
pytest-cov = "^4.0.0"
pytest-asyncio = "^0.20.0"
pytest-xdist = "^3.2.1"
pytest = "^7.1.3"
freezegun = "^1.0.0"
responses = "^0.22.0"
aioresponses = "^0.7.2"
moto = "~=4.1.2"
fakeredis = "^2.11.2"
mongomock = "^4.1.2"
black = "^22.10.0"
google-cloud-storage = "^2.4.0"
azure-storage-blob = "<12.16.0"
coveralls = "^3.0.1"
towncrier = "^22.8.0"
toml = "^0.10.0"
pep440-version-utils = "^0.3.0"
pydoc-markdown = "^4.5.1"
pytest-timeout = "^2.1.0"
mypy = "^1.0.0"
bandit = "^1.6.3"
types-pytz = "^2022.1.1"
types-python-dateutil = "^2.8.19"
types-requests = "^2.25.0"
types-setuptools = "^67.2.0"
memory-profiler = "^0.61.0"
psutil = "^5.8.0"
mypy-extensions = "^0.4.3"
sanic-testing = ">=21.12.0,<22.9.0"
analytics-python = "^1.4.0"
datadog-api-client = "^2.0.0"
datadog = "^0.45.0"
types-redis = "^4.3.20"
httpx = "0.23.3"<|MERGE_RESOLUTION|>--- conflicted
+++ resolved
@@ -102,13 +102,8 @@
 pykwalify = ">=1.7,<1.9"
 coloredlogs = ">=10,<16"
 "ruamel.yaml" = ">=0.16.5,<0.17.22"
-<<<<<<< HEAD
-pyyaml = ">=5.3.1,<6.0"
+pyyaml = ">=6.0"
 twilio = ">=6.26,<8.5"
-=======
-pyyaml = ">=6.0"
-twilio = ">=6.26,<8.4"
->>>>>>> 37cbbd73
 webexteamssdk = ">=1.1.1,<1.7.0"
 mattermostwrapper = "~2.2"
 rocketchat_API = ">=0.6.31,<1.31.0"
