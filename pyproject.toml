[build-system]
requires = [ "poetry-core>=1.0.4",]
build-backend = "poetry.core.masonry.api"

[tool.black]
line-length = 88
target-version = [ "py37", "py38", "py39", "py310",]
exclude = "((.eggs | .git | .pytest_cache | build | dist))"

[tool.poetry]
name = "rasa"
version = "3.6.0"
description = "Open source machine learning framework to automate text- and voice-based conversations: NLU, dialogue management, connect to Slack, Facebook, and more - Create chatbots and voice assistants"
authors = [ "Rasa Technologies GmbH <hi@rasa.com>",]
maintainers = [ "Tom Bocklisch <tom@rasa.com>",]
homepage = "https://rasa.com"
repository = "https://github.com/rasahq/rasa"
documentation = "https://rasa.com/docs"
classifiers = [ "Development Status :: 5 - Production/Stable", "Intended Audience :: Developers", "License :: OSI Approved :: Apache Software License", "Topic :: Software Development :: Libraries",]
keywords = [ "nlp", "machine-learning", "machine-learning-library", "bot", "bots", "botkit", "rasa conversational-agents", "conversational-ai", "chatbot", "chatbot-framework", "bot-framework",]
include = [ "LICENSE.txt", "README.md", "rasa/shared/core/training_data/visualization.html", "rasa/cli/default_config.yml", "rasa/shared/importers/*", "rasa/utils/schemas/*", "rasa/keys", "rasa/core/channels/chat.html"]
readme = "README.md"
license = "Apache-2.0"
[[tool.poetry.source]]
name = "internal repository mirroring psycopg binary for macos"
url = "https://europe-west3-python.pkg.dev/rasa-releases/psycopg-binary/simple/"

[tool.towncrier]
package = "rasa"
package_dir = "rasa"
filename = "CHANGELOG.mdx"
directory = "./changelog"
underlines = "   "
title_format = "## [{version}] - {project_date}"
template = "./changelog/_template.md.jinja2"
start_string = "<!-- TOWNCRIER -->\n"
issue_format = "[#{issue}](https://github.com/rasahq/rasa/issues/{issue})"
[[tool.towncrier.type]]
directory = "removal"
name = "Deprecations and Removals"
showcontent = true

[[tool.towncrier.type]]
directory = "feature"
name = "Features"
showcontent = true

[[tool.towncrier.type]]
directory = "improvement"
name = "Improvements"
showcontent = true

[[tool.towncrier.type]]
directory = "bugfix"
name = "Bugfixes"
showcontent = true

[[tool.towncrier.type]]
directory = "doc"
name = "Improved Documentation"
showcontent = true

[[tool.towncrier.type]]
directory = "misc"
name = "Miscellaneous internal changes"
showcontent = false

[tool.mypy]
mypy_path = "./stubs"
ignore_missing_imports = true
show_error_codes = true
warn_redundant_casts = true
warn_unused_ignores = true
disallow_untyped_calls = true
disallow_incomplete_defs = true
disallow_untyped_defs = true
disallow_untyped_decorators = true
no_implicit_optional = false
disable_error_code = [ "arg-type",]

[tool.bandit]
skips = [ "B104", "B301",]

[tool.ruff]
ignore = [ "D100", "D104", "D105", "RUF001", "RUF002", "RUF003", "RUF005",]
line-length = 88
select = [ "D", "E", "F", "W", "RUF",]

[tool.poetry.dependencies]
python = ">=3.8,<3.11"
boto3 = "^1.26.136"
requests = "^2.23"
matplotlib = ">=3.1,<3.6"
attrs = ">=19.3,<22.2"
jsonpickle = ">=1.3,<3.1"
redis = ">=4.5.3, <5.0"
absl-py = ">=0.9,<1.5"
apscheduler = ">=3.6,<3.10"
tqdm = "^4.31"
networkx = ">=2.4,<2.7"
fbmessenger = "~6.0.0"
pykwalify = ">=1.7,<1.9"
coloredlogs = ">=10,<16"
"ruamel.yaml" = ">=0.16.5,<0.18.0"
pyyaml = ">=5.3.1,<6.0"
twilio = ">=6.26,<8.3"
webexteamssdk = ">=1.1.1,<1.7.0"
mattermostwrapper = "~2.2"
rocketchat_API = ">=0.6.31,<1.31.0"
colorhash = ">=1.0.2,<1.3.0"
jsonschema = ">=3.2,<4.18"
packaging = ">=20.0,<21.0"
pytz = ">=2019.1,<2023.0"
rasa-sdk = "~3.6.0"
colorclass = "~2.2"
terminaltables = "~3.1.0"
sanic = "~21.12"
sanic-cors = "~2.0.0"
sanic-jwt = "^1.6.0"
sanic-routing = "^0.7.2"
websockets = ">=10.0,<11.0"
cloudpickle = ">=1.2,<2.3"
aiohttp = ">=3.6,!=3.7.4.post0,<3.9"
questionary = ">=1.5.1,<1.11.0"
prompt-toolkit = "^3.0,<3.0.29"
python-socketio = ">=4.4,<6"
python-engineio = ">=4,<6,!=5.0.0"
pydot = "~1.4"
SQLAlchemy = ">=1.4.0,<1.5.0"
sklearn-crfsuite = "~0.3"
psycopg2-binary = ">=2.8.2,<2.10.0"
python-dateutil = "~2.8"
protobuf = ">=3.9.2,< 3.20"
tensorflow_hub = "~0.12.0"
setuptools = ">=41.0.0"
ujson = ">=1.35,<6.0"
regex = ">=2020.6,<2022.11"
joblib = ">=0.15.1,<1.3.0"
sentry-sdk = ">=0.17.0,<1.15.0"
aio-pika = ">=6.7.1,<8.2.4"
aiogram = "<2.26"
typing-extensions = ">=4.1.1,<5.0.0"
typing-utils = "^0.1.0"
tarsafe = ">=0.0.3,<0.0.5"
google-auth = "<3"
CacheControl = "^0.12.9"
randomname = "^0.1.5"
pluggy = "^1.0.0"
slack-sdk = "^3.19.2"
confluent-kafka = ">=1.9.2,<3.0.0"
portalocker = "^2.7.0"
<<<<<<< HEAD
pypred = "^0.4.0"
openai = "^0.27.7"
=======
structlog = "^23.1.0"
structlog-sentry = "^2.0.2"
>>>>>>> 0f187606
[[tool.poetry.dependencies.dask]]
version = "2022.2.0"
python = "~=3.7.0"

[[tool.poetry.dependencies.dask]]
version = "2022.10.2"
python = ">=3.8,<3.11"

[[tool.poetry.dependencies.numpy]]
version = ">=1.19.2,<1.22.0"
python = "~=3.7.0"

[[tool.poetry.dependencies.numpy]]
version = ">=1.19.2,<1.25.0"
python = ">=3.8,<3.11"

# Pinning numpy version for windows because of the issue mentioned below:
#https://github.com/scipy/scipy/blob/c58b608c83d30800aceee6a4dab5c3464cb1de7d/pyproject.toml#L38-L41
[[tool.poetry.dependencies.numpy]]
version = "1.22.3"
markers = "sys_platform =='Windows' and platform_python_implementation != 'PyPy'"
python = "3.10"

[[tool.poetry.dependencies.scipy]]
version = ">=1.4.1,<1.7.3"
python = "~=3.7.0"

[[tool.poetry.dependencies.scipy]]
version = ">=1.4.1,<1.9.0"
python = ">=3.8,<3.11"

[[tool.poetry.dependencies.scikit-learn]]
version = ">=0.22,<1.1"
python = "~=3.7.0"

[[tool.poetry.dependencies.scikit-learn]]
version = ">=0.22,<1.2"
python = ">=3.8,<3.11"

[[tool.poetry.dependencies.spacy]]
version = "^3.4"
markers = "sys_platform == 'darwin' and platform_machine == 'arm64'"
optional = true

[[tool.poetry.dependencies.spacy]]
version = ">=3.1,<3.5"
markers = "sys_platform != 'darwin' or platform_machine != 'arm64'"
optional = true

[[tool.poetry.dependencies.pydantic]]
version = "<1.10.3"
optional = true

[[tool.poetry.dependencies.tensorflow-addons]]
version = ">=0.18,<0.20"
markers = "sys_platform != 'linux' or (platform_machine != 'arm64' and platform_machine != 'aarch64')"

[[tool.poetry.dependencies.tensorflow-addons]]
version = "0.19.0"
markers = "sys_platform == 'linux' and (platform_machine == 'arm64' or platform_machine == 'aarch64')"

[tool.poetry.extras]
spacy = [ "spacy",]
jieba = [ "jieba",]
transformers = [ "transformers", "sentencepiece",]
full = [ "spacy", "transformers", "sentencepiece", "jieba",]
gh-release-notes = [ "github3.py",]
metal = [ "tensorflow-metal",]

[tool.poetry.scripts]
rasa = "rasa.__main__:main"

[tool.ruff.pydocstyle]
convention = "google"

[tool.ruff.per-file-ignores]
"tests/test_telemetry.py" = [ "E501",]
"tests/shared/core/test_domain.py" = [ "E501",]

[tool.pytest.ini_options]
python_functions = "test_"
filterwarnings = [ "ignore::ResourceWarning:ruamel[.*]",]
log_cli_level = "WARNING"
log_cli = true
markers = [ "skip_on_windows", "skip_on_ci", "sequential", "category_cli", "category_core_featurizers", "category_policies", "category_nlu_featurizers", "category_nlu_predictors", "category_full_model_training", "category_other_unit_tests", "category_performance", "flaky",]
timeout = 60
timeout_func_only = true
asyncio_mode = "auto"

[tool.poetry.dependencies.tensorflow]
version = "2.11.1"
markers = "sys_platform != 'darwin' or platform_machine != 'arm64'"

[tool.poetry.dependencies.tensorflow-intel]
version = "2.11.1"
markers = "sys_platform == 'win32'"

[tool.poetry.dependencies.tensorflow-io-gcs-filesystem]
version = ">=0.23.1,<0.32"
markers = "sys_platform == 'win32'"

[tool.poetry.dependencies.tensorflow-cpu-aws]
version = "2.11.1"
markers = "sys_platform == 'linux' and (platform_machine == 'arm64' or platform_machine == 'aarch64')"

[tool.poetry.dependencies.tensorflow-macos]
# Updated tensorflow to 2.11.1 for other platforms except Apple Silicon - 2.11.1 is not available there
version = "2.11.0"
markers = "sys_platform == 'darwin' and platform_machine == 'arm64'"

[tool.poetry.dependencies.PyJWT]
version = "^2.0.0"
extras = [ "crypto",]

[tool.poetry.dependencies.colorama]
version = "^0.4.4"
markers = "sys_platform == 'win32'"

[tool.poetry.dependencies.tensorflow-metal]
version = "0.5.1"
markers = "sys_platform == 'darwin' and platform_machine == 'arm64'"
optional = true

[tool.poetry.dependencies.tensorflow-text]
version = "2.11.0"
markers = "sys_platform != 'win32' and platform_machine != 'arm64' and platform_machine != 'aarch64'"

[tool.poetry.dependencies."github3.py"]
version = "~3.2.0"
optional = true

[tool.poetry.dependencies.transformers]
version = ">=4.13.0, <=4.26.0"
optional = true

[tool.poetry.dependencies.sentencepiece]
version = "~0.1.99"
optional = true
extras = [ "sentencepiece",]

[tool.poetry.dependencies.jieba]
version = ">=0.39, <0.43"
optional = true

[tool.poetry.dependencies.pymongo]
version = ">=3.8,<4.4"
extras = [ "tls", "srv",]

[tool.poetry.dev-dependencies.pytest-sanic]
git = "https://github.com/RasaHQ/pytest-sanic"
branch = "fix_signal_issue"

[tool.poetry.group.dev.dependencies]
ruff = ">=0.0.255,<0.0.270"
docker = "^6.0.1"
pytest-cov = "^4.0.0"
pytest-asyncio = "^0.20.0"
pytest-xdist = "^3.2.1"
pytest = "^7.1.3"
freezegun = "^1.0.0"
responses = "^0.22.0"
aioresponses = "^0.7.2"
moto = "~=4.1.2"
fakeredis = "^2.11.2"
mongomock = "^4.1.2"
black = "^22.10.0"
google-cloud-storage = "^2.4.0"
azure-storage-blob = "<12.16.0"
coveralls = "^3.0.1"
towncrier = "^22.8.0"
toml = "^0.10.0"
pep440-version-utils = "^0.3.0"
pydoc-markdown = "^4.5.1"
pytest-timeout = "^2.1.0"
mypy = "^1.0.0"
bandit = "^1.6.3"
types-pytz = "^2022.1.1"
types-python-dateutil = "^2.8.19"
types-requests = "^2.25.0"
types-setuptools = "^67.2.0"
memory-profiler = "^0.61.0"
psutil = "^5.8.0"
mypy-extensions = "^0.4.3"
sanic-testing = ">=21.12.0,<22.9.0"
analytics-python = "^1.4.0"
datadog-api-client = "^2.0.0"
datadog = "^0.45.0"
types-redis = "^4.3.20"
httpx = "0.23.3"<|MERGE_RESOLUTION|>--- conflicted
+++ resolved
@@ -149,13 +149,11 @@
 slack-sdk = "^3.19.2"
 confluent-kafka = ">=1.9.2,<3.0.0"
 portalocker = "^2.7.0"
-<<<<<<< HEAD
 pypred = "^0.4.0"
 openai = "^0.27.7"
-=======
 structlog = "^23.1.0"
 structlog-sentry = "^2.0.2"
->>>>>>> 0f187606
+
 [[tool.poetry.dependencies.dask]]
 version = "2022.2.0"
 python = "~=3.7.0"
