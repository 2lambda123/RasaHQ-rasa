--- conflicted
+++ resolved
@@ -121,15 +121,7 @@
     auto_fill: false
 ```
 
-<<<<<<< HEAD
-:::note
-Entities like `business_email` and `budget` would usually be handled by pretrained entity extractors
-(e.g. [DucklingEntityExtractor](./components.mdx#ducklingentityextractor)
-or [SpacyEntityExtractor](./components.mdx#spacyentityextractor)), but for this tutorial
-we want to avoid any additional setup.
-=======
 #### Validating Slots
->>>>>>> 2524ea06
 
 Often, you'll want to validate the user's input before accepting it,
 for example by checking if the given cuisine is in your assistant's database
