---
sidebar_label: Rasa Pro setup
title: Rasa Pro setup
description: Install Rasa Pro in your production environment to create an enterprise ready Rasa deployment.
---

<<<<<<< HEAD
import RasaProLabel from "@theme/RasaProLabel";
import useBaseUrl from "@docusaurus/useBaseUrl";
=======
import RasaProLabel from '@theme/RasaProLabel';
import RasaProBanner from '@theme/RasaProBanner';
>>>>>>> 70a5939b

<RasaProLabel />

<<<<<<< HEAD
:::tip Rasa Pro License
You'll need a license to get started with Rasa Pro. [Contact Sales](https://rasa.com/connect-with-rasa/)

Not sure if you need Rasa Pro yet? [Try it for free](https://info.rasa.com/rasa-platform-trial-request)
:::

Rasa Pro consists of two packages. The packages need to be installed
separately and in different environments:
=======
<RasaProBanner/>
>>>>>>> 70a5939b

- **Rasa Plus**, a drop-in replacement for Rasa Open Source enterprise
  deployments. Rasa Plus should be used to deploy your assistant
  into production.
- **Rasa Pro Services**, flexible infrastructure and APIs on top of Rasa
  Open Source. Rasa Pro Services should be deployed alongside, but separately
  from your production assistant.

## Rasa Plus Architecture

Rasa Pro includes the Rasa Plus Python package, which is a drop-in replacement for Rasa Open Source that includes all the functionality of Rasa Open Source as well as additional features.
Rasa Plus features are built on a plugin architecture that is seamlessly integrated with Rasa Open Source.

For example, in the below diagram, tracing is run as a hook implementation in Rasa Plus, whose specification is defined and registered in Rasa Open Source.

<img alt="image" src={useBaseUrl("/img/rasa-plus-architecture.png")} />

The hook configures the tracing backend as specified in the `endpoints.yml` and instruments model training and message handling actions.
The hook is then called within the Rasa Open Source main module, which is the entry point for the Rasa Open Source command line.

The plugin architecture enables Rasa Plus to continue enhancing the Rasa Open Source argument parser while maintaining the same runnable command name (`rasa`).

## Rasa Plus Setup

Rasa Pro requires access credentials to install and a license to use. The instructions below assume you have
credentials and a license already.

### Install for Development

Rasa Plus is a drop-in replacement and enterprise-ready version of Rasa Open Source.
Additional functionality is provided through plugins while allowing you to continue using the existing Rasa Open Source CLI commands and parameters as you used to.

Installing Rasa Plus instead of Rasa Open Source will not break any existing scripts, automation or functionality you have built around Rasa Open Source.

We have a GCP artifact registry running which hosts the `rasa-plus` python packages as well as the docker containers.
As a prerequisite, you will need:

- to verify that the user or service account you are using has the required permissions to access the repository.
- to [install](https://cloud.google.com/sdk/docs/install) and [initialize](https://cloud.google.com/sdk/docs/initializing) the Google Cloud CLI.

#### Authentication Set-Up

In order for the package manager of choice (e.g, `pip` or `poetry`) to have the necessary credentials to authenticate with the registry, follow the steps in the [Google documentation](https://cloud.google.com/artifact-registry/docs/python/authentication#keyring).

Where required, input the following parameters:

```sh
gcloud artifacts print-settings python \
    --project=rasa-releases \
    --repository=rasa-plus-py \
    --location=europe-west3
```

Enter the following settings to the `.pypirc` file:

```
[distutils]
index-servers =
    rasa-plus-py

[rasa-plus-py]
repository: https://europe-west3-python.pkg.dev/rasa-releases/rasa-plus-py/

```

Next, add these specific settings to the pip configuration file as instructed in the [GCP authentication documentation](https://cloud.google.com/artifact-registry/docs/python/authentication#keyring-setup):

```
[global]
extra-index-url = https://europe-west3-python.pkg.dev/rasa-releases/rasa-plus-py/simple/

```

Finally, you should be able to run `pip install rasa-plus`.

#### Installing with `poetry`

To install `rasa-plus` with `poetry`, you will need to associate the artifact registry URL with `rasa-plus` before installing it.
Note that you must upgrade poetry to the latest minor (`1.2.0`) in order for `poetry` to work with the GCP authentication set-up.
Proceed with the following steps:

1. Run `poetry self add "keyrings.google-artifactregistry-auth"`
2. Add this section to `pyproject.toml`:

```toml
[[tool.poetry.source]]
name = "rasa-plus"
url = "https://europe-west3-python.pkg.dev/rasa-releases/rasa-plus-py/simple"
default = false
secondary = true

```

3. Run `poetry install`.

#### Installing with Docker

To be able to pull the docker using `pull` you need to be authenticated first.

```bash
gcloud auth configure-docker europe-west3-docker.pkg.dev
docker pull europe-west3-docker.pkg.dev/rasa-releases/rasa-plus/rasa-plus
```

### Run Rasa Plus

Rasa Plus will look for your license in the env var `RASA_PRO_LICENSE`.
You can set this env var temporarily in your terminal, but it is recommended
to set it persistently so that you don't have to set it every time you run
Rasa Plus.

Bash:

```sh
## Temporary
export RASA_PRO_LICENSE=<your-license-string>

## Persistent
echo "export RASA_PRO_LICENSE=<your-license-string>" >> ~/.bashrc
## If you're using a different flavor of bash e.g. Zsh, replace .bashrc with your shell's initialization script e.g. ~/.zshrc
```

Windows Powershell:

```powershell
## Temporary
$env: RASA_PRO_LICENSE=<your-license-string>

## Persistent
[System.Environment]::SetEnvironmentVariable('RASA_PRO_LICENSE','<your-license-string>')
```

Then you can use the [`rasa` CLI](https://rasa.com/docs/rasa/command-line-interface) as usual, for example:

```sh
rasa init
```

:::note

If you run `rasa train` or `rasa run` after you’ve enabled tracing using Jaeger as a backend in your local development environment,
you might come across this error `OSError: [Errno 40] Message too long`.

This could be caused by the OS of your local development environment restricting UDP packet size.
You can find out the current UDP packet size by running `sysctl net.inet.udp.maxdgram` on macOS.
You can increase UDP packet size by running `sudo sysctl -w net.inet.udp.maxdgram=65535`.

:::

### Deploy in Production

To use the Rasa Plus image in a Helm deployment, you will need to substitute `rasa` with `rasa-plus` as
the image name. You will also need to pass your license in an env var
and [specify a pull secret for the image](#creating-a-pull-secret).

For the [Rasa Helm Chart](https://github.com/RasaHQ/helm-charts/tree/main/charts/rasa),
that means your values should be updated as follows:

```yaml
registry: <registry-for-rasa-plus-image>
command:
  - rasa
image:
  name: rasa-plus
  tag: 0.1.1
  pullSecrets:
    - name: rasa-plus-pull-secret
extraEnv:
  - name: RASA_PRO_LICENSE
    value: <your-license-string>
```

For the [Rasa Enterprise Helm Chart](https://github.com/RasaHQ/rasa-x-helm), update
your values as follows:

```yaml
images:
  imagePullSecrets:
    - name: rasa-plus-pull-secret
rasa:
  command:
    - rasa
  name: <registry-for-rasa-plus-image>
  tag: 0.1.1
  extraEnv:
    - name: RASA_PRO_LICENSE
      value: <your-license-string>
```

#### Creating a Pull Secret

You will need to create a pull secret to access the `rasa-plus` image. You should have
been provided with a JSON credentials file to access the registry.
The file content should look similar to this:

```json
{
  "type": "service_account",
  "project_id": "rasa-platform",
  "private_key_id": "somerandomcharacters",
  "private_key": "-----BEGIN PRIVATE KEY-----\n\nPBTu1lAJDLo136ZGTdMKi+/TuRqrIMg/..................................................................................................................................\nsjAsuAH4Iz1XdfdenzGnyBZH\n-----END PRIVATE KEY-----\n",
  "client_email": "company@rasa-platform.iam.gserviceaccount.com",
  "client_id": "12345678910123",
  "auth_uri": "https://accounts.google.com/o/oauth2/auth",
  "token_uri": "https://accounts.google.com/o/oauth2/token",
  "auth_provider_x509_cert_url": "https://www.googleapis.com/oauth2/v1/certs",
  "client_x509_cert_url": "https://www.googleapis.com/robot/v1/metadata/x509/company%40rasa-platform.iam.gserviceaccount.com"
}
```

Create the pull secret by running the corresponding command for your cluster environment:

```bash
# kubernetes
kubectl --namespace <your namespace> \
    create secret docker-registry rasa-plus-pull-secret \
    --docker-server=gcr.io \
    --docker-username=_json_key \
    --docker-password="$(cat <your-json-registry-creds-file>.json)"
```

```bash
# openshift
oc --namespace <your namespace> \
    create secret docker-registry rasa-plus-pull-secret \
    --docker-server=gcr.io \
    --docker-username=_json_key \
    --docker-password="$(cat <your-json-registry-creds-file>.json)"
```

## Rasa Pro Services Setup

Installation of Rasa Pro Services requires the deployment of a docker
container. The container can be deployed in a different environment than
Rasa Plus. Both deployments need to be able to connect to the same
Kafka cluster to communicate.

### Prerequisites

A Rasa Pro Services deployment needs to be connected to existing services,
be deployed on a machine meeting the minimal hardware requirements supplying
a license.

A production deployment of Kafka is required to set up Rasa Pro.
We recommend using
[Amazon Managed Streaming for Apache Kafka](https://aws.amazon.com/msk/).

#### System Requirements

The minimum hardware requirements include information about the
requirements you need to install and use Rasa Pro Services. Hardware
requirements are dependent on the average number of conversations and
expected workload. Your exact needs may be more, depending on your workload.

The following is the recommended minimum hardware guidance:

- CPU: 2 vCPU
- Memory: 4 GB
- Disk space: 10 GB
  These requirements correspond to the `t3.medium` instance type on AWS.

#### License

Running Rasa Pro Services requires a valid license. You need to supply the
license as an environment variable to the service.

### Installation and Configuration

Rasa Plus streams data to Kafka which gets consumed by Rasa Pro Services.
The different services need to be run and configured to be able to communicate.

1.  Configure Rasa Plus to stream data to Kafka. The configuration for
    Kafka should be put in a configuration
    file `endpoints.yml`:

    ```yaml-rasa title="endpoints.yml"
    event_broker:
      type: kafka
      partition_by_sender: True
      topic: rasa-events
      url: <BROKER URL>
    ```

    The `<BROKER_URL>` needs to be replaced with an address of a bootstrap
    server of your Kafka cluster. Configuration examples for different
    security protocols and other parameters can be found in the
    [Kafka Event Broker](https://rasa.com/docs/rasa/event-brokers/#kafka-event-broker)
    documentation.

2.  Rasa Pro Services is a docker image. Authenticate to pull
    the docker images:

    ```shell
    gcloud auth configure-docker europe-west3-docker.pkg.dev
    ```

    Pull the Rasa Pro Services image to your machine:

    ```shell
    docker pull europe-west3-docker.pkg.dev/rasa-releases/rasa-pro/rasa-pro-services
    ```

3.  Run the Rasa Pro Services docker image and configure it to receive data
    from your Rasa Plus assistant connected to Kafka:

    ```shell
    docker run \
        -e RASA_PRO_LICENSE=<your_license> \
        -e KAFKA_BROKER_ADDRESS=<BROKER_URL> \
        -e KAFKA_TOPIC=rasa-events \
        europe-west3-docker.pkg.dev/rasa-releases/rasa-pro/rasa-pro-services
    ```

    For production deployments, we recommend to us
    [Amazon Elastic Container Service](https://docs.docker.com/cloud/ecs-integration/).

### Docker Container Configuration (Reference)

The Rasa Pro Services docker container supports configuration through
several environment variables. The following table lists the available
environment variables:

| Environment Variable      | Description                                                                                                           | Default            |
| :------------------------ | :-------------------------------------------------------------------------------------------------------------------- | :----------------- |
| `RASA_PRO_LICENSE`        | **Required**. The license key for Rasa Pro Services.                                                                  |                    |
| `KAFKA_BROKER_ADDRESS`    | **Required**. The address of the Kafka broker.                                                                        |                    |
| `KAFKA_TOPIC`             | **Required**. The topic Rasa Plus publishes events to and Rasa Pro consumes from.                                     | `rasa_core_events` |
| `RASA_ANALYTICS_DB_URL`   | The URL of the data lake to store analytics data in.                                                                  |                    |
| `KAFKA_SASL_MECHANISM`    | The SASL mechanism to use for authentication. Valid mechanisms are                                                    | `PLAIN`            |
| `KAFKA_SASL_USERNAME`     | The username for SASL authentication.                                                                                 |                    |
| `KAFKA_SASL_PASSWORD`     | The password for SASL authentication.                                                                                 |                    |
| `KAFKA_SECURITY_PROTOCOL` | The security protocol to use for communication with Kafka. Supported mechanisms are `PLAINTEXT` and `SASL_PLAINTEXT`. | `PLAINTEXT`        |

### Healthcheck Endpoint

Rasa Pro Services exposes a health check endpoint at `/healthcheck`.
The endpoint will return a `200` status code if the service is healthy.
If any other status code is returned or if the endpoint is not reachable
the service is unhealthy.

Example response for `/healthcheck`:

```json
{
  "details": {
    "analytics-consumer": {
      "alive": 1,
      "isHealthy": true
    }
  },
  "isHealthy": true
}
```

### Set Up FAQ

#### Setting up Rasa Pro with a secured Kafka instance

The connection to a secured Kafka instance can be configured by setting the
following environment variables on the Rasa Pro docker container:
`KAFKA_SASL_MECHANISM`, `KAFKA_SASL_USERNAME`, `KAFKA_SASL_PASSWORD` and
`KAFKA_SECURITY_PROTOCOL`. A detailed description of the parameters can
be found in the
[environment variable reference](#docker-container-configuration-reference).

The environment variables need to be configured upon startup of the Rasa Pro
docker container.

Using Kafka `truststores` and `keystores` is currently not supported.<|MERGE_RESOLUTION|>--- conflicted
+++ resolved
@@ -4,28 +4,13 @@
 description: Install Rasa Pro in your production environment to create an enterprise ready Rasa deployment.
 ---
 
-<<<<<<< HEAD
-import RasaProLabel from "@theme/RasaProLabel";
 import useBaseUrl from "@docusaurus/useBaseUrl";
-=======
 import RasaProLabel from '@theme/RasaProLabel';
 import RasaProBanner from '@theme/RasaProBanner';
->>>>>>> 70a5939b
 
 <RasaProLabel />
 
-<<<<<<< HEAD
-:::tip Rasa Pro License
-You'll need a license to get started with Rasa Pro. [Contact Sales](https://rasa.com/connect-with-rasa/)
-
-Not sure if you need Rasa Pro yet? [Try it for free](https://info.rasa.com/rasa-platform-trial-request)
-:::
-
-Rasa Pro consists of two packages. The packages need to be installed
-separately and in different environments:
-=======
 <RasaProBanner/>
->>>>>>> 70a5939b
 
 - **Rasa Plus**, a drop-in replacement for Rasa Open Source enterprise
   deployments. Rasa Plus should be used to deploy your assistant
