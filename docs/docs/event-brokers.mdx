---
id: event-brokers
sidebar_label: Event Brokers
title: Event Brokers
description: Find out how open source chatbot framework Rasa allows you to stream events to a message broker.
---

An event broker allows you to connect your running assistant to other services that process the data coming
in from conversations. For example, you could [connect your live assistant to
Rasa X](https://rasa.com/docs/rasa-x/installation-and-setup/deploy#connect-an-existing-deployment)
to review and annotate conversations or forward messages to an external analytics
service. The event broker publishes messages to a message streaming service,
also known as a message broker, to forward Rasa [Events](https://rasa.com/docs/action-server/events) from the Rasa server to other services.

## Format

All events are streamed to the broker as serialized dictionaries every time
the tracker updates its state. An example event emitted from the `default`
tracker looks like this:

```json
{
    "sender_id": "default",
    "timestamp": 1528402837.617099,
    "event": "bot",
    "text": "what your bot said",
    "data": "some data about e.g. attachments"
    "metadata" {
          "a key": "a value",
     }
}
```

The `event` field takes the event's `type_name` (for more on event
types, check out the [events](https://rasa.com/docs/action-server/events) docs).

## Pika Event Broker

The example implementation we're going to show you here uses
[Pika](https://pika.readthedocs.io) , the Python client library for
[RabbitMQ](https://www.rabbitmq.com).

### Adding a Pika Event Broker Using the Endpoint Configuration

You can instruct Rasa to stream all events to your Pika event broker by adding an `event_broker` section to your
`endpoints.yml`:

```yaml-rasa (docs/sources/data/test_endpoints/event_brokers/pika_endpoint.yml)
```

Rasa will automatically start streaming events when you restart the Rasa server.

### Adding a Pika Event Broker in Python

Here is how you add it using Python code:

```python
from rasa.core.brokers.pika import PikaEventBroker
from rasa.core.tracker_store import InMemoryTrackerStore

pika_broker = PikaEventBroker('localhost',
                              'username',
                              'password',
                              queues=['rasa_events'])

tracker_store = InMemoryTrackerStore(domain=domain, event_broker=pika_broker)
```

### Implementing a Pika Event Consumer

You need to have a RabbitMQ server running, as well as another application
that consumes the events. This consumer to needs to implement Pika's
`start_consuming()` method with a `callback` action. Here's a simple
example:

```python
import json
import pika


def _callback(self, ch, method, properties, body):
        # Do something useful with your incoming message body here, e.g.
        # saving it to a database
        print('Received event {}'.format(json.loads(body)))

if __name__ == '__main__':

    # RabbitMQ credentials with username and password
    credentials = pika.PlainCredentials('username', 'password')

    # Pika connection to the RabbitMQ host - typically 'rabbit' in a
    # docker environment, or 'localhost' in a local environment
    connection = pika.BlockingConnection(
        pika.ConnectionParameters('rabbit', credentials=credentials))

    # start consumption of channel
    channel = connection.channel()
    channel.basic_consume(_callback,
                          queue='rasa_events',
                          no_ack=True)
    channel.start_consuming()
```

## Kafka Event Broker

While RabbitMQ is the default event broker, it is possible to use [Kafka](https://kafka.apache.org/) as the main broker for your
<<<<<<< HEAD
events. Rasa uses the [python-kafka](https://kafka-python.readthedocs.io/en/master/usage.html) library, a Kafka client written in Python.
=======
events. You will need a running Kafka server. 

### Adding a Kafka Event Broker Using the Endpoint Configuration

You can instruct Rasa to stream all events to your Kafka event broker by adding an `event_broker` section to your
`endpoints.yml`.

Using the `SASL_PLAINTEXT` protocol the endpoints file must have the following entries:

```yaml-rasa (docs/sources/data/test_endpoints/event_brokers/kafka_plaintext_endpoint.yml)
```

If using the `SSL` protocol, the endpoints file should look like:

```yaml-rasa (docs/sources/data/test_endpoints/event_brokers/kafka_ssl_endpoint.yml)
```
>>>>>>> 8899b9b3

### Authentication and Authorization

Rasa's Kafka producer accepts two types of security protocols: `SASL_PLAINTEXT` and `SSL`.

For development environment, or if the brokers servers and clients are located
into the same machine, you can use simple authentication with `SASL_PLAINTEXT`.
By using this protocol, the credentials and messages exchanged between the clients and servers
will be sent in plaintext. Thus, this is not the most secure approach, but since it's simple
to configure, it is useful for simple cluster configurations.
`SASL_PLAINTEXT` protocol requires the setup of the `username` and `password`
previously configured in the broker server.

If the clients or the brokers in the kafka cluster are located in different
machines, it's important to use the `SSL` protocol to ensure encryption of data and client
authentication. After generating valid certificates for the brokers and the
clients, the path to the certificate and key generated for the producer must
be provided as arguments, as well as the CA's root certificate.

If the `ssl_check_hostname` parameter is enabled, the clients will verify
if the broker's hostname matches the certificate. It's used on client's connections
and inter-broker connections to prevent man-in-the-middle attacks.

### Adding a Kafka Event Broker Using the Endpoint Configuration

<<<<<<< HEAD
You can instruct Rasa to stream all events to your Kafka event broker by adding an `event_broker` section to your
`endpoints.yml`.
=======
In this example we are going to use the [python-kafka](https://kafka-python.readthedocs.io/en/master/usage.html) library, a Kafka client written in Python.
The parameters used to create a Kafka consumer are the same as those used in the producer creation,
according to the security protocol being used. The following implementation shows an example:
>>>>>>> 8899b9b3

Using the `SASL_PLAINTEXT` protocol the endpoints file must have the following entries:

```yaml-rasa (docs/sources/data/test_endpoints/event_brokers/kafka_plaintext_endpoint.yml)
```

If using the `SSL` protocol, the endpoints file should look like:

```yaml-rasa (docs/sources/data/test_endpoints/event_brokers/kafka_ssl_endpoint.yml)
```

## SQL Event Broker

It is possible to use an SQL database as an event broker. Connections to databases are established using
[SQLAlchemy](https://www.sqlalchemy.org/), a Python library which can interact with many
different types of SQL databases, such as [SQLite](https://sqlite.org/index.html),
[PostgreSQL](https://www.postgresql.org/) and more. The default Rasa installation allows connections to SQLite
and PostgreSQL databases. To see other options, please see the
[SQLAlchemy documentation on SQL dialects](https://docs.sqlalchemy.org/en/13/dialects/index.html).

### Adding a SQL Event Broker Using the Endpoint Configuration

To instruct Rasa to save all events to your SQL event broker, add an `event_broker` section to your
`endpoints.yml`. For example, a valid SQLite configuration
could look like this:

```yaml-rasa title="endpoints.yml"
event_broker:
  type: SQL
  dialect: sqlite
  db: events.db
```

PostgreSQL databases can be used as well:

```yaml-rasa title="endpoints.yml"
event_broker:
  type: SQL
  url: 127.0.0.1
  port: 5432
  dialect: postgresql
  username: myuser
  password: mypassword
  db: mydatabase
```

With this configuration applied, Rasa will create a table called `events` on the database,
where all events will be added.<|MERGE_RESOLUTION|>--- conflicted
+++ resolved
@@ -104,26 +104,8 @@
 ## Kafka Event Broker
 
 While RabbitMQ is the default event broker, it is possible to use [Kafka](https://kafka.apache.org/) as the main broker for your
-<<<<<<< HEAD
 events. Rasa uses the [python-kafka](https://kafka-python.readthedocs.io/en/master/usage.html) library, a Kafka client written in Python.
-=======
-events. You will need a running Kafka server. 
-
-### Adding a Kafka Event Broker Using the Endpoint Configuration
-
-You can instruct Rasa to stream all events to your Kafka event broker by adding an `event_broker` section to your
-`endpoints.yml`.
-
-Using the `SASL_PLAINTEXT` protocol the endpoints file must have the following entries:
-
-```yaml-rasa (docs/sources/data/test_endpoints/event_brokers/kafka_plaintext_endpoint.yml)
-```
-
-If using the `SSL` protocol, the endpoints file should look like:
-
-```yaml-rasa (docs/sources/data/test_endpoints/event_brokers/kafka_ssl_endpoint.yml)
-```
->>>>>>> 8899b9b3
+You will need a running Kafka server.
 
 ### Authentication and Authorization
 
@@ -149,14 +131,8 @@
 
 ### Adding a Kafka Event Broker Using the Endpoint Configuration
 
-<<<<<<< HEAD
 You can instruct Rasa to stream all events to your Kafka event broker by adding an `event_broker` section to your
 `endpoints.yml`.
-=======
-In this example we are going to use the [python-kafka](https://kafka-python.readthedocs.io/en/master/usage.html) library, a Kafka client written in Python.
-The parameters used to create a Kafka consumer are the same as those used in the producer creation,
-according to the security protocol being used. The following implementation shows an example:
->>>>>>> 8899b9b3
 
 Using the `SASL_PLAINTEXT` protocol the endpoints file must have the following entries:
 
