--- conflicted
+++ resolved
@@ -447,24 +447,19 @@
 
 #### Always Asking Questions
 
-By default, a question is skipped if the slot is already filled. If a question
-should always be asked, no matter if the underlying slot is already filled, you
-can set `ask_before_filling: true` on the question:
+By default, a collect_information is skipped if the slot is already filled. 
+If a collect_information should always be asked, no matter if the underlying slot 
+is already filled, you can set `ask_before_filling: true` on the collect_information:
 
 ```yaml
 - id: "confirm_dangerous_step"
-<<<<<<< HEAD
   collect_information: "final_confirmation" # slot name
-  skip_if_filled: false
-=======
-  question: "final_confirmation" # slot name
   ask_before_filling: true
->>>>>>> 8aa2ff49
 ```
 
 If the "final_confirmation" slot is already filled, the bot will clear it, ask
-the question and fill the slot again. This ensures the confirmation question is
-always asked.
+the collect_information and fill the slot again. This ensures the confirmation 
+collect_information is always asked.
 
 #### Scopes
 
@@ -476,12 +471,12 @@
 - **global**: The variable persists across flows until it is explicitly changed.
 
 The slot can also be configured to be cleared at the end of the flow execution.
-The following configuration would clear the answer to the question when a flow
-is completed.
+The following configuration would clear the answer to the collect_information when a 
+flow is completed.
 
 ```yaml
 - id: "another_confirmation_step"
-  question: "yes_or_no" # slot name
+  collect_information: "yes_or_no" # slot name
   scope: "flow"
 ```
 
@@ -563,7 +558,7 @@
         collect_information: "money"
         next: "2"
       - id: "2"
-        question: "confirm_transfer"
+        collect_information: "confirm_transfer"
         next:
           - if: confirm_transfer == "yes"
             then: "3"
