---
id: nlu-training-data
sidebar_label: NLU Training Data
title: NLU Training Data
description: Read more about how to format training data with Rasa NLU for open source natural language processing.
abstract: NLU training data stores structured information about user messages.
---

<<<<<<< HEAD
import RasaNLUBasedBanner from "@theme/RasaNLUBasedBanner";

<RasaNLUBasedBanner />

The goal of NLU (Natural Language Understanding) is to extract structured information from user messages. This usually includes the user's [intent](../concepts/glossary.mdx#intent) and any
[entities](../concepts/glossary.mdx#entity) their message contains. You can
=======
The goal of NLU (Natural Language Understanding) is to extract structured information from user messages. This usually includes the user's [intent](./glossary.mdx#intent) and any
[entities](./glossary.mdx#entity) their message contains. You can
>>>>>>> 3f3da457
add extra information such as [regular expressions](#regular-expressions) and [lookup tables](#lookup-tables) to your
training data to help the model identify intents and entities correctly.

## Training Examples

NLU training data consists of example user utterances categorized by
intent.
To make it easier to use your intents, give them names that relate to what the user wants to accomplish with that intent, keep them in lowercase, and avoid spaces and special characters.

:::note
The `/` symbol is reserved as a delimiter to separate [retrieval intents](./glossary.mdx#retrieval-intent) from response text identifiers. Make sure not
to use it in the name of your intents.

:::

## Entities

[Entities](./glossary.mdx#entity) are structured pieces of information inside a user message.
For entity extraction to work, you need to either specify training data to train an ML model or you need to define [regular expressions](#regular-expressions-for-entity-extraction) to extract entities using the [`RegexEntityExtractor`](./components.mdx#regexentityextractor) based on a character pattern.

When deciding which entities you need to extract, think about what information your assistant needs for its user goals. The user might provide additional pieces of information that you don't need for any user goal; you don't need to extract these as entities.

See the [training data format](./training-data-format.mdx) for details on how to annotate entities in your training data.

## Synonyms

Synonyms map extracted entities to a value other than the literal text extracted in a case-insensitive manner.
You can use synonyms when there are multiple ways users refer to the same
thing. Think of the end goal of extracting an entity, and figure out from there which values should be considered equivalent.

Let's say you had an entity `account` that you use to look up the user's balance. One of the possible account types is "credit". Your users also refer to their "credit" account as "credit
account" and "credit card account".

In this case, you could define "credit card account" and "credit account" as
synonyms to "credit":

```yaml-rasa
nlu:
- synonym: credit
  examples: |
    - credit card account
    - credit account
```

Then, if either of these phrases is extracted as an entity, it will be
mapped to the value `credit`. Any alternate casing of these phrases (e.g. `CREDIT`, `credit ACCOUNT`) will also be mapped to the synonym.

:::note Provide Training Examples
Synonym mapping only happens **after** entities have been extracted.
That means that your training examples should include the synonym examples
(`credit card account` and `credit account`) so that the model will learn to
recognize these as entities and replace them with `credit`.
:::

See the [training data format](./training-data-format.mdx) for details on how to include synonyms in your training data.

## Regular Expressions

You can use regular expressions to improve intent classification and
entity extraction in combination with the [`RegexFeaturizer`](./components.mdx#regexfeaturizer) and [`RegexEntityExtractor`](./components.mdx#regexentityextractor) components in the pipeline.

### Regular Expressions for Intent Classification

You can use regular expressions to improve intent classification by including the `RegexFeaturizer` component in your pipeline. When using the `RegexFeaturizer`, a regex does not act as a rule for classifying an intent. It only provides a feature that the intent classifier will use
to learn patterns for intent classification.
Currently, all intent classifiers make use of available regex features.

The name of a regex in this case is a human readable description. It can help you remember what a regex is used for, and it is the title of the corresponding pattern feature. It does not have to match any intent or entity name. A regex for a "help" request might look like this:

```yaml-rasa
nlu:
- regex: help
  examples: |
    - \bhelp\b
```

The intent being matched could be `greet`,`help_me`, `assistance` or anything else.

Try to create your regular expressions in a way that they match as few
words as possible. E.g. using `\bhelp\b` instead of `help.*`, as the
later one might match the whole message whereas the first one only
matches a single word.

:::note Provide Training Examples
The `RegexFeaturizer` provides features to the intent classifier, but it doesn't predict the intent directly. Include enough examples containing the regular expression so that the intent classifier can learn to use the regular expression feature.
:::

### Regular Expressions for Entity Extraction

If your entity has a deterministic structure, you can use regular expressions in one of two ways:

#### Regular Expressions as Features

You can use regular expressions to create features for the [`RegexFeaturizer`](./components.mdx#regexfeaturizer) component in your NLU pipeline.

When using a regular expression with the `RegexFeaturizer`, the
name of the regular expression does not matter.
When using the `RegexFeaturizer`, a regular expression provides a feature
that helps the model learn an association between intents/entities and inputs
that fit the regular expression.

:::note Provide Training Examples
The `RegexFeaturizer` provides features to the entity extractor, but it doesn't predict the entity directly. Include enough examples containing the regular expression so that the entity extractor can learn to use the regular expression feature.

:::

Regex features for entity extraction
are currently only supported by the `CRFEntityExtractor` and `DIETClassifier` components. Other entity extractors, like
`MitieEntityExtractor` or `SpacyEntityExtractor`, won't use the generated
features and their presence will not improve entity recognition for
these extractors.

#### Regular Expressions for Rule-based Entity Extraction

You can use regular expressions for rule-based entity extraction using the [`RegexEntityExtractor`](./components.mdx#regexentityextractor) component in your NLU pipeline.

When using the `RegexEntityExtractor`, the name of the regular expression should
match the name of the entity you want to extract.
For example, you could extract account numbers of 10-12 digits by including this regular expression and at least two annotated examples in your training data:

```yaml-rasa
nlu:
- regex: account_number
  examples: |
    - \d{10,12}
- intent: inform
  examples: |
    - my account number is [1234567891](account_number)
    - This is my account number [1234567891](account_number)
```

Whenever a user message contains a sequence of 10-12 digits, it will be extracted as an `account_number` entity. `RegexEntityExtractor` doesn't require training examples to learn to extract the entity, but you do need at least two annotated examples of the entity so that the NLU model can register it as an entity at training time.

## Lookup Tables

Lookup tables are lists of words used to generate
case-insensitive regular expression patterns. They can be used in the same ways as [regular expressions](#regular-expressions) are used, in combination with the [`RegexFeaturizer`](./components.mdx#regexfeaturizer) and [`RegexEntityExtractor`](./components.mdx#regexentityextractor) components in the pipeline.

You can use lookup tables to help extract entities which have a known set of possible values. Keep your lookup tables as specific as possible. For example, to extract country names, you could add a lookup table of all countries in the world:

```yaml-rasa
nlu:
- lookup: country
  examples: |
    - Afghanistan
    - Albania
    - ...
    - Zambia
    - Zimbabwe
```

When using lookup tables with `RegexFeaturizer`, provide enough examples for the intent or entity you want to match so that the model can learn to use the generated regular expression as a feature. When using lookup tables with `RegexEntityExtractor`, provide at least two annotated examples of the entity so that the NLU model can register it as an entity at training time.

## Entities Roles and Groups

Annotating words as custom entities allows you to define certain concepts in your training data.
For example, you can identify cities by annotating them:

```
I want to fly from [Berlin]{"entity": "city"} to [San Francisco]{"entity": "city"} .
```

However, sometimes you want to add more details to your entities.

For example, to build an assistant that should book a flight, the assistant needs to know which of the two cities in the example above is the departure city and which is the
destination city.
`Berlin` and `San Francisco` are both cities, but they play different **roles** in the message.
To distinguish between the different roles, you can assign a role label in addition to the entity label.

```
- I want to fly from [Berlin]{"entity": "city", "role": "departure"} to [San Francisco]{"entity": "city", "role": "destination"}.
```

You can also group different entities by specifying a **group** label next to the entity label.
The group label can, for example, be used to define different orders.
In the following example, the group label specifies which toppings go with which pizza and
what size each pizza should be.

```
Give me a [small]{"entity": "size", "group": "1"} pizza with [mushrooms]{"entity": "topping", "group": "1"} and
a [large]{"entity": "size", "group": "2"} [pepperoni]{"entity": "topping", "group": "2"}
```

See the [Training Data Format](training-data-format.mdx#entities) for details on how to define entities with roles and groups in your training data.

The entity object returned by the extractor will include the detected role/group label.

```json
{
  "text": "Book a flight from Berlin to SF",
  "intent": "book_flight",
  "entities": [
    {
      "start": 19,
      "end": 25,
      "value": "Berlin",
      "entity": "city",
      "role": "departure",
      "extractor": "DIETClassifier"
    },
    {
      "start": 29,
      "end": 31,
      "value": "San Francisco",
      "entity": "city",
      "role": "destination",
      "extractor": "DIETClassifier"
    }
  ]
}
```

:::note
Entity roles and groups are currently only supported by the [DIETClassifier](./components.mdx#dietclassifier) and [CRFEntityExtractor](./components.mdx#crfentityextractor).

:::

In order to properly train your model with entities that have roles and groups, make sure to include enough training
examples for every combination of entity and role or group label.
To enable the model to generalize, make sure to have some variation in your training examples.
For example, you should include examples like `fly TO y FROM x`, not only `fly FROM x TO y`.

To fill slots from entities with a specific role/group, you need to define a `from_entity` [slot mapping](./domain.mdx#slot-mappings)
for the slot and specify the role/group that is required. For example:

```yaml-rasa
entities:
   - city:
       roles:
       - departure
       - destination

slots:
  departure:
    type: any
    mappings:
    - type: from_entity
      entity: city
      role: departure
  destination:
    type: any
    mappings:
    - type: from_entity
      entity: city
      role: destination
```

### Entity Roles and Groups influencing dialogue predictions

If you want to influence the dialogue predictions by roles or groups, you need to modify your stories to contain
the desired role or group label. You also need to list the corresponding roles and groups of an entity in your
[domain file](./domain.mdx#entities).

Let's assume you want to output a different sentence depending on what the user's location is. E.g.
if the user just arrived from London, you might want to ask how the trip to London was. But if the user is on the way
to Madrid, you might want to wish the user a good stay. You can achieve this with the
following two stories:

```yaml-rasa
stories:
- story: The user just arrived from another city.
  steps:
    - intent: greet
    - action: utter_greet
    - intent: inform_location
      entities:
        - city: London
          role: from
    - action: utter_ask_about_trip

- story: The user is going to another city.
  steps:
    - intent: greet
    - action: utter_greet
    - intent: inform_location
      entities:
        - city: Madrid
          role: to
    - action: utter_wish_pleasant_stay
```

## BILOU Entity Tagging

The [DIETClassifier](./components.mdx#dietclassifier) and [CRFEntityExtractor](./components.mdx#crfentityextractor)
have the option `BILOU_flag`, which refers to a tagging schema that can be
used by the machine learning model when processing entities.
`BILOU` is short for Beginning, Inside, Last, Outside, and Unit-length.

For example, the training example

```
[Alex]{"entity": "person"} is going with [Marty A. Rick]{"entity": "person"} to [Los Angeles]{"entity": "location"}.
```

is first split into a list of tokens. Then the machine learning model applies the tagging schema
as shown below depending on the value of the option `BILOU_flag`:

| token   | `BILOU_flag = true` | `BILOU_flag = false` |
| ------- | ------------------- | -------------------- |
| alex    | U-person            | person               |
| is      | O                   | O                    |
| going   | O                   | O                    |
| with    | O                   | O                    |
| marty   | B-person            | person               |
| a       | I-person            | person               |
| rick    | L-person            | person               |
| to      | O                   | O                    |
| los     | B-location          | location             |
| angeles | L-location          | location             |

The BILOU tagging schema is richer compared to the normal tagging schema. It may help to improve the
performance of the machine learning model when predicting entities.

:::note inconsistent BILOU tags
When the option `BILOU_flag` is set to `True`, the model may predict inconsistent BILOU tags, e.g.
`B-person I-location L-person`. Rasa uses some heuristics to clean up the inconsistent BILOU tags.
For example, `B-person I-location L-person` would be changed into `B-person I-person L-person`.
:::<|MERGE_RESOLUTION|>--- conflicted
+++ resolved
@@ -6,17 +6,12 @@
 abstract: NLU training data stores structured information about user messages.
 ---
 
-<<<<<<< HEAD
 import RasaNLUBasedBanner from "@theme/RasaNLUBasedBanner";
 
 <RasaNLUBasedBanner />
 
-The goal of NLU (Natural Language Understanding) is to extract structured information from user messages. This usually includes the user's [intent](../concepts/glossary.mdx#intent) and any
-[entities](../concepts/glossary.mdx#entity) their message contains. You can
-=======
 The goal of NLU (Natural Language Understanding) is to extract structured information from user messages. This usually includes the user's [intent](./glossary.mdx#intent) and any
 [entities](./glossary.mdx#entity) their message contains. You can
->>>>>>> 3f3da457
 add extra information such as [regular expressions](#regular-expressions) and [lookup tables](#lookup-tables) to your
 training data to help the model identify intents and entities correctly.
 
