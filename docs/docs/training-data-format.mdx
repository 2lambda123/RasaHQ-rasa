--- conflicted
+++ resolved
@@ -234,14 +234,7 @@
 
 ### Entities
 
-<<<<<<< HEAD
 [Entities](glossary.mdx#entity) are structured pieces of information that can be extracted from a user's message. 
-=======
-[Entities](glossary.mdx#entity) are structured pieces of information that can be extracted from a user's message.
-For entity extraction to work, you need to either specify training data to train an ML model or you need
-to define [regular expressions](#regular-expressions-for-entity-extraction) to extract entities
-using the [`RegexEntityExtractor`](components.mdx#regexentityextractor) based on a character pattern.
->>>>>>> 2afe0a93
 
 Entities are annotated in training examples with minimally the entity's name.
 In addition to the entity name, you can annotate an entity with [synonyms](nlu-training-data.mdx#synonyms), [roles, or groups](nlu-training-data.mdx#entities-roles-and-groups).
