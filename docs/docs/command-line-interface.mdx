---
id: command-line-interface
sidebar_label: Command Line Interface
title: Command Line Interface
description: Command line interface for open source chatbot framework Rasa. Learn how to train, test and run your machine learning-based conversational AI assistants
abstract: The command line interface (CLI) gives you easy-to-remember commands for common tasks. This page describes the behavior of the commands and the parameters you can pass to them.
---

import RasaProLabel from "@theme/RasaProLabel";

import RasaProBanner from "@theme/RasaProBanner";

## Cheat Sheet

The following commands are relevant to all assistants built with Rasa.

<<<<<<< HEAD
| Command                   | Effect                                                                                             |
| ------------------------- | -------------------------------------------------------------------------------------------------- |
| `rasa init`               | Creates a new project with example training data, actions, and config files.                       |
| `rasa train`              | Trains a model using your NLU data and stories, saves trained model in `./models`.                 |
| `rasa shell`              | Loads your trained model and lets you talk to your assistant on the command line.                  |
| `rasa run`                | Starts a server with your trained model.                                                           |
| `rasa run actions`        | Starts an action server using the Rasa SDK.                                                        |
| `rasa test e2e`           | Runs end-to-end testing fully integrated with the action server that serves as acceptance testing. |
| `rasa data split nlu`     | Performs a 80/20 split of your NLU training data.                                                  |
| `rasa data validate`      | Checks the domain, NLU and conversation data for inconsistencies.                                  |
| `rasa export`             | Exports conversations from a tracker store to an event broker.                                     |
| `rasa evaluate markers`   | Extracts markers from an existing tracker store.                                                   |
| `rasa marker upload`      | Upload marker configurations to Analytics Data Pipeline                                            |
| `rasa license`            | Display licensing information.                                                                     |
| `rasa -h`                 | Shows all available commands.                                                                      |


The following commands are only relevant if you are building NLU-based "classic" assistants.

| Command                   | Effect                                                                                             |
| ------------------------- | -------------------------------------------------------------------------------------------------- |            |
| `rasa interactive`        | Starts an interactive learning session to create new training data by chatting to your assistant.  |
| `rasa visualize`          | Generates a visual representation of your stories.                                                 |
| `rasa test`               | Tests a trained Rasa model on any files starting with `test_`.                                     |
| `rasa data split stories` | Do the same as `rasa data split nlu`, but for your stories data.                                   |
| `rasa data convert`       | Converts training data between different formats.                                                  |
| `rasa data migrate`       | Migrates 2.0 domain to 3.0 format.                                                                 |


=======
| Command                 | Effect                                                                                             |
| ----------------------- | -------------------------------------------------------------------------------------------------- |
| `rasa init`             | Creates a new project with example training data, actions, and config files.                       |
| `rasa train`            | Trains a model using your NLU data and stories, saves trained model in `./models`.                 |
| `rasa shell`            | Loads your trained model and lets you talk to your assistant on the command line.                  |
| `rasa run`              | Starts a server with your trained model.                                                           |
| `rasa run actions`      | Starts an action server using the Rasa SDK.                                                        |
| `rasa test e2e`         | Runs end-to-end testing fully integrated with the action server that serves as acceptance testing. |
| `rasa data split nlu`   | Performs a 80/20 split of your NLU training data.                                                  |
| `rasa data validate`    | Checks the domain, NLU and conversation data for inconsistencies.                                  |
| `rasa export`           | Exports conversations from a tracker store to an event broker.                                     |
| `rasa evaluate markers` | Extracts markers from an existing tracker store.                                                   |
| `rasa marker upload`    | Upload marker configurations to Analytics Data Pipeline                                            |
| `rasa license`          | Display licensing information.                                                                     |
| `rasa -h`               | Shows all available commands.                                                                      |

The following commands are only relevant if you are building [NLU-based assistants](./calm.mdx#calm-compared-to-nlu-based-assistants).

| Command                   | Effect                                                                                            |
| ------------------------- | ------------------------------------------------------------------------------------------------- |
| `rasa interactive`        | Starts an interactive learning session to create new training data by chatting to your assistant. |
| `rasa visualize`          | Generates a visual representation of your stories.                                                |
| `rasa test`               | Tests a trained Rasa model on any files starting with `test_`.                                    |
| `rasa data split stories` | Do the same as `rasa data split nlu`, but for your stories data.                                  |
| `rasa data convert`       | Converts training data between different formats.                                                 |
| `rasa data migrate`       | Migrates 2.0 domain to 3.0 format.                                                                |
>>>>>>> 7faf9c4d

:::note
If you run into character encoding issues on Windows like: `UnicodeEncodeError: 'charmap' codec can't encode character ...` or
the terminal is not displaying colored messages properly, prepend `winpty` to the command you would like to run.
For example `winpty rasa init` instead of `rasa init`
:::

## Log Level

Rasa produces log messages at several different levels (eg. warning, info, error and so on). You can control which level of logs you would like to see with `--verbose` (same as `-v`) or `--debug` (same as `-vv`) as optional command line arguments. See each command below for more explanation on what these arguments mean.

In addition to CLI arguments, several environment variables allow you to control log output in a more granular way. With these environment variables, you can configure log levels for messages created by external libraries such as Matplotlib, Pika, and Kafka. These variables follow [standard logging level in Python](https://docs.python.org/3/library/logging.html#logging-levels). Currently, following environment variables are supported:

1. LOG_LEVEL_LIBRARIES: This is the general environment variable to configure log level for the main libraries Rasa uses. It covers Tensorflow, `asyncio`, APScheduler, SocketIO, Matplotlib, RabbitMQ, Kafka.
2. LOG_LEVEL_MATPLOTLIB: This is the specialized environment variable to configure log level only for Matplotlib.
3. LOG_LEVEL_RABBITMQ: This is the specialized environment variable to configure log level only for AMQP libraries, at the moment it handles log levels from `aio_pika` and `aiormq`.
4. LOG_LEVEL_KAFKA: This is the specialized environment variable to configure log level only for kafka.
5. LOG_LEVEL_PRESIDIO: This is the specialized environment variable to configure log level only for Presidio, at the moment it handles log levels from `presidio_analyzer` and `presidio_anonymizer`.
6. LOG_LEVEL_FAKER: This is the specialized environment variable to configure log level only for Faker.

General configuration (`LOG_LEVEL_LIBRARIES`) has less priority than library level specific configuration (`LOG_LEVEL_MATPLOTLIB`, `LOG_LEVEL_RABBITMQ` etc); and CLI parameter sets the lowest level log messages which will be handled. This means variables can be used together with a predictable result. As an example:

```bash
LOG_LEVEL_LIBRARIES=ERROR LOG_LEVEL_MATPLOTLIB=WARNING LOG_LEVEL_KAFKA=DEBUG rasa shell --debug
```

The above command run will result in showing:

- messages with `DEBUG` level and higher by default (due to `--debug`)
- messages with `WARNING` level and higher for Matplotlib
- messages with `DEBUG` level and higher for kafka
- messages with `ERROR` level and higher for other libraries not configured

Note that CLI config sets the lowest level log messages to be handled, hence the following command will set the log level to `INFO` (due to `--verbose`) and no debug messages will be seen (library level configuration will not have any effect):

```bash
LOG_LEVEL_LIBRARIES=DEBUG LOG_LEVEL_MATPLOTLIB=DEBUG rasa shell --verbose
```

As an aside, CLI log level sets the level at the root logger (which has the important handler - `coloredlogs` handler); this means even if an environment variable sets a library logger to a lower level, the root logger will reject messages from that library. If not specified, the CLI log level is set to `INFO`.

## Custom logging configuration

:::info New in 3.4

The Rasa CLI now includes a new argument `--logging-config-file` which accepts a YAML file as value.

:::

You can now configure any logging formatters or handlers in a separate YAML file.
The logging config YAML file must follow the [Python built-in dictionary schema](https://docs.python.org/3/library/logging.config.html#dictionary-schema-details), otherwise it will fail validation.
You can pass this file as argument to the `--logging-config-file` CLI option and use it with any of the rasa commands.

## rasa init

This command sets up a complete assistant for you with some example training data:

```bash
rasa init
```

It creates the following files:

```bash
.
├── actions
│   ├── __init__.py
│   └── actions.py
├── config.yml
├── credentials.yml
├── data
│   ├── nlu.yml
│   └── stories.yml
├── domain.yml
├── endpoints.yml
├── models
│   └── <timestamp>.tar.gz
└── tests
   └── test_stories.yml
```

It will ask you if you want to train an initial model using this data.
If you answer no, the `models` directory will be empty.

Any of the default CLI commands will expect this project setup, so this is the
best way to get started. You can run `rasa train`, `rasa shell` and `rasa test`
without any additional configuration.

## rasa train

The following command trains a Rasa model:

```bash
rasa train
```

If you have existing models in your directory (under `models/` by default), only
the parts of your model that have changed will be re-trained. For example, if you edit
your NLU training data and nothing else, only the NLU part will be trained.

If you want to train an NLU or dialogue model individually, you can run
`rasa train nlu` or `rasa train core`. If you provide training data only for one one of
these, `rasa train` will fall back to one of these commands by default.

`rasa train` will store the trained model in the directory defined by `--out`, `models/` by default.
The name of the model by default is `<timestamp>.tar.gz`. If you want to name your model differently,
you can specify the name using the `--fixed-model-name` flag.

By default validation is run before training the model. If you want to skip validation, you can use the `--skip-validation` flag.
If you want to fail on validation warnings, you can use the `--fail-on-validation-warnings` flag.
The `--validation-max-history` is analogous to the `--max-history` argument of `rasa data validate`.

The following arguments can be used to configure the training process:

```text [rasa train --help]

```

See the section on [data augmentation](./building-classic-assistants/policies.mdx#data-augmentation) for info on how data augmentation works
and how to choose a value for the flag. Note that `TEDPolicy` is the only policy affected by data augmentation.

See the following section on [incremental training](#incremental-training) for more information about the `--epoch-fraction` argument.

### Incremental training

:::info New in 2.2
This feature is experimental.
We introduce experimental features to get feedback from our community, so we encourage you to try it out!
However, the functionality might be changed or removed in the future.
If you have feedback (positive or negative) please share it with us on the [Rasa Forum](https://forum.rasa.com).

:::

In order to improve the performance of an assistant, it's helpful to practice CDD
and add new training examples based on how your users have talked to your assistant. You can use `rasa train --finetune`
to initialize the pipeline with an already trained model and further finetune it on the
new training dataset that includes the additional training examples. This will help reduce the
training time of the new model.

By default, the command picks up the latest model in the `models/` directory. If you have a specific model
which you want to improve, you may specify the path to this by
running `rasa train --finetune <path to model to finetune>`. Finetuning a model usually
requires fewer epochs to train machine learning components like `DIETClassifier`, `ResponseSelector` and `TEDPolicy` compared to training from scratch.
Either use a model configuration for finetuning
which defines fewer epochs than before or use the flag
`--epoch-fraction`. `--epoch-fraction` will use a fraction of the epochs specified for each machine learning component
in the model configuration file. For example, if `DIETClassifier` is configured to use 100 epochs,
specifying `--epoch-fraction 0.5` will only use 50 epochs for finetuning.

You can also finetune an NLU-only or dialogue management-only model by using
`rasa train nlu --finetune` and `rasa train core --finetune` respectively.

To be able to fine tune a model, the following conditions must be met:

1. The configuration supplied should be exactly the same as the
   configuration used to train the model which is being finetuned.
   The only parameter that you can change is `epochs` for the individual machine learning components and policies.

2. The set of labels(intents, actions, entities and slots) for which the base model is trained
   should be exactly the same as the ones present in the training data used for finetuning. This
   means that you cannot add new intent, action, entity or slot labels to your training data
   during incremental training. You can still add new training examples for each of the existing
   labels. If you have added/removed labels in the training data, the pipeline needs to be trained
   from scratch.

3. The model to be finetuned is trained with `MINIMUM_COMPATIBLE_VERSION` of the currently installed rasa version.

## rasa interactive

You can start an interactive learning session by running:

```bash
rasa interactive
```

This will first train a model and then start an interactive shell session.
You can then correct your assistants predictions as you talk to it.
If [`UnexpecTEDIntentPolicy`](./building-classic-assistants/policies.mdx#unexpected-intent-policy) is
included in the pipeline, [`action_unlikely_intent`](./concepts/default-actions.mdx#action_unlikely_intent)
can be triggered at any conversation turn. Subsequently, the following message will be displayed:

```
 The bot wants to run 'action_unlikely_intent' to indicate that the last user message was unexpected
 at this point in the conversation. Check out UnexpecTEDIntentPolicy docs to learn more.
```

As the message states, this is an indication that you have explored a conversation path
which is unexpected according to the current set of training stories and hence adding this
path to training stories is recommended. Like other bot actions, you can choose to confirm
or deny running this action.

If you provide a trained model using the `--model` argument, training is skipped
and that model will be loaded instead.

During interactive learning, Rasa will plot the current conversation
and a few similar conversations from the training data to help you
keep track of where you are. You can view the visualization
at http://localhost:5005/visualization.html
as soon as the session has started. This diagram can take some time to generate.
To skip the visualization, run `rasa interactive --skip-visualization`.

:::info Add the `assistant_id` key introduced in 3.5

Running interactive learning with a pre-trained model whose metadata does not include the `assistant_id`
will exit with an error. If this happens, add the required key with a unique identifier value in `config.yml`
and re-run training.

:::

The following arguments can be used to configure the interactive learning session:

```text [rasa interactive --help]

```

## rasa shell

You can start a chat session by running:

```bash
rasa shell
```

By default, this will load up the latest trained model.
You can specify a different model to be loaded by using the `--model` flag.

If you start the shell with an NLU-only model, `rasa shell` will output the
intents and entities predicted for any message you enter.

If you have trained a combined Rasa model but only want to see what your model
extracts as intents and entities from text, you can use the command `rasa shell nlu`.

To increase the logging level for debugging, run:

```bash
rasa shell --debug
```

:::note
In order to see the typical greetings and/or session start behavior you might see
in an external channel, you will need to explicitly send `/session_start`
as the first message. Otherwise, the session start behavior will begin as described in
[Session configuration](./concepts/domain.mdx#session-configuration).
:::

The following arguments can be used to configure the command.
Most arguments overlap with `rasa run`; see the [following section](#rasa-run) for more info on those arguments.

Note that the `--connector` argument will always be set to `cmdline` when running `rasa shell`.
This means all credentials in your credentials file will be ignored,
and if you provide your own value for the `--connector` argument it will also be ignored.

```text [rasa shell --help]

```

## rasa run

To start a server running your trained model, run:

```bash
rasa run
```

By default the Rasa server uses HTTP for its communication. To secure the communication with
SSL and run the server on HTTPS, you need to provide a valid certificate and the corresponding
private key file. You can specify these files as part of the `rasa run` command.
If you encrypted your keyfile with a password during creation,
you need to add the `--ssl-password` as well.

```bash
rasa run --ssl-certificate myssl.crt --ssl-keyfile myssl.key --ssl-password mypassword
```

Rasa by default listens on each available network interface. You can limit this to a specific
network interface using the `-i` command line option.

```bash
rasa run -i 192.168.69.150
```

Rasa will by default connect to all channels specified in your credentials file.
To connect to a single channel and ignore all other channels in your credentials file,
specify the name of the channel in the `--connector` argument.

```bash
rasa run --connector rest
```

The name of the channel should match the name you specify in your credentials file.
For supported channels see [the page about messaging and voice channels](./connectors/messaging-and-voice-channels.mdx).

The following arguments can be used to configure your Rasa server:

```text [rasa run --help]

```

For more information on the additional parameters, see [Model Storage](./production/model-storage.mdx).
See the Rasa [HTTP API](./http-api.mdx) page for detailed documentation of all the endpoints.

## rasa run actions

To start an action server with the Rasa SDK, run:

```bash
rasa run actions
```

The following arguments can be used to adapt the server settings:

```text [rasa run actions --help]

```

## rasa visualize

To generate a graph of your stories in the browser, run:

```bash
rasa visualize
```

If your stories are located somewhere other than the default location `data/`,
you can specify their location with the `--stories` flag.

The following arguments can be used to configure this command:

```text [rasa visualize --help]

```

## rasa test

To evaluate a model on your test data, run:

```bash
rasa test
```

This will test your latest trained model on any end-to-end stories you have
defined in files with the `test_` prefix.
If you want to use a different model, you can specify it using the `--model` flag.

To evaluate the dialogue and NLU
models separately, use the commands below:

```bash
rasa test core
```

and

```bash
rasa test nlu
```

You can find more details on specific arguments for each testing type in
[Evaluating an NLU Model](./building-classic-assistants/testing-your-assistant.mdx#evaluating-an-nlu-model) and
[Evaluating a Dialogue Management Model](./building-classic-assistants/testing-your-assistant.mdx#evaluating-a-dialogue-model).

The following arguments are available for `rasa test`:

```text [rasa test --help]

```

## rasa test e2e

<RasaProLabel />

<RasaProBanner />

:::info New in 3.5

You can now use end-to-end testing to test your assistant as a whole, including dialogue management and custom actions.

:::

To run [end-to-end testing](./production/testing-your-assistant.mdx#end-to-end-testing) on your trained model, run:

```bash
rasa test e2e
```

This will test your latest trained model on any end-to-end test cases you have.
If you want to use a different model, you can specify it using the `--model` flag.

The following arguments are available for `rasa test e2e`:

```text
usage: rasa test e2e [-h] [-v] [-vv] [--quiet] [--logging-config-file LOGGING_CONFIG_FILE] [--fail-fast] [-o] [--remote-storage REMOTE_STORAGE] [-m MODEL] [--endpoints ENDPOINTS] [path-to-test-cases]

Runs end-to-end testing.

optional arguments:
  -h, --help            show this help message and exit
  -o, --e2e-results     Results file containing end-to-end testing summary. (default: None)
  --remote-storage REMOTE_STORAGE
                        Set the remote location where your Rasa model is stored, e.g. on AWS. (default: None)
  -m MODEL, --model MODEL
                        Path to a trained Rasa model. If a directory is specified, it will use the latest model in this directory. (default: models)
  --endpoints ENDPOINTS
                        Configuration file for the model server and the connectors as a yml file. (default: endpoints.yml)

Python Logging Options:
  You can control level of log messages printed. In addition to these arguments, a more fine grained configuration can be achieved with environment variables. See online documentation for more info.

  -v, --verbose         Be verbose. Sets logging level to INFO. (default: None)
  -vv, --debug          Print lots of debugging statements. Sets logging level to DEBUG. (default: None)
  --quiet               Be quiet! Sets logging level to WARNING. (default: None)
  --logging-config-file LOGGING_CONFIG_FILE
                        If set, the name of the logging configuration file will be set to the given name. (default: None)

Testing Settings:
  path-to-test-cases    Input file or folder containing end-to-end test cases. (default: tests/e2e_test_cases.yml)
  --fail-fast           Fail the test suite as soon as a unit test fails. (default: False)
```

## rasa data split

To create a train-test split of your NLU training data, run:

```bash
rasa data split nlu
```

This will create a 80/20 split of train/test data by default.
You can specify the training data, the fraction, and the output directory using
the following arguments:

```text [rasa data split nlu --help]

```

If you have NLG data for retrieval actions, this will be saved to separate files:

```bash
ls train_test_split

      nlg_test_data.yml     test_data.yml
      nlg_training_data.yml training_data.yml
```

To split your stories, you can use the following command:

```bash
rasa data split stories
```

It has the same arguments as `split nlu` command, but loads yaml files with stories and perform random splitting.
Directory `train_test_split` will contain all yaml files processed with prefixes `train_` or `test_` containing
train and test parts.

## rasa data convert nlu

You can convert NLU data from

- LUIS data format,
- WIT data format,
- Dialogflow data format, or
- JSON

to

- YAML or
- JSON

You can start the converter by running:

```bash
rasa data convert nlu
```

You can specify the input file or directory, output file or directory, and the output format with the following arguments:

```text [rasa data convert nlu --help]

```

## rasa data migrate

The domain is the only data file whose format changed between 2.0 and 3.0.
You can automatically migrate a 2.0 domain to the 3.0 format.

You can start the migration by running:

```bash
rasa data migrate
```

You can specify the input file or directory and the output file or directory with the following arguments:

```bash
rasa data migrate -d DOMAIN --out OUT_PATH
```

If no arguments are specified, the default domain path (`domain.yml`) will be used for both input and output files.

This command will also back-up your 2.0 domain file(s) into a different `original_domain.yml` file or
directory labeled `original_domain`.

Note that the slots in the migrated domain will contain [mapping conditions](./building-classic-assistants/domain.mdx#mapping-conditions) if these
slots are part of a form's `required_slots`.

:::caution
Exceptions will be raised and the migration process terminated if invalid domain files are provided or if they are
already in the 3.0 format, if slots or forms are missing from your original files or if the slots or forms sections
are spread across multiple domain files.
This is done to avoid duplication of migrated sections in your domain files.
Please make sure all your slots' or forms' definitions are grouped into a single file.

:::

You can learn more about this command by running:

```bash
rasa data migrate --help
```

## rasa data validate

You can check your domain, NLU data, or story data for mistakes and inconsistencies.
To validate your data, run this command:

```bash
rasa data validate
```

The validator searches for errors in the data, e.g. two intents that have some
identical training examples.
The validator also checks if you have any stories where different assistant actions follow from the same
dialogue history. Conflicts between stories will prevent a model from learning the correct
pattern for a dialogue.

:::info Searching for the `assistant_id` key introduced in 3.5

The validator will check whether the `assistant_id` key is present in the config file and will issue a warning if this
key is missing or if the default value has not been changed.

:::

If you pass a `max_history` value to one or more policies in your `config.yml` file, provide the
smallest of those values in the validator command using the `--max-history <max_history>` flag.

You can also validate only the story structure by running this command:

```bash
rasa data validate stories
```

:::note
Running `rasa data validate` does **not** test if your [rules](./building-classic-assistants/rules.mdx) are consistent with your stories.
However, during training, the `RulePolicy` checks for conflicts between rules and stories. Any such conflict will abort training.

Also, if you use end-to-end stories, then this might not capture all conflicts. Specifically, if two user inputs
result in different tokens yet exactly the same featurization, then conflicting actions after these inputs
may exist but will not be reported by the tool.
:::

To interrupt validation even for minor issues such as unused intents or responses, use the `--fail-on-warnings` flag.

:::caution check your story names
The `rasa data validate stories` command assumes that all your story names are unique!
:::

You can use `rasa data validate` with additional arguments, e.g. to specify the location of your data and
domain files:

```text [rasa data validate --help]

```

## rasa export

To export events from a tracker store using an event broker, run:

```bash
rasa export
```

You can specify the location of the environments file, the minimum and maximum
timestamps of events that should be published, as well as the conversation IDs that
should be published:

```text [rasa export --help]

```

:::tip Import conversations into Rasa X/Enterprise
This command is most commonly used to import old conversations into Rasa X/Enterprise to annotate
them. Read more about [importing conversations into Rasa X/Enterprise](https://rasa.com/docs/rasa-enterprise/installation-and-setup/deploy#1-import-existing-conversations-from-rasa-open-source).
:::

## rasa evaluate markers

:::caution

This feature is currently experimental and might change or be removed in the future. Share your feedback in the forum to help us make it production-ready.

:::

The following command applies the [markers](./production/markers.mdx) you defined in your marker configuration file,
to pre-existing dialogues stored in your [tracker store](./production/tracker-stores.mdx), and produces `.csv` files containing
the extracted markers and summary statistics:

```bash
rasa evaluate markers all extracted_markers.csv
```

Use the following arguments to configure the marker extraction process:

```
usage: rasa evaluate markers [-h] [-v] [-vv] [--quiet] [--config CONFIG] [--no-stats | --stats-file-prefix [STATS_FILE_PREFIX]] [--endpoints ENDPOINTS] [-d DOMAIN] output_filename {first_n,sample,all} ...

positional arguments:
  output_filename       The filename to write the extracted markers to (CSV format).
  {first_n,sample,all}
    first_n             Select trackers sequentially until N are taken.
    sample              Select trackers by sampling N.
    all                 Select all trackers.

optional arguments:
  -h, --help            show this help message and exit
  --config CONFIG       The config file(s) containing marker definitions. This can be a single YAML file, or a directory that contains several files with marker definitions in it. The content of these files will be read and
                        merged together. (default: markers.yml)
  --no-stats            Do not compute summary statistics. (default: True)
  --stats-file-prefix [STATS_FILE_PREFIX]
                        The common file prefix of the files where we write out the compute statistics. More precisely, the file prefix must consist of a common path plus a common file prefix, to which suffixes `-overall.csv` and
                        `-per-session.csv` will be added automatically. (default: stats)
  --endpoints ENDPOINTS
                        Configuration file for the tracker store as a yml file. (default: endpoints.yml)
  -d DOMAIN, --domain DOMAIN
                        Domain specification. This can be a single YAML file, or a directory that contains several files with domain specifications in it. The content of these files will be read and merged together. (default:
                        domain.yml)

Python Logging Options:
  -v, --verbose         Be verbose. Sets logging level to INFO. (default: None)
  -vv, --debug          Print lots of debugging statements. Sets logging level to DEBUG. (default: None)
  --quiet               Be quiet! Sets logging level to WARNING. (default: None)
```

## rasa markers upload

<RasaProLabel />

<RasaProBanner />

:::info New in 3.6

This command is available from Rasa Pro 3.6.0 and requires [Rasa Analytics Data Pipeline](./operating/analytics/getting-started-with-analytics.mdx)
:::

This command applies to [markers](./production/markers.mdx) and their [real-time processing](./operating/analytics/realtime-markers.mdx).
Running this command validates the marker configuration file against the domain file and uploads the configuration to Analytics Data Pipeline

```
usage: rasa markers upload [-h] [-v] [-vv] [--quiet]
                           [--logging-config-file LOGGING_CONFIG_FILE]
                           [--config CONFIG]
                           [--rasa-pro-services-url RASA_PRO_SERVICES_URL]
                           [-d DOMAIN]

optional arguments:
  -h, --help            show this help message and exit
  --config CONFIG       The marker configuration file(s) containing marker
                        definitions. This can be a single YAML file, or a
                        directory that contains several files with marker
                        definitions in it. The content of these files will be
                        read and merged together. (default: markers.yml)
  --rasa-pro-services-url RASA_PRO_SERVICES_URL
                        The URL of the Rasa Pro Services instance to upload
                        markers to.Specified URL should not contain a trailing
                        slash. (default: )
  -d DOMAIN, --domain DOMAIN
                        Domain specification. This can be a single YAML file,
                        or a directory that contains several files with domain
                        specifications in it. The content of these files will
                        be read and merged together. (default: domain.yml)

Python Logging Options:
  You can control level of log messages printed. In addition to these
  arguments, a more fine grained configuration can be achieved with
  environment variables. See online documentation for more info.

  -v, --verbose         Be verbose. Sets logging level to INFO. (default:
                        None)
  -vv, --debug          Print lots of debugging statements. Sets logging level
                        to DEBUG. (default: None)
  --quiet               Be quiet! Sets logging level to WARNING. (default:
                        None)
  --logging-config-file LOGGING_CONFIG_FILE
                        If set, the name of the logging configuration file
                        will be set to the given name. (default: None)

Description:
  The `rasa markers upload` command allows you to upload markers to the Rasa Pro Services. Markers are custom conversational events that provide additional context for analysis and insights generation. By uploading markers, you can enable real-time analysis and enhance the performance of your Rasa Assistant.

Examples:
  Upload Markers to Rasa Pro Services:
    rasa markers upload --config markers.yml --rasa-pro-services-url https://example.com/rasa-pro -d domain.yml

```

## rasa license

<RasaProLabel />

<RasaProBanner />

:::info New in 3.3

This command was introduced.
:::

Use `rasa license` to display information about licensing in Rasa Pro, especially information about
3rd party dependencies licenses.

Here is the list of all possible arguments:

```
usage: rasa license [-h] [-v] [-vv] [--quiet] [--logging-config-file LOGGING_CONFIG_FILE]

Display licensing information.

options:
  -h, --help            show this help message and exit

Python Logging Options:
  You can control level of log messages printed. In addition to these arguments, a more fine grained configuration can be achieved with environment variables. See online documentation for more info.

  -v, --verbose         Be verbose. Sets logging level to INFO. (default: None)
  -vv, --debug          Print lots of debugging statements. Sets logging level to DEBUG. (default: None)
  --quiet               Be quiet! Sets logging level to WARNING. (default: None)
  --logging-config-file LOGGING_CONFIG_FILE
                        If set, the name of the logging configuration file will be set to the given name. (default: None)
```<|MERGE_RESOLUTION|>--- conflicted
+++ resolved
@@ -14,37 +14,6 @@
 
 The following commands are relevant to all assistants built with Rasa.
 
-<<<<<<< HEAD
-| Command                   | Effect                                                                                             |
-| ------------------------- | -------------------------------------------------------------------------------------------------- |
-| `rasa init`               | Creates a new project with example training data, actions, and config files.                       |
-| `rasa train`              | Trains a model using your NLU data and stories, saves trained model in `./models`.                 |
-| `rasa shell`              | Loads your trained model and lets you talk to your assistant on the command line.                  |
-| `rasa run`                | Starts a server with your trained model.                                                           |
-| `rasa run actions`        | Starts an action server using the Rasa SDK.                                                        |
-| `rasa test e2e`           | Runs end-to-end testing fully integrated with the action server that serves as acceptance testing. |
-| `rasa data split nlu`     | Performs a 80/20 split of your NLU training data.                                                  |
-| `rasa data validate`      | Checks the domain, NLU and conversation data for inconsistencies.                                  |
-| `rasa export`             | Exports conversations from a tracker store to an event broker.                                     |
-| `rasa evaluate markers`   | Extracts markers from an existing tracker store.                                                   |
-| `rasa marker upload`      | Upload marker configurations to Analytics Data Pipeline                                            |
-| `rasa license`            | Display licensing information.                                                                     |
-| `rasa -h`                 | Shows all available commands.                                                                      |
-
-
-The following commands are only relevant if you are building NLU-based "classic" assistants.
-
-| Command                   | Effect                                                                                             |
-| ------------------------- | -------------------------------------------------------------------------------------------------- |            |
-| `rasa interactive`        | Starts an interactive learning session to create new training data by chatting to your assistant.  |
-| `rasa visualize`          | Generates a visual representation of your stories.                                                 |
-| `rasa test`               | Tests a trained Rasa model on any files starting with `test_`.                                     |
-| `rasa data split stories` | Do the same as `rasa data split nlu`, but for your stories data.                                   |
-| `rasa data convert`       | Converts training data between different formats.                                                  |
-| `rasa data migrate`       | Migrates 2.0 domain to 3.0 format.                                                                 |
-
-
-=======
 | Command                 | Effect                                                                                             |
 | ----------------------- | -------------------------------------------------------------------------------------------------- |
 | `rasa init`             | Creates a new project with example training data, actions, and config files.                       |
@@ -71,7 +40,6 @@
 | `rasa data split stories` | Do the same as `rasa data split nlu`, but for your stories data.                                  |
 | `rasa data convert`       | Converts training data between different formats.                                                 |
 | `rasa data migrate`       | Migrates 2.0 domain to 3.0 format.                                                                |
->>>>>>> 7faf9c4d
 
 :::note
 If you run into character encoding issues on Windows like: `UnicodeEncodeError: 'charmap' codec can't encode character ...` or
