--- conflicted
+++ resolved
@@ -3,29 +3,25 @@
 from __future__ import print_function
 from __future__ import unicode_literals
 
+from builtins import str
+
 import argparse
-<<<<<<< HEAD
-import logging
 import requests
+from requests.exceptions import InvalidURL
 from tempfile import NamedTemporaryFile
-=======
->>>>>>> 8e97cdab
-
-from builtins import str
 
 from rasa_core import utils
 from rasa_core.agent import Agent
 from rasa_core.constants import (
     DEFAULT_NLU_FALLBACK_THRESHOLD,
     DEFAULT_CORE_FALLBACK_THRESHOLD, DEFAULT_FALLBACK_ACTION)
-from rasa_core.policies import FallbackPolicy
-from rasa_core.training import online
 from rasa_core.featurizers import (
     MaxHistoryTrackerFeaturizer, BinarySingleStateFeaturizer)
+from rasa_core.policies import FallbackPolicy
 from rasa_core.policies.keras_policy import KerasPolicy
 from rasa_core.policies.memoization import MemoizationPolicy
-from rasa_core.tracker_store import TrackerStore
-from rasa_core.domain import TemplateDomain
+from rasa_core.training import online
+from rasa_nlu.utils import is_url
 
 
 def create_argument_parser():
@@ -33,11 +29,21 @@
 
     parser = argparse.ArgumentParser(
             description='trains a dialogue model')
-    parser.add_argument(
+
+    # either the user can pass in a story file, or the data will get
+    # downloaded from a url
+    group = parser.add_mutually_exclusive_group(required=True)
+    group.add_argument(
             '-s', '--stories',
             type=str,
-            required=True,
             help="file or folder containing the training stories")
+    group.add_argument(
+            '--url',
+            type=str,
+            help="If supplied, downloads a story file from a URL and "
+                 "trains on it. Fetches the data by sending a GET request "
+                 "to the supplied URL.")
+
     parser.add_argument(
             '-o', '--out',
             type=str,
@@ -120,13 +126,26 @@
                  "is of low confidence) this is the name of tje action that "
                  "will get triggered instead.")
 
-    parser.add_argument(
-            '--url',
-            default=None,
-            help="If supplied, downloads a story file from a URL and trains on it")
-
     utils.add_logging_option_arguments(parser)
     return parser
+
+
+def download_data_from_url(url):
+    if not is_url(url):
+        raise InvalidURL(url)
+
+    if url is not None:
+        data_store = NamedTemporaryFile()
+        stories_file = data_store.name
+
+        response = requests.get(url)
+        response.raise_for_status()
+
+        data_store.write(response.content)
+
+        return stories_file
+    else:
+        return None
 
 
 def train_dialogue_model(domain_file, stories_file, output_path,
@@ -134,7 +153,6 @@
                          endpoints=None,
                          max_history=None,
                          dump_flattened_stories=False,
-                         url=None,
                          kwargs=None):
     if not kwargs:
         kwargs = {}
@@ -171,29 +189,6 @@
                                                  "augmentation_factor",
                                                  "remove_duplicates",
                                                  "debug_plots"})
-<<<<<<< HEAD
-
-    if url is not None:
-        data_store = NamedTemporaryFile()
-        stories_file = data_store.name
-        data_store.write(requests.get(url).content)
-
-    training_data = agent.load_data(stories_file, **data_load_args)
-
-    if use_online_learning:
-        if nlu_model_path:
-            agent.interpreter = RasaNLUInterpreter(nlu_model_path)
-        else:
-            agent.interpreter = RegexInterpreter()
-        agent.train_online(
-                training_data,
-                input_channel=ConsoleInputChannel(),
-                model_path=output_path,
-                **kwargs)
-    else:
-        agent.train(training_data, **kwargs)
-=======
->>>>>>> 8e97cdab
 
     training_data = agent.load_data(stories_file, **data_load_args)
     agent.train(training_data, **kwargs)
@@ -218,19 +213,13 @@
         "debug_plots": cmdline_args.debug_plots
     }
 
-<<<<<<< HEAD
-    train_dialogue_model(cmdline_args.domain,
-                         cmdline_args.stories,
-                         cmdline_args.out,
-                         cmdline_args.online,
-                         cmdline_args.nlu,
-                         cmdline_args.history,
-                         cmdline_args.dump_stories,
-                         cmdline_args.url,
-                         additional_arguments)
-=======
+    if cmdline_args.url:
+        stories = download_data_from_url(cmdline_args.url)
+    else:
+        stories = cmdline_args.stories
+
     a = train_dialogue_model(cmdline_args.domain,
-                             cmdline_args.stories,
+                             stories,
                              cmdline_args.out,
                              cmdline_args.nlu,
                              cmdline_args.endpoints,
@@ -239,5 +228,4 @@
                              additional_arguments)
 
     if cmdline_args.online:
-        online.serve_agent(a)
->>>>>>> 8e97cdab
+        online.serve_agent(a)