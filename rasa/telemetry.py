import asyncio
from datetime import datetime
import functools
from functools import wraps
import hashlib
import json
import logging
import multiprocessing
import os
from pathlib import Path
import platform
import sys
import textwrap
import typing
from typing import Any, Callable, Dict, List, Optional, Text
import uuid

import async_generator
import requests
from terminaltables import SingleTable

import rasa
from rasa import model
from rasa.constants import (
    CONFIG_FILE_TELEMETRY_KEY,
    CONFIG_TELEMETRY_DATE,
    CONFIG_TELEMETRY_ENABLED,
    CONFIG_TELEMETRY_ID,
)
from rasa.shared.constants import DOCS_URL_TELEMETRY
from rasa.shared.exceptions import RasaException
import rasa.shared.utils.io
from rasa.utils import common as rasa_utils
import rasa.utils.io

if typing.TYPE_CHECKING:
    from rasa.core.brokers.broker import EventBroker
    from rasa.core.tracker_store import TrackerStore
    from rasa.core.channels.channel import InputChannel
    from rasa.core.agent import Agent
    from rasa.shared.nlu.training_data.training_data import TrainingData
    from rasa.shared.importers.importer import TrainingDataImporter
    from rasa.core.utils import AvailableEndpoints


logger = logging.getLogger(__name__)

SEGMENT_ENDPOINT = "https://api.segment.io/v1/track"
SEGMENT_REQUEST_TIMEOUT = 5  # seconds

TELEMETRY_ENABLED_ENVIRONMENT_VARIABLE = "RASA_TELEMETRY_ENABLED"
TELEMETRY_DEBUG_ENVIRONMENT_VARIABLE = "RASA_TELEMETRY_DEBUG"

# the environment variable can be used for local development to set a test key
# e.g. `RASA_TELEMETRY_WRITE_KEY=12354 rasa train`
TELEMETRY_WRITE_KEY_ENVIRONMENT_VARIABLE = "RASA_TELEMETRY_WRITE_KEY"
EXCEPTION_WRITE_KEY_ENVIRONMENT_VARIABLE = "RASA_EXCEPTION_WRITE_KEY"

TELEMETRY_ID = "metrics_id"
TELEMETRY_ENABLED_BY_DEFAULT = True

# if one of these environment variables is set, we assume to be running in CI env
CI_ENVIRONMENT_TELL = [
    "bamboo.buildKey",
    "BUILD_ID",
    "BUILD_NUMBER",
    "BUILDKITE",
    "CI",
    "CIRCLECI",
    "CONTINUOUS_INTEGRATION",
    "GITHUB_ACTIONS",
    "HUDSON_URL",
    "JENKINS_URL",
    "TEAMCITY_VERSION",
    "TRAVIS",
]

# If updating or creating a new event, remember to update
# https://rasa.com/docs/rasa/telemetry
TRAINING_STARTED_EVENT = "Training Started"
TRAINING_COMPLETED_EVENT = "Training Completed"
TELEMETRY_DISABLED_EVENT = "Telemetry Disabled"
TELEMETRY_DATA_SPLIT_EVENT = "Training Data Split"
TELEMETRY_DATA_VALIDATED_EVENT = "Training Data Validated"
TELEMETRY_DATA_CONVERTED_EVENT = "Training Data Converted"
TELEMETRY_TRACKER_EXPORTED_EVENT = "Tracker Exported"
TELEMETRY_INTERACTIVE_LEARNING_STARTED_EVENT = "Interactive Learning Started"
TELEMETRY_SERVER_STARTED_EVENT = "Server Started"
TELEMETRY_PROJECT_CREATED_EVENT = "Project Created"
TELEMETRY_SHELL_STARTED_EVENT = "Shell Started"
TELEMETRY_RASA_X_LOCAL_STARTED_EVENT = "Rasa X Local Started"
TELEMETRY_VISUALIZATION_STARTED_EVENT = "Story Visualization Started"
TELEMETRY_TEST_CORE_EVENT = "Model Core Tested"
TELEMETRY_TEST_NLU_EVENT = "Model NLU Tested"


def print_telemetry_reporting_info() -> None:
    """Print telemetry information to std out."""
    message = textwrap.dedent(
        f"""
        Rasa Open Source reports anonymous usage telemetry to help improve the product
        for all its users.

        If you'd like to opt-out, you can use `rasa telemetry disable`.
        To learn more, check out {DOCS_URL_TELEMETRY}."""
    ).strip()

    table = SingleTable([[message]])
    print(table.table)


def _default_telemetry_configuration(is_enabled: bool) -> Dict[Text, Any]:
    return {
        CONFIG_TELEMETRY_ENABLED: is_enabled,
        CONFIG_TELEMETRY_ID: uuid.uuid4().hex,
        CONFIG_TELEMETRY_DATE: datetime.now(),
    }


def _write_default_telemetry_configuration(
    is_enabled: bool = TELEMETRY_ENABLED_BY_DEFAULT,
) -> bool:
    new_config = _default_telemetry_configuration(is_enabled)

    success = rasa_utils.write_global_config_value(
        CONFIG_FILE_TELEMETRY_KEY, new_config
    )

    if is_enabled and success:
        print_telemetry_reporting_info()
    return success


def _is_telemetry_enabled_in_configuration() -> bool:
    """Read telemetry configuration from the user's Rasa config file in $HOME.

    Creates a default configuration if no configuration exists.

    Returns:
        `True`, if telemetry is enabled, `False` otherwise.
    """
    try:
        stored_config = rasa_utils.read_global_config_value(
            CONFIG_FILE_TELEMETRY_KEY, unavailable_ok=False
        )

        return stored_config[CONFIG_TELEMETRY_ENABLED]
    except ValueError as e:
        logger.debug(f"Could not read telemetry settings from configuration file: {e}")

        # seems like there is no config, we'll create on and enable telemetry
        success = _write_default_telemetry_configuration()
        # if writing the configuration failed, telemetry will be disabled
        return TELEMETRY_ENABLED_BY_DEFAULT and success


def is_telemetry_enabled() -> bool:
    """Check if telemetry is enabled either in configuration or environment.

    Returns:
        `True`, if telemetry is enabled, `False` otherwise.
    """
    telemetry_environ = os.environ.get(TELEMETRY_ENABLED_ENVIRONMENT_VARIABLE)

    if telemetry_environ is None:
        try:
            return rasa_utils.read_global_config_value(
                CONFIG_FILE_TELEMETRY_KEY, unavailable_ok=False
            )[CONFIG_TELEMETRY_ENABLED]
        except ValueError:
            return False
    else:
        return telemetry_environ.lower() == "true"


def initialize_telemetry() -> bool:
    """Read telemetry configuration from the user's Rasa config file in $HOME.

    Creates a default configuration if no configuration exists.

    Returns:
        `True`, if telemetry is enabled, `False` otherwise.
    """
    try:
        # calling this even if the environment variable is set makes sure the
        # configuration is created and there is a telemetry ID
        is_enabled_in_configuration = _is_telemetry_enabled_in_configuration()

        telemetry_environ = os.environ.get(TELEMETRY_ENABLED_ENVIRONMENT_VARIABLE)

        if telemetry_environ is None:
            return is_enabled_in_configuration
        else:
            return telemetry_environ.lower() == "true"
    except Exception as e:  # skipcq:PYL-W0703
        logger.exception(
            f"Failed to initialize telemetry reporting: {e}."
            f"Telemetry reporting will be disabled."
        )
        return False


def ensure_telemetry_enabled(f: Callable[..., Any]) -> Callable[..., Any]:
    """Function decorator for telemetry functions that ensures telemetry is enabled.

    WARNING: does not work as a decorator for async generators.

    Args:
        f: function to call if telemetry is enabled
    Returns:
        Return wrapped function
    """
    # checks if telemetry is enabled and creates a default config if this is the first
    # call to it
    initialize_telemetry()

    # allows us to use the decorator for async and non async functions
    if asyncio.iscoroutinefunction(f):

        @wraps(f)
        async def decorated(*args, **kwargs):
            if is_telemetry_enabled():
                return await f(*args, **kwargs)
            return None

        return decorated
    else:

        @wraps(f)
        def decorated(*args, **kwargs):
            if is_telemetry_enabled():
                return f(*args, **kwargs)
            return None

        return decorated


def _fetch_write_key(tool: Text, environment_variable: Text) -> Optional[Text]:
    """Read the write key from a tool from our set of keys.

    Args:
        tool: name of the tool we want to fetch a key for
        environment_variable: name of the environment variable to set the key
    Returns:
        write key, if a key was present.
    """
    import pkg_resources
    from rasa import __name__ as name

    if os.environ.get(environment_variable):
        # a write key set using the environment variable will always
        # overwrite any key provided as part of the package (`keys` file)
        return os.environ.get(environment_variable)

    write_key_path = pkg_resources.resource_filename(name, "keys")

    # noinspection PyBroadException
    try:
        with open(write_key_path) as f:
            return json.load(f).get(tool)
    except Exception:  # skipcq:PYL-W0703
        return None


def telemetry_write_key() -> Optional[Text]:
    """Read the Segment write key from the segment key text file.
    The segment key text file should by present only in wheel/sdist packaged
    versions of Rasa Open Source. This avoids running telemetry locally when
    developing on Rasa or when running CI builds.

    In local development, this should always return `None` to avoid logging telemetry.

    Returns:
        Segment write key, if the key file was present.
    """

    return _fetch_write_key("segment", TELEMETRY_WRITE_KEY_ENVIRONMENT_VARIABLE)


def sentry_write_key() -> Optional[Text]:
    """Read the sentry write key from the sentry key text file.

    Returns:
        Sentry write key, if the key file was present.
    """

    return _fetch_write_key("sentry", EXCEPTION_WRITE_KEY_ENVIRONMENT_VARIABLE)


def _encode_base64(original: Text, encoding: Text = "utf-8") -> Text:
    """Encodes a string as a base64 string.

    Args:
        original: Text to be encoded.
        encoding: Encoding used to convert text to binary.

    Returns:
        Encoded text.
    """
    import base64

    return base64.b64encode(original.encode(encoding)).decode(encoding)


def segment_request_header(write_key: Text) -> Dict[Text, Any]:
    """Use a segment write key to create authentication headers for the segment API.

    Args:
        write_key: Authentication key for segment.

    Returns:
        Authentication headers for segment.
    """
    return {
        "Authorization": "Basic {}".format(_encode_base64(write_key + ":")),
        "Content-Type": "application/json",
    }


def segment_request_payload(
    distinct_id: Text,
    event_name: Text,
    properties: Dict[Text, Any],
    context: Dict[Text, Any],
) -> Dict[Text, Any]:
    """Compose a valid payload for the segment API.

    Args:
        distinct_id: Unique telemetry ID.
        event_name: Name of the event.
        properties: Values to report along the event.
        context: Context information about the event.

    Returns:
        Valid segment payload.
    """
    return {
        "userId": distinct_id,
        "event": event_name,
        "properties": properties,
        "context": context,
    }


def in_continuous_integration() -> bool:
    """Returns `True` if currently running inside a continuous integration context."""
    return any(env in os.environ for env in CI_ENVIRONMENT_TELL)


def _is_telemetry_debug_enabled() -> bool:
    """Check if telemetry debug mode is enabled."""
    return (
        os.environ.get(TELEMETRY_DEBUG_ENVIRONMENT_VARIABLE, "false").lower() == "true"
    )


def print_telemetry_event(payload: Dict[Text, Any]) -> None:
    """Print a telemetry events payload to the commandline.

    Args:
        payload: payload of the event
    """
    print("Telemetry Event:")
    print(json.dumps(payload, indent=2))


def _send_event(
    distinct_id: Text,
    event_name: Text,
    properties: Dict[Text, Any],
    context: Dict[Text, Any],
) -> None:
    """Report the contents segmentof an event to the /track Segment endpoint.
    Documentation: https://.com/docs/sources/server/http/

    Do not call this function from outside telemetry.py! This function does not
    check if telemetry is enabled or not.

    Args:
        distinct_id: Unique telemetry ID.
        event_name: Name of the event.
        properties: Values to report along the event.
        context: Context information about the event.
    """

    payload = segment_request_payload(distinct_id, event_name, properties, context)

    if _is_telemetry_debug_enabled():
        print_telemetry_event(payload)
        return

    write_key = telemetry_write_key()
    if not write_key:
        # If TELEMETRY_WRITE_KEY is empty or `None`, telemetry has not been
        # enabled for this build (e.g. because it is running from source)
        logger.debug("Skipping request to external service: telemetry key not set.")
        return

    headers = segment_request_header(write_key)

    resp = requests.post(
        SEGMENT_ENDPOINT, headers=headers, json=payload, timeout=SEGMENT_REQUEST_TIMEOUT
    )
    # handle different failure cases
    if resp.status_code != 200:
        logger.debug(
            f"Segment telemetry request returned a {resp.status_code} response. "
            f"Body: {resp.text}"
        )
    else:
        data = resp.json()
        if not data.get("success"):
            logger.debug(
                f"Segment telemetry request returned a failure. Response: {data}"
            )


def _hash_directory_path(path: Text) -> Optional[Text]:
    """Create a hash for the directory.

    Returns:
        hash of the directories path
    """
    full_path = Path(path).absolute()
    return hashlib.sha256(str(full_path).encode("utf-8")).hexdigest()


# noinspection PyBroadException
def _is_docker() -> bool:
    """Guess if we are running in docker environment.

    Returns:
        `True` if we are running inside docker, `False` otherwise.
    """
    # first we try to use the env
    try:
        os.stat("/.dockerenv")
        return True
    except Exception:  # skipcq:PYL-W0703
        pass

    # if that didn't work, try to use proc information
    try:
        return "docker" in rasa.shared.utils.io.read_file("/proc/self/cgroup", "utf8")
    except Exception:  # skipcq:PYL-W0703
        return False


def with_default_context_fields(
    context: Optional[Dict[Text, Any]] = None,
) -> Dict[Text, Any]:
    """Return a new context dictionary that contains the default field values merged
    with the provided ones. The default fields contain only the OS information for now.

    Args:
        context: Context information about the event.

    Return:
        A new context.
    """
    context = context or {}

    return {**_default_context_fields(), **context}


@functools.lru_cache()
def _default_context_fields() -> Dict[Text, Any]:
    """Return a dictionary that contains the default context values.

    Return:
        A new context containing information about the runtime environment.
    """
    import tensorflow as tf

    return {
        "os": {"name": platform.system(), "version": platform.release()},
        "ci": in_continuous_integration(),
        "project": model.project_fingerprint(),
        "directory": _hash_directory_path(os.getcwd()),
        "python": sys.version.split(" ")[0],
        "rasa_open_source": rasa.__version__,
        "gpu": len(tf.config.list_physical_devices("GPU")),
        "cpu": multiprocessing.cpu_count(),
        "docker": _is_docker(),
    }


def _track(
    event_name: Text,
    properties: Optional[Dict[Text, Any]] = None,
    context: Optional[Dict[Text, Any]] = None,
) -> None:
    """Tracks a telemetry event.

    It is OK to use this function from outside telemetry.py, but note that it
    is recommended to create a new track_xyz() function for complex telemetry
    events, or events that are generated from many parts of the Rasa Open Source code.

    Args:
        event_name: Name of the event.
        properties: Dictionary containing the event's properties.
        context: Dictionary containing some context for this event.
    """
    try:
        telemetry_id = get_telemetry_id()

        if not telemetry_id:
            logger.debug("Will not report telemetry events as no ID was found.")
            return

        if not properties:
            properties = {}

        properties[TELEMETRY_ID] = telemetry_id

        _send_event(
            telemetry_id, event_name, properties, with_default_context_fields(context)
        )
    except Exception as e:  # skipcq:PYL-W0703
        logger.debug(f"Skipping telemetry reporting: {e}")


def get_telemetry_id() -> Optional[Text]:
    """Return the unique telemetry identifier for this Rasa Open Source install.
    The identifier can be any string, but it should be a UUID.

    Returns:
        The identifier, if it is configured correctly.
    """

    try:
        telemetry_config = (
            rasa_utils.read_global_config_value(CONFIG_FILE_TELEMETRY_KEY) or {}
        )

        return telemetry_config.get(CONFIG_TELEMETRY_ID)
    except Exception as e:  # skipcq:PYL-W0703
        logger.debug(f"Unable to retrieve telemetry ID: {e}")
        return None


def toggle_telemetry_reporting(is_enabled: bool) -> None:
    """Write to the configuration if telemetry tracking should be enabled or disabled.

    Args:
        is_enabled: `True` if the telemetry reporting should be enabled,
            `False` otherwise.
    """

    configuration = rasa_utils.read_global_config_value(CONFIG_FILE_TELEMETRY_KEY)

    if configuration:
        configuration[CONFIG_TELEMETRY_ENABLED] = is_enabled
    else:
        configuration = _default_telemetry_configuration(is_enabled)

    rasa_utils.write_global_config_value(CONFIG_FILE_TELEMETRY_KEY, configuration)


def strip_sensitive_data_from_sentry_event(
    event: Dict[Text, Any], _unused_hint: Optional[Dict[Text, Any]] = None
) -> Optional[Dict[Text, Any]]:
    """Remove any sensitive data from the event (e.g. path names).

    Args:
        event: event to be logged to sentry
        _unused_hint: some hinting information sent alongside of the event

    Returns:
        the event without any sensitive / PII data or `None` if the event should
        be discarded.
    """
    # removes any paths from stack traces (avoids e.g. sending
    # a users home directory name if package is installed there)
    for value in event.get("exception", {}).get("values", []):
        for frame in value.get("stacktrace", {}).get("frames", []):
            frame["abs_path"] = ""

<<<<<<< HEAD
            if "rasa_sdk/executor.py" in frame["filename"]:
                # this looks a lot like an exception in the SDK and hence custom code
                # no need for us to deal with that
=======
            if "site-packages" in frame["filename"]:
                # drop site-packages and following slash / backslash
                relative_name = frame["filename"].split("site-packages")[-1][1:]
                frame["filename"] = os.path.join("site-packages", relative_name)
            elif "dist-packages" in frame["filename"]:
                # drop dist-packages and following slash / backslash
                relative_name = frame["filename"].split("dist-packages")[-1][1:]
                frame["filename"] = os.path.join("dist-packages", relative_name)
            elif os.path.isabs(frame["filename"]):
                # if the file path is absolute, we'll drop the whole event as this is
                # very likely custom code. needs to happen after cleaning as
                # site-packages / dist-packages paths are also absolute, but fine.
>>>>>>> ec0a1354
                return None
    return event


@ensure_telemetry_enabled
def initialize_error_reporting() -> None:
    """Sets up automated error reporting.

    Exceptions are reported to sentry. We avoid sending any metadata (local
    variables, paths, ...) to make sure we don't compromise any data. Only the
    exception and its stacktrace is logged and only if the exception origins
    from the `rasa` package. """
    import sentry_sdk
    from sentry_sdk.integrations.atexit import AtexitIntegration
    from sentry_sdk.integrations.dedupe import DedupeIntegration
    from sentry_sdk.integrations.excepthook import ExcepthookIntegration

    # key for local testing can be found at
    # https://sentry.io/settings/rasahq/projects/rasa-open-source/install/python/
    # for local testing, set the key using `RASA_EXCEPTION_WRITE_KEY=key rasa <command>`
    key = sentry_write_key()

    if not key:
        return

    # this is a very defensive configuration, avoiding as many integrations as
    # possible. it also submits very little data (exception with error message
    # and line numbers).
    sentry_sdk.init(
        f"https://{key}.ingest.sentry.io/2801673",
        before_send=strip_sensitive_data_from_sentry_event,
        integrations=[
            ExcepthookIntegration(),
            DedupeIntegration(),
            AtexitIntegration(lambda _, __: None),
        ],
        send_default_pii=False,  # activate PII filter
        server_name=get_telemetry_id() or "UNKNOWN",
        ignore_errors=[KeyboardInterrupt, RasaException],
        in_app_include=["rasa"],  # only submit errors in this package
        with_locals=False,  # don't submit local variables
        release=f"rasa-{rasa.__version__}",
        default_integrations=False,
        environment="development" if in_continuous_integration() else "production",
    )


@async_generator.asynccontextmanager
async def track_model_training(
    training_data: "TrainingDataImporter", model_type: Text
) -> typing.AsyncGenerator[None, None]:
    """Track a model training started.

    WARNING: since this is a generator, it can't use the ensure telemetry
        decorator. We need to manually add these checks here. This can be
        fixed as soon as we drop python 3.6 support.

    Args:
        training_data: Training data used for the training.
        model_type: Specifies the type of training, should be either "rasa", "core"
            or "nlu".
    """
    if not initialize_telemetry():
        # telemetry reporting is disabled. we won't do any reporting
        yield  # runs the training
        return  # closes the async context

    config = await training_data.get_config()
    stories = await training_data.get_stories()
    nlu_data = await training_data.get_nlu_data()
    domain = await training_data.get_domain()

    training_id = uuid.uuid4().hex

    _track(
        TRAINING_STARTED_EVENT,
        {
            "language": config.get("language"),
            "training_id": training_id,
            "type": model_type,
            "pipeline": config.get("pipeline"),
            "policies": config.get("policies"),
            "num_intent_examples": len(nlu_data.intent_examples),
            "num_entity_examples": len(nlu_data.entity_examples),
            "num_actions": len(domain.action_names),
            # Old nomenclature from when 'responses' were still called
            # 'templates' in the domain
            "num_templates": len(domain.templates),
            "num_slots": len(domain.slots),
            "num_forms": len(domain.forms),
            "num_intents": len(domain.intents),
            "num_entities": len(domain.entities),
            "num_story_steps": len(stories.story_steps),
            "num_lookup_tables": len(nlu_data.lookup_tables),
            "num_synonyms": len(nlu_data.entity_synonyms),
            "num_regexes": len(nlu_data.regex_features),
        },
    )
    start = datetime.now()
    yield
    runtime = datetime.now() - start

    _track(
        TRAINING_COMPLETED_EVENT,
        {
            "training_id": training_id,
            "type": model_type,
            "runtime": int(runtime.total_seconds()),
        },
    )


@ensure_telemetry_enabled
def track_telemetry_disabled() -> None:
    """Track when a user disables telemetry."""
    _track(TELEMETRY_DISABLED_EVENT)


@ensure_telemetry_enabled
def track_data_split(fraction: float, data_type: Text) -> None:
    """Track when a user splits data.

    Args:
        fraction: How much data goes into train and how much goes into test
        data_type: Is this core, nlu or nlg data
    """
    _track(TELEMETRY_DATA_SPLIT_EVENT, {"fraction": fraction, "type": data_type})


@ensure_telemetry_enabled
def track_validate_files(validation_success: bool) -> None:
    """Track when a user validates data files.

    Args:
        validation_success: Whether the validation was successful
    """
    _track(TELEMETRY_DATA_VALIDATED_EVENT, {"validation_success": validation_success})


@ensure_telemetry_enabled
def track_data_convert(output_format: Text, data_type: Text) -> None:
    """Track when a user converts data.

    Args:
        output_format: Target format for the converter
        data_type: Is this core, nlu or nlg data
    """
    _track(
        TELEMETRY_DATA_CONVERTED_EVENT,
        {"output_format": output_format, "type": data_type},
    )


@ensure_telemetry_enabled
def track_tracker_export(
    number_of_exported_events: int,
    tracker_store: "TrackerStore",
    event_broker: "EventBroker",
) -> None:
    """Track when a user exports trackers.

    Args:
        number_of_exported_events: Number of events that got exported
        tracker_store: Store used to retrieve the events from
        event_broker: Broker the events are getting published towards
    """
    _track(
        TELEMETRY_TRACKER_EXPORTED_EVENT,
        {
            "number_of_exported_events": number_of_exported_events,
            "tracker_store": type(tracker_store).__name__,
            "event_broker": type(event_broker).__name__,
        },
    )


@ensure_telemetry_enabled
def track_interactive_learning_start(
    skip_visualization: bool, save_in_e2e: bool
) -> None:
    """Track when a user starts an interactive learning session.

    Args:
        skip_visualization: Is visualization skipped in this session
        save_in_e2e: Is e2e used in this session
    """
    _track(
        TELEMETRY_INTERACTIVE_LEARNING_STARTED_EVENT,
        {"skip_visualization": skip_visualization, "save_in_e2e": save_in_e2e},
    )


@ensure_telemetry_enabled
def track_server_start(
    input_channels: List["InputChannel"],
    endpoints: Optional["AvailableEndpoints"],
    model_directory: Optional[Text],
    number_of_workers: int,
    is_api_enabled: bool,
) -> None:
    """Track when a user starts a rasa server.

    Args:
        input_channels: Used input channels
        endpoints: Endpoint configuration for the server
        model_directory: directory of the running model
        number_of_workers: number of used Sanic workers
        is_api_enabled: whether the rasa API server is enabled
    """
    from rasa.core.utils import AvailableEndpoints

    def project_fingerprint_from_model(
        _model_directory: Optional[Text],
    ) -> Optional[Text]:
        """Get project fingerprint from an app's loaded model."""
        if _model_directory:
            try:
                with model.get_model(_model_directory) as unpacked_model:
                    fingerprint = model.fingerprint_from_path(unpacked_model)
                    return fingerprint.get(model.FINGERPRINT_PROJECT)
            except Exception:
                return None
        return None

    if not endpoints:
        endpoints = AvailableEndpoints()

    _track(
        TELEMETRY_SERVER_STARTED_EVENT,
        {
            "input_channels": [i.name() for i in input_channels],
            "api_enabled": is_api_enabled,
            "number_of_workers": number_of_workers,
            "endpoints_nlg": endpoints.nlg.type if endpoints.nlg else None,
            "endpoints_nlu": endpoints.nlu.type if endpoints.nlu else None,
            "endpoints_action_server": endpoints.action.type
            if endpoints.action
            else None,
            "endpoints_model_server": endpoints.model.type if endpoints.model else None,
            "endpoints_tracker_store": endpoints.tracker_store.type
            if endpoints.tracker_store
            else None,
            "endpoints_lock_store": endpoints.lock_store.type
            if endpoints.lock_store
            else None,
            "endpoints_event_broker": endpoints.event_broker.type
            if endpoints.event_broker
            else None,
            "project": project_fingerprint_from_model(model_directory),
        },
    )


@ensure_telemetry_enabled
def track_project_init(path: Text) -> None:
    """Track when a user creates a project using rasa init.

    Args:
        path: Location of the project
    """
    _track(
        TELEMETRY_PROJECT_CREATED_EVENT, {"init_directory": _hash_directory_path(path)},
    )


@ensure_telemetry_enabled
def track_shell_started(model_type: Text) -> None:
    """Track when a user starts a bot using rasa shell.

    Args:
        model_type: Type of the model, core / nlu or rasa."""
    _track(TELEMETRY_SHELL_STARTED_EVENT, {"type": model_type})


@ensure_telemetry_enabled
def track_rasa_x_local() -> None:
    """Track when a user runs Rasa X in local mode."""
    _track(TELEMETRY_RASA_X_LOCAL_STARTED_EVENT)


@ensure_telemetry_enabled
def track_visualization() -> None:
    """Track when a user runs the visualization."""
    _track(TELEMETRY_VISUALIZATION_STARTED_EVENT)


@ensure_telemetry_enabled
def track_core_model_test(num_story_steps: int, e2e: bool, agent: "Agent") -> None:
    """Track when a user tests a core model.

    Args:
        num_story_steps: Number of test stories used for the comparison
        e2e: indicator if tests running in end to end mode
        agent: Agent of the model getting tested
    """
    fingerprint = model.fingerprint_from_path(agent.model_directory or "")
    project = fingerprint.get(model.FINGERPRINT_PROJECT)
    _track(
        TELEMETRY_TEST_CORE_EVENT,
        {"project": project, "end_to_end": e2e, "num_story_steps": num_story_steps},
    )


@ensure_telemetry_enabled
def track_nlu_model_test(test_data: "TrainingData") -> None:
    """Track when a user tests an nlu model.

    Args:
        test_data: Data used for testing
    """
    _track(
        TELEMETRY_TEST_NLU_EVENT,
        {
            "num_intent_examples": len(test_data.intent_examples),
            "num_entity_examples": len(test_data.entity_examples),
            "num_lookup_tables": len(test_data.lookup_tables),
            "num_synonyms": len(test_data.entity_synonyms),
            "num_regexes": len(test_data.regex_features),
        },
    )<|MERGE_RESOLUTION|>--- conflicted
+++ resolved
@@ -576,12 +576,11 @@
         for frame in value.get("stacktrace", {}).get("frames", []):
             frame["abs_path"] = ""
 
-<<<<<<< HEAD
             if "rasa_sdk/executor.py" in frame["filename"]:
                 # this looks a lot like an exception in the SDK and hence custom code
                 # no need for us to deal with that
-=======
-            if "site-packages" in frame["filename"]:
+                return None
+            elif "site-packages" in frame["filename"]:
                 # drop site-packages and following slash / backslash
                 relative_name = frame["filename"].split("site-packages")[-1][1:]
                 frame["filename"] = os.path.join("site-packages", relative_name)
@@ -593,7 +592,6 @@
                 # if the file path is absolute, we'll drop the whole event as this is
                 # very likely custom code. needs to happen after cleaning as
                 # site-packages / dist-packages paths are also absolute, but fine.
->>>>>>> ec0a1354
                 return None
     return event
 
