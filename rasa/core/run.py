--- conflicted
+++ resolved
@@ -217,15 +217,12 @@
         input_channels, endpoints, model_path, number_of_workers, enable_api
     )
 
-<<<<<<< HEAD
     app.register_listener(clear_model_files, "after_server_stop")
 
     rasa.utils.common.update_sanic_log_level(
         log_file, use_syslog, syslog_address, syslog_port, syslog_protocol,
     )
-=======
-    rasa.utils.common.update_sanic_log_level(log_file)
->>>>>>> d2eb3a70
+
     app.run(
         host=interface,
         port=port,
