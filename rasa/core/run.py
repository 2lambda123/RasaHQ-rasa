--- conflicted
+++ resolved
@@ -3,11 +3,17 @@
 import uuid
 import os
 from functools import partial
-<<<<<<< HEAD
-from typing import Any, Callable, List, Optional, Text, Tuple, Union, Dict
-=======
-from typing import Any, List, Optional, TYPE_CHECKING, Text, Union, Dict
->>>>>>> 0dd893a1
+from typing import (
+    Any,
+    Callable,
+    List,
+    Optional,
+    Text,
+    Tuple,
+    TYPE_CHECKING,
+    Union,
+    Dict,
+)
 
 import rasa.core.utils
 from rasa.plugin import plugin_manager
