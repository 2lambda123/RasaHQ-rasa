--- conflicted
+++ resolved
@@ -717,18 +717,8 @@
         if self.http_interpreter:
             parse_data = await self.http_interpreter.parse(message)
         else:
-<<<<<<< HEAD
-            parse_data = self._parse_message_with_graph(
-                message, tracker, only_output_properties
-=======
-            msg = YAMLStoryReader.unpack_regex_message(
-                message=Message({TEXT: message.text})
->>>>>>> 59a46a6c
-            )
             # Intent is not explicitly present. Pass message to graph.
             if msg.data.get(INTENT) is None:
-                if tracker is None:
-                    tracker = DialogueStateTracker.from_events(message.sender_id, [])
                 parse_data = self._parse_message_with_graph(
                     message, tracker, only_output_properties
                 )
