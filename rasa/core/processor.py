--- conflicted
+++ resolved
@@ -693,18 +693,11 @@
             action_name, self.domain, self.action_endpoint
         )
 
-<<<<<<< HEAD
-    async def parse_message(self,
-                            message: UserMessage,
-                            tracker: Optional[DialogueStateTracker] = None,
-                            only_output_properties: bool = True
-=======
     async def parse_message(
         self,
         message: UserMessage,
         tracker: Optional[DialogueStateTracker] = None,
         only_output_properties: bool = True,
->>>>>>> 3ef8f8ff
     ) -> Dict[Text, Any]:
         """Interprets the passed message.
 
@@ -720,20 +713,8 @@
         if self.http_interpreter:
             parse_data = await self.http_interpreter.parse(message)
         else:
-<<<<<<< HEAD
-            parse_data = self._parse_message_with_graph(
-                message, tracker, only_output_properties)
-
-        logger.debug(
-            "Received user message '{}' with intent '{}' "
-            "and entities '{}'".format(
-                parse_data["text"], parse_data["intent"], parse_data["entities"]
-=======
-            if tracker is None:
-                tracker = DialogueStateTracker.from_events(message.sender_id, [])
             parse_data = self._parse_message_with_graph(
                 message, tracker, only_output_properties
->>>>>>> 3ef8f8ff
             )
 
         structlogger.debug(
@@ -747,19 +728,12 @@
 
         return parse_data
 
-<<<<<<< HEAD
-    def _parse_message_with_graph(self,
-                                  message: UserMessage,
-                                  tracker: Optional[DialogueStateTracker] = None,
-                                  only_output_properties: bool = True) -> Dict[Text, Any]:
-=======
     def _parse_message_with_graph(
         self,
         message: UserMessage,
-        tracker: DialogueStateTracker,
+        tracker: Optional[DialogueStateTracker] = None,
         only_output_properties: bool = True,
     ) -> Dict[Text, Any]:
->>>>>>> 3ef8f8ff
         """Interprets the passed message.
 
         Arguments:
