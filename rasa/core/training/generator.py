from collections import defaultdict, namedtuple, deque

import copy
import logging
import random
from tqdm import tqdm
from typing import Optional, List, Text, Set, Dict, Tuple, Deque

from rasa.constants import DOCS_URL_STORIES
from rasa.core.constants import SHOULD_NOT_BE_SET
from rasa.core import utils
from rasa.core.domain import Domain, State
from rasa.core.events import (
    ActionExecuted,
    UserUttered,
    ActionReverted,
    UserUtteranceReverted,
    Restarted,
    Event,
    SlotSet,
    ActiveLoop,
)
from rasa.core.trackers import DialogueStateTracker, FrozenState
from rasa.shared.core.slots import Slot
from rasa.core.training.structures import (
    StoryGraph,
    STORY_START,
    StoryStep,
    GENERATED_CHECKPOINT_PREFIX,
)
from rasa.utils.common import is_logging_disabled
import rasa.shared.utils.io

logger = logging.getLogger(__name__)

ExtractorConfig = namedtuple(
    "ExtractorConfig",
    "remove_duplicates "
    "unique_last_num_states "
    "augmentation_factor "
    "max_number_of_augmented_trackers "
    "tracker_limit "
    "use_story_concatenation "
    "rand",
)


class TrackerWithCachedStates(DialogueStateTracker):
    """A tracker wrapper that caches the state creation of the tracker."""

    def __init__(
        self,
        sender_id: Text,
        slots: Optional[List[Slot]],
        max_event_history: Optional[int] = None,
        domain: Optional[Domain] = None,
        is_augmented: bool = False,
        is_rule_tracker: bool = False,
    ) -> None:
        super().__init__(
            sender_id, slots, max_event_history, is_rule_tracker=is_rule_tracker
        )
        self._states_for_hashing = None
        self.domain = domain
        # T/F property to filter augmented stories
        self.is_augmented = is_augmented

    @classmethod
    def from_events(
        cls,
        sender_id: Text,
        evts: List[Event],
        slots: Optional[List[Slot]] = None,
        max_event_history: Optional[int] = None,
        sender_source: Optional[Text] = None,
        domain: Optional[Domain] = None,
        is_rule_tracker: bool = False,
    ) -> "TrackerWithCachedStates":
        tracker = cls(
            sender_id, slots, max_event_history, domain, is_rule_tracker=is_rule_tracker
        )
        for e in evts:
            tracker.update(e)
        return tracker

    def past_states_for_hashing(self, domain: Domain) -> Deque[FrozenState]:
        # we need to make sure this is the same domain, otherwise things will
        # go south. but really, the same tracker shouldn't be used across
        # domains
        assert domain == self.domain

        # if don't have it cached, we use the domain to calculate the states
        # from the events
        if self._states_for_hashing is None:
            states = super().past_states(domain)
            self._states_for_hashing = deque(
                self.freeze_current_state(s) for s in states
            )

        return self._states_for_hashing

    @staticmethod
    def _unfreeze_states(frozen_states: Deque[FrozenState]) -> List[State]:
        return [
            {key: dict(value) for key, value in dict(frozen_state).items()}
            for frozen_state in frozen_states
        ]

    def past_states(self, domain: Domain) -> List[State]:
        states_for_hashing = self.past_states_for_hashing(domain)
        return self._unfreeze_states(states_for_hashing)

    def clear_states(self) -> None:
        """Reset the states."""
        self._states_for_hashing = None

    def init_copy(self) -> "TrackerWithCachedStates":
        """Create a new state tracker with the same initial values."""
        return type(self)(
            "",
            self.slots.values(),
            self._max_event_history,
            self.domain,
            self.is_augmented,
            self.is_rule_tracker,
        )

    def copy(
        self, sender_id: Text = "", sender_source: Text = ""
    ) -> "TrackerWithCachedStates":
        """Creates a duplicate of this tracker.

        A new tracker will be created and all events
        will be replayed."""

        # This is an optimization, we could use the original copy, but
        # the states would be lost and we would need to recalculate them

        tracker = self.init_copy()
        tracker.sender_id = sender_id
        tracker.sender_source = sender_source

        for event in self.events:
            tracker.update(event, skip_states=True)

        tracker._states_for_hashing = copy.copy(self._states_for_hashing)

        return tracker

    def _append_current_state(self) -> None:
        if self._states_for_hashing is None:
            self._states_for_hashing = self.past_states_for_hashing(self.domain)
        else:
            state = self.domain.get_active_states(self)
            frozen_state = self.freeze_current_state(state)
<<<<<<< HEAD
            self._states.append(frozen_state)
=======
            self._states_for_hashing.append(frozen_state)
>>>>>>> 44d288ce

    def update(self, event: Event, skip_states: bool = False) -> None:
        """Modify the state of the tracker according to an ``Event``. """

        # if `skip_states` is `True`, this function behaves exactly like the
        # normal update of the `DialogueStateTracker`

        if self._states_for_hashing is None and not skip_states:
            # rest of this function assumes we have the previous state
            # cached. let's make sure it is there.
            self._states_for_hashing = self.past_states_for_hashing(self.domain)

        super().update(event)

        if not skip_states:
            if isinstance(event, ActionExecuted):
                pass
            elif isinstance(event, ActionReverted):
                self._states_for_hashing.pop()  # removes the state after the action
                self._states_for_hashing.pop()  # removes the state used for the action
            elif isinstance(event, UserUtteranceReverted):
                self.clear_states()
            elif isinstance(event, Restarted):
                self.clear_states()
            else:
                self._states_for_hashing.pop()

            self._append_current_state()


# define types
TrackerLookupDict = Dict[Optional[Text], List[TrackerWithCachedStates]]

TrackersTuple = Tuple[List[TrackerWithCachedStates], List[TrackerWithCachedStates]]


class TrainingDataGenerator:
    def __init__(
        self,
        story_graph: StoryGraph,
        domain: Domain,
        remove_duplicates: bool = True,
        unique_last_num_states: Optional[int] = None,
        augmentation_factor: int = 50,
        tracker_limit: Optional[int] = None,
        use_story_concatenation: bool = True,
        debug_plots: bool = False,
    ):
        """Given a set of story parts, generates all stories that are possible.

        The different story parts can end and start with checkpoints
        and this generator will match start and end checkpoints to
        connect complete stories. Afterwards, duplicate stories will be
        removed and the data is augmented (if augmentation is enabled)."""

        self.story_graph = story_graph.with_cycles_removed()
        if debug_plots:
            self.story_graph.visualize("story_blocks_connections.html")

        self.domain = domain

        # 10x factor is a heuristic for augmentation rounds
        max_number_of_augmented_trackers = augmentation_factor * 10

        self.config = ExtractorConfig(
            remove_duplicates=remove_duplicates,
            unique_last_num_states=unique_last_num_states,
            augmentation_factor=augmentation_factor,
            max_number_of_augmented_trackers=max_number_of_augmented_trackers,
            tracker_limit=tracker_limit,
            use_story_concatenation=use_story_concatenation,
            rand=random.Random(42),
        )
        # hashed featurization of all finished trackers
        self.hashed_featurizations = set()

    @staticmethod
    def _phase_name(everything_reachable_is_reached, phase):
        if everything_reachable_is_reached:
            return f"augmentation round {phase}"
        else:
            return f"data generation round {phase}"

    def generate(self) -> List[TrackerWithCachedStates]:
        """Generate trackers from stories and rules.

        Returns:
            The generated trackers.
        """
        return self.generate_story_trackers() + self._generate_rule_trackers()

    def generate_story_trackers(self) -> List[TrackerWithCachedStates]:
        """Generate trackers from stories (exclude rule trackers).

        Returns:
            The generated story trackers.
        """
        steps = [step for step in self.story_graph.ordered_steps() if not step.is_rule]

        return self._generate(steps, is_rule_data=False)

    def _generate_rule_trackers(self) -> List[TrackerWithCachedStates]:
        steps = [step for step in self.story_graph.ordered_steps() if step.is_rule]

        return self._generate(steps, is_rule_data=True)

    def _generate(
        self, story_steps: List[StoryStep], is_rule_data: bool = False
    ) -> List[TrackerWithCachedStates]:
        if not story_steps:
            logger.debug(f"No {'rules' if is_rule_data else 'story blocks'} found.")
            return []

        if self.config.remove_duplicates and self.config.unique_last_num_states:
            logger.debug(
                "Generated trackers will be deduplicated "
                "based on their unique last {} states."
                "".format(self.config.unique_last_num_states)
            )
        self._mark_first_action_in_story_steps_as_unpredictable()

        active_trackers = defaultdict(list)

        init_tracker = TrackerWithCachedStates(
            "",
            self.domain.slots,
            max_event_history=self.config.tracker_limit,
            domain=self.domain,
            is_rule_tracker=is_rule_data,
        )
        active_trackers[STORY_START].append(init_tracker)

        # trackers that are sent to a featurizer
        finished_trackers = []
        # keep story end trackers separately for augmentation
        story_end_trackers = []

        phase = 0  # one phase is one traversal of all story steps.

        # do not augment rule data
        if not is_rule_data:
            min_num_aug_phases = 3 if self.config.augmentation_factor > 0 else 0
            logger.debug(f"Number of augmentation rounds is {min_num_aug_phases}")
        else:
            min_num_aug_phases = 0

        # placeholder to track gluing process of checkpoints
        used_checkpoints = set()
        previous_unused = set()
        everything_reachable_is_reached = False

        # we will continue generating data until we have reached all
        # checkpoints that seem to be reachable. This is a heuristic,
        # if we did not reach any new checkpoints in an iteration, we
        # assume we have reached all and stop.

        while not everything_reachable_is_reached or phase < min_num_aug_phases:
            phase_name = self._phase_name(everything_reachable_is_reached, phase)

            num_active_trackers = self._count_trackers(active_trackers)

            if num_active_trackers:
                logger.debug(
                    "Starting {} ... (with {} trackers)"
                    "".format(phase_name, num_active_trackers)
                )
            else:
                logger.debug(f"There are no trackers for {phase_name}")
                break

            # track unused checkpoints for this phase
            unused_checkpoints: Set[Text] = set()

            desc = f"Processed {'rules' if is_rule_data else 'story blocks'}"
            pbar = tqdm(story_steps, desc=desc, disable=is_logging_disabled())
            for step in pbar:
                incoming_trackers: List[TrackerWithCachedStates] = []
                for start in step.start_checkpoints:
                    if active_trackers[start.name]:
                        ts = start.filter_trackers(active_trackers[start.name])
                        incoming_trackers.extend(ts)
                        used_checkpoints.add(start.name)
                    elif start.name not in used_checkpoints:
                        # need to skip - there was no previous step that
                        # had this start checkpoint as an end checkpoint
                        # it will be processed in next phases
                        unused_checkpoints.add(start.name)
                if not incoming_trackers:
                    # if there are no trackers,
                    # we can skip the rest of the loop
                    continue

                # these are the trackers that reached this story
                # step and that need to handle all events of the step

                if self.config.remove_duplicates:
                    incoming_trackers, end_trackers = self._remove_duplicate_trackers(
                        incoming_trackers
                    )

                    # append end trackers to finished trackers
                    finished_trackers.extend(end_trackers)

                if everything_reachable_is_reached:
                    # augmentation round
                    incoming_trackers = self._subsample_trackers(
                        incoming_trackers, self.config.max_number_of_augmented_trackers
                    )

                # update progress bar
                pbar.set_postfix({"# trackers": "{:d}".format(len(incoming_trackers))})

                trackers, end_trackers = self._process_step(step, incoming_trackers)

                # add end trackers to finished trackers
                finished_trackers.extend(end_trackers)

                # update our tracker dictionary with the trackers
                # that handled the events of the step and
                # that can now be used for further story steps
                # that start with the checkpoint this step ended with

                for end in step.end_checkpoints:
                    start_name = self._find_start_checkpoint_name(end.name)

                    active_trackers[start_name].extend(trackers)

                    if start_name in used_checkpoints:
                        # add end checkpoint as unused
                        # if this checkpoint was processed as
                        # start one before
                        unused_checkpoints.add(start_name)

                if not step.end_checkpoints:
                    unique_ends = self._remove_duplicate_story_end_trackers(trackers)
                    story_end_trackers.extend(unique_ends)

            num_finished = len(finished_trackers) + len(story_end_trackers)
            logger.debug(f"Finished phase ({num_finished} training samples found).")

            # prepare next round
            phase += 1

            if not everything_reachable_is_reached:
                # check if we reached all nodes that can be reached
                # if we reached at least one more node this round
                # than last one, we assume there is still
                # something left to reach and we continue

                unused_checkpoints = self._add_unused_end_checkpoints(
                    set(active_trackers.keys()), unused_checkpoints, used_checkpoints
                )
                active_trackers = self._filter_active_trackers(
                    active_trackers, unused_checkpoints
                )
                num_active_trackers = self._count_trackers(active_trackers)

                everything_reachable_is_reached = (
                    unused_checkpoints == previous_unused or num_active_trackers == 0
                )
                previous_unused = unused_checkpoints

                if everything_reachable_is_reached:
                    # should happen only once

                    previous_unused -= used_checkpoints
                    # add trackers with unused checkpoints
                    # to finished trackers
                    for start_name in previous_unused:
                        finished_trackers.extend(active_trackers[start_name])

                    logger.debug("Data generation rounds finished.")
                    logger.debug(
                        "Found {} unused checkpoints".format(len(previous_unused))
                    )
                    phase = 0
                else:
                    logger.debug(
                        "Found {} unused checkpoints "
                        "in current phase."
                        "".format(len(unused_checkpoints))
                    )
                    logger.debug(
                        "Found {} active trackers "
                        "for these checkpoints."
                        "".format(num_active_trackers)
                    )

            if everything_reachable_is_reached:
                # augmentation round, so we process only
                # story end checkpoints
                # reset used checkpoints
                used_checkpoints: Set[Text] = set()

                # generate active trackers for augmentation
                active_trackers = self._create_start_trackers_for_augmentation(
                    story_end_trackers
                )

        finished_trackers.extend(story_end_trackers)
        self._issue_unused_checkpoint_notification(previous_unused)
        logger.debug("Found {} training trackers.".format(len(finished_trackers)))

        if self.config.augmentation_factor > 0:
            augmented_trackers, original_trackers = [], []
            for t in finished_trackers:
                if t.is_augmented:
                    augmented_trackers.append(t)
                else:
                    original_trackers.append(t)
            augmented_trackers = self._subsample_trackers(
                augmented_trackers, self.config.max_number_of_augmented_trackers
            )
            logger.debug(
                "Subsampled to {} augmented training trackers."
                "".format(len(augmented_trackers))
            )
            logger.debug(
                "There are {} original trackers.".format(len(original_trackers))
            )
            finished_trackers = original_trackers + augmented_trackers

        return finished_trackers

    @staticmethod
    def _count_trackers(active_trackers: TrackerLookupDict) -> int:
        """Count the number of trackers in the tracker dictionary."""
        return sum(len(ts) for ts in active_trackers.values())

    def _subsample_trackers(
        self,
        incoming_trackers: List[TrackerWithCachedStates],
        max_number_of_trackers: int,
    ) -> List[TrackerWithCachedStates]:
        """Subsample the list of trackers to retrieve a random subset."""

        # if flows get very long and have a lot of forks we
        # get into trouble by collecting too many trackers
        # hence the sub sampling
        if max_number_of_trackers is not None:
            return utils.subsample_array(
                incoming_trackers, max_number_of_trackers, rand=self.config.rand
            )
        else:
            return incoming_trackers

    def _find_start_checkpoint_name(self, end_name: Text) -> Text:
        """Find start checkpoint name given end checkpoint name of a cycle"""
        return self.story_graph.story_end_checkpoints.get(end_name, end_name)

    @staticmethod
    def _add_unused_end_checkpoints(
        start_checkpoints: Set[Text],
        unused_checkpoints: Set[Text],
        used_checkpoints: Set[Text],
    ) -> Set[Text]:
        """Add unused end checkpoints
            if they were never encountered as start checkpoints
        """

        return unused_checkpoints.union(
            {
                start_name
                for start_name in start_checkpoints
                if start_name not in used_checkpoints
            }
        )

    @staticmethod
    def _filter_active_trackers(
        active_trackers: TrackerLookupDict, unused_checkpoints: Set[Text]
    ) -> TrackerLookupDict:
        """Filter active trackers that ended with unused checkpoint
            or are parts of loops."""
        next_active_trackers = defaultdict(list)

        for start_name in unused_checkpoints:
            # process trackers ended with unused checkpoints further
            if start_name != STORY_START:
                # there is no point to process STORY_START checkpoint again
                next_active_trackers[start_name] = active_trackers.get(start_name, [])

        return next_active_trackers

    def _create_start_trackers_for_augmentation(
        self, story_end_trackers: List[TrackerWithCachedStates]
    ) -> TrackerLookupDict:
        """This is where the augmentation magic happens.

            We will reuse all the trackers that reached the
            end checkpoint `None` (which is the end of a
            story) and start processing all steps again. So instead
            of starting with a fresh tracker, the second and
            all following phases will reuse a couple of the trackers
            that made their way to a story end.

            We need to do some cleanup before processing them again.
        """
        next_active_trackers = defaultdict(list)

        if self.config.use_story_concatenation:
            ending_trackers = utils.subsample_array(
                story_end_trackers,
                self.config.augmentation_factor,
                rand=self.config.rand,
            )
            for t in ending_trackers:
                # this is a nasty thing - all stories end and
                # start with action listen - so after logging the first
                # actions in the next phase the trackers would
                # contain action listen followed by action listen.
                # to fix this we are going to "undo" the last action listen

                # tracker should be copied,
                # otherwise original tracker is updated
                aug_t = t.copy()
                aug_t.is_augmented = True
                aug_t.update(ActionReverted())
                next_active_trackers[STORY_START].append(aug_t)

        return next_active_trackers

    def _process_step(
        self, step: StoryStep, incoming_trackers: List[TrackerWithCachedStates]
    ) -> TrackersTuple:
        """Processes a steps events with all trackers.

        The trackers that reached the steps starting checkpoint will
        be used to process the events. Collects and returns training
        data while processing the story step."""

        events = step.explicit_events(self.domain)

        trackers = []
        if events:  # small optimization

            # need to copy the tracker as multiple story steps
            # might start with the same checkpoint and all of them
            # will use the same set of incoming trackers

            for tracker in incoming_trackers:
                # sender id is used to be able for a human to see where the
                # messages and events for this tracker came from - to do this
                # we concatenate the story block names of the blocks that
                # contribute to the trackers events
                if tracker.sender_id:
                    if step.block_name not in tracker.sender_id.split(" > "):
                        new_sender = tracker.sender_id + " > " + step.block_name
                    else:
                        new_sender = tracker.sender_id
                else:
                    new_sender = step.block_name
                trackers.append(tracker.copy(new_sender, step.source_name))

        end_trackers = []
        for event in events:
            for tracker in trackers:
                if isinstance(
                    event, (ActionReverted, UserUtteranceReverted, Restarted)
                ):
                    end_trackers.append(tracker.copy(tracker.sender_id))
                if step.is_rule:
                    # The rules can specify that a form or a slot shouldn't be set,
                    # therefore we need to distinguish between not set
                    # and explicitly set to None
                    if isinstance(event, ActiveLoop) and event.name is None:
                        event.name = SHOULD_NOT_BE_SET

                    if isinstance(event, SlotSet) and event.value is None:
                        event.value = SHOULD_NOT_BE_SET

                tracker.update(event)

        # end trackers should be returned separately
        # to avoid using them for augmentation
        return trackers, end_trackers

    def _remove_duplicate_trackers(
        self, trackers: List[TrackerWithCachedStates]
    ) -> TrackersTuple:
        """Removes trackers that create equal featurizations
            for current story step.

        From multiple trackers that create equal featurizations
        we only need to keep one. Because as we continue processing
        events and story steps, all trackers that created the
        same featurization once will do so in the future (as we
        feed the same events to all trackers)."""

        step_hashed_featurizations = set()

        # collected trackers that created different featurizations
        unique_trackers = []  # for current step
        end_trackers = []  # for all steps

        for tracker in trackers:
            states_for_hashing = tuple(tracker.past_states_for_hashing(self.domain))
            hashed = hash(states_for_hashing)

            # only continue with trackers that created a
            # hashed_featurization we haven't observed
            if hashed not in step_hashed_featurizations:
                if self.config.unique_last_num_states:
                    last_states = states_for_hashing[
                        -self.config.unique_last_num_states :
                    ]
                    last_hashed = hash(last_states)

                    if last_hashed not in step_hashed_featurizations:
                        step_hashed_featurizations.add(last_hashed)
                        unique_trackers.append(tracker)
                    elif (
                        len(states_for_hashing) > len(last_states)
                        and hashed not in self.hashed_featurizations
                    ):
                        self.hashed_featurizations.add(hashed)
                        end_trackers.append(tracker)
                else:
                    unique_trackers.append(tracker)

                step_hashed_featurizations.add(hashed)

        return unique_trackers, end_trackers

    def _remove_duplicate_story_end_trackers(
        self, trackers: List[TrackerWithCachedStates]
    ) -> List[TrackerWithCachedStates]:
        """Removes trackers that reached story end and
            created equal featurizations."""

        # collected trackers that created different featurizations
        unique_trackers = []  # for all steps

        # deduplication of finished trackers is needed,
        # otherwise featurization does a lot of unnecessary work

        for tracker in trackers:
            states_for_hashing = tuple(tracker.past_states_for_hashing(self.domain))
            hashed = hash(states_for_hashing + (tracker.is_rule_tracker,))

            # only continue with trackers that created a
            # hashed_featurization we haven't observed

            if hashed not in self.hashed_featurizations:
                self.hashed_featurizations.add(hashed)
                unique_trackers.append(tracker)

        return unique_trackers

    def _mark_first_action_in_story_steps_as_unpredictable(self) -> None:
        """Mark actions which shouldn't be used during ML training.

        If a story starts with an action, we can not use
        that first action as a training example, as there is no
        history. There is one exception though, we do want to
        predict action listen. But because stories never
        contain action listen events (they are added when a
        story gets converted to a dialogue) we need to apply a
        small trick to avoid marking actions occurring after
        an action listen as unpredictable."""

        for step in self.story_graph.story_steps:
            # TODO: this does not work if a step is the conversational start
            #       as well as an intermediary part of a conversation.
            #       This means a checkpoint can either have multiple
            #       checkpoints OR be the start of a conversation
            #       but not both.
            if STORY_START in {s.name for s in step.start_checkpoints}:
                for i, e in enumerate(step.events):
                    if isinstance(e, UserUttered):
                        # if there is a user utterance, that means before the
                        # user uttered something there has to be
                        # an action listen. therefore, any action that comes
                        # after this user utterance isn't the first
                        # action anymore and the tracker used for prediction
                        # is not empty anymore. Hence, it is fine
                        # to predict anything that occurs after an utterance.
                        break
                    if isinstance(e, ActionExecuted):
                        e.unpredictable = True
                        break

    def _issue_unused_checkpoint_notification(
        self, unused_checkpoints: Set[Text]
    ) -> None:
        """Warns about unused story blocks.

        Unused steps are ones having a start or end checkpoint
        that no one provided."""

        if STORY_START in unused_checkpoints:
            rasa.shared.utils.io.raise_warning(
                "There is no starting story block "
                "in the training data. "
                "All your story blocks start with some checkpoint. "
                "There should be at least one story block "
                "that starts without any checkpoint.",
                docs=DOCS_URL_STORIES + "#stories",
            )

        # running through the steps first will result in only one warning
        # per block (as one block might have multiple steps)
        collected_start = set()
        collected_end = set()
        for step in self.story_graph.story_steps:
            for start in step.start_checkpoints:
                if start.name in unused_checkpoints:
                    # After processing, there shouldn't be a story part left.
                    # This indicates a start checkpoint that doesn't exist
                    collected_start.add((start.name, step.block_name))

            for end in step.end_checkpoints:
                if end.name in unused_checkpoints:
                    # After processing, there shouldn't be a story part left.
                    # This indicates an end checkpoint that doesn't exist
                    collected_end.add((end.name, step.block_name))

        for cp, block_name in collected_start:
            if not cp.startswith(GENERATED_CHECKPOINT_PREFIX):
                rasa.shared.utils.io.raise_warning(
                    f"Unsatisfied start checkpoint '{cp}' "
                    f"in block '{block_name}'. "
                    f"Remove this checkpoint or add "
                    f"story blocks that end "
                    f"with this checkpoint.",
                    docs=DOCS_URL_STORIES + "#checkpoints",
                )

        for cp, block_name in collected_end:
            if not cp.startswith(GENERATED_CHECKPOINT_PREFIX):
                rasa.shared.utils.io.raise_warning(
                    f"Unsatisfied end checkpoint '{cp}' "
                    f"in block '{block_name}'. "
                    f"Remove this checkpoint or add "
                    f"story blocks that start "
                    f"with this checkpoint.",
                    docs=DOCS_URL_STORIES + "#checkpoints",
                )<|MERGE_RESOLUTION|>--- conflicted
+++ resolved
@@ -153,11 +153,7 @@
         else:
             state = self.domain.get_active_states(self)
             frozen_state = self.freeze_current_state(state)
-<<<<<<< HEAD
-            self._states.append(frozen_state)
-=======
             self._states_for_hashing.append(frozen_state)
->>>>>>> 44d288ce
 
     def update(self, event: Event, skip_states: bool = False) -> None:
         """Modify the state of the tracker according to an ``Event``. """
