import asyncio
import logging
import os
import tempfile
import textwrap
import uuid
from functools import partial
from multiprocessing import Process
from typing import Any, Callable, Dict, List, Optional, Text, Tuple, Union, Set

import numpy as np
from aiohttp import ClientError
from colorclass import Color

from rasa.nlu.training_data.loading import MARKDOWN, RASA
from sanic import Sanic, response
from sanic.exceptions import NotFound
from terminaltables import AsciiTable, SingleTable

import questionary
import rasa.cli.utils
from questionary import Choice, Form, Question

from rasa.cli import utils as cli_utils
from rasa.core import constants, run, train, utils
from rasa.core.actions.action import ACTION_LISTEN_NAME, default_action_names
from rasa.core.channels.channel import UserMessage
from rasa.core.constants import (
    DEFAULT_SERVER_FORMAT,
    DEFAULT_SERVER_PORT,
    DEFAULT_SERVER_URL,
    REQUESTED_SLOT,
    UTTER_PREFIX,
)
from rasa.core.domain import Domain
import rasa.core.events
from rasa.core.events import (
    ActionExecuted,
    ActionReverted,
    BotUttered,
    Event,
    Restarted,
    UserUttered,
    UserUtteranceReverted,
)
from rasa.core.interpreter import INTENT_MESSAGE_PREFIX, NaturalLanguageInterpreter
from rasa.core.trackers import EventVerbosity, DialogueStateTracker
from rasa.core.training import visualization
from rasa.core.training.visualization import (
    VISUALIZATION_TEMPLATE_PATH,
    visualize_neighborhood,
)
from rasa.core.utils import AvailableEndpoints
from rasa.importers.rasa import TrainingDataImporter
from rasa.utils.common import update_sanic_log_level
from rasa.utils.endpoints import EndpointConfig

# noinspection PyProtectedMember
from rasa.nlu.training_data import loading
from rasa.nlu.training_data.message import Message

# WARNING: This command line UI is using an external library
# communicating with the shell - these functions are hard to test
# automatically. If you change anything in here, please make sure to
# run the interactive learning and check if your part of the "ui"
# still works.
import rasa.utils.io as io_utils

logger = logging.getLogger(__name__)

MAX_VISUAL_HISTORY = 3

PATHS = {
    "stories": "data/stories.md",
    "nlu": "data/nlu.md",
    "backup": "data/nlu_interactive.md",
    "domain": "domain.yml",
}

SAVE_IN_E2E = False

# choose other intent, making sure this doesn't clash with an existing intent
OTHER_INTENT = uuid.uuid4().hex
OTHER_ACTION = uuid.uuid4().hex
NEW_ACTION = uuid.uuid4().hex

NEW_TEMPLATES = {}

MAX_NUMBER_OF_TRAINING_STORIES_FOR_VISUALIZATION = 200

DEFAULT_STORY_GRAPH_FILE = "story_graph.dot"


class RestartConversation(Exception):
    """Exception used to break out the flow and restart the conversation."""

    pass


class ForkTracker(Exception):
    """Exception used to break out the flow and fork at a previous step.

    The tracker will be reset to the selected point in the past and the
    conversation will continue from there."""

    pass


class UndoLastStep(Exception):
    """Exception used to break out the flow and undo the last step.

    The last step is either the most recent user message or the most
    recent action run by the bot."""

    pass


class Abort(Exception):
    """Exception used to abort the interactive learning and exit."""

    pass


async def send_message(
    endpoint: EndpointConfig,
    conversation_id: Text,
    message: Text,
    parse_data: Optional[Dict[Text, Any]] = None,
) -> Dict[Text, Any]:
    """Send a user message to a conversation."""

    payload = {
        "sender": UserUttered.type_name,
        "text": message,
        "parse_data": parse_data,
    }

    return await endpoint.request(
        json=payload,
        method="post",
        subpath=f"/conversations/{conversation_id}/messages",
    )


async def request_prediction(
    endpoint: EndpointConfig, conversation_id: Text
) -> Dict[Text, Any]:
    """Request the next action prediction from core."""

    return await endpoint.request(
        method="post", subpath=f"/conversations/{conversation_id}/predict"
    )


async def retrieve_domain(endpoint: EndpointConfig) -> Dict[Text, Any]:
    """Retrieve the domain from core."""

    return await endpoint.request(
        method="get", subpath="/domain", headers={"Accept": "application/json"}
    )


async def retrieve_status(endpoint: EndpointConfig) -> Dict[Text, Any]:
    """Retrieve the status from core."""

    return await endpoint.request(method="get", subpath="/status")


async def retrieve_tracker(
    endpoint: EndpointConfig,
    conversation_id: Text,
    verbosity: EventVerbosity = EventVerbosity.ALL,
) -> Dict[Text, Any]:
    """Retrieve a tracker from core."""

    path = f"/conversations/{conversation_id}/tracker?include_events={verbosity.name}"
    return await endpoint.request(
        method="get", subpath=path, headers={"Accept": "application/json"}
    )


async def send_action(
    endpoint: EndpointConfig,
    conversation_id: Text,
    action_name: Text,
    policy: Optional[Text] = None,
    confidence: Optional[float] = None,
    is_new_action: bool = False,
) -> Dict[Text, Any]:
    """Log an action to a conversation."""

    payload = ActionExecuted(action_name, policy, confidence).as_dict()

    subpath = f"/conversations/{conversation_id}/execute"

    try:
        return await endpoint.request(json=payload, method="post", subpath=subpath)
    except ClientError:
        if is_new_action:
            if action_name in NEW_TEMPLATES:
                warning_questions = questionary.confirm(
                    f"WARNING: You have created a new action: '{action_name}', "
                    f"with matching template: '{[*NEW_TEMPLATES[action_name]][0]}'. "
                    f"This action will not return its message in this session, "
                    f"but the new utterance will be saved to your domain file "
                    f"when you exit and save this session. "
                    f"You do not need to do anything further."
                )
                await _ask_questions(warning_questions, conversation_id, endpoint)
            else:
                warning_questions = questionary.confirm(
                    f"WARNING: You have created a new action: '{action_name}', "
                    f"which was not successfully executed. "
                    f"If this action does not return any events, "
                    f"you do not need to do anything. "
                    f"If this is a custom action which returns events, "
                    f"you are recommended to implement this action "
                    f"in your action server and try again."
                )
                await _ask_questions(warning_questions, conversation_id, endpoint)

            payload = ActionExecuted(action_name).as_dict()
            return await send_event(endpoint, conversation_id, payload)
        else:
            logger.error("failed to execute action!")
            raise


async def send_event(
    endpoint: EndpointConfig,
    conversation_id: Text,
    evt: Union[List[Dict[Text, Any]], Dict[Text, Any]],
) -> Dict[Text, Any]:
    """Log an event to a conversation."""

    subpath = f"/conversations/{conversation_id}/tracker/events"

    return await endpoint.request(json=evt, method="post", subpath=subpath)


def format_bot_output(message: BotUttered) -> Text:
    """Format a bot response to be displayed in the history table."""

    # First, add text to output
    output = message.text or ""

    # Then, append all additional items
    data = message.data or {}
    if not data:
        return output

    if data.get("image"):
        output += "\nImage: " + data.get("image")

    if data.get("attachment"):
        output += "\nAttachment: " + data.get("attachment")

    if data.get("buttons"):
        output += "\nButtons:"
        choices = cli_utils.button_choices_from_message_data(
            data, allow_free_text_input=True
        )
        for choice in choices:
            output += "\n" + choice

    if data.get("elements"):
        output += "\nElements:"
        for idx, element in enumerate(data.get("elements")):
            element_str = cli_utils.element_to_string(element, idx)
            output += "\n" + element_str

    if data.get("quick_replies"):
        output += "\nQuick replies:"
        for idx, element in enumerate(data.get("quick_replies")):
            element_str = cli_utils.element_to_string(element, idx)
            output += "\n" + element_str
    return output


def latest_user_message(events: List[Dict[Text, Any]]) -> Optional[Dict[Text, Any]]:
    """Return most recent user message."""

    for i, e in enumerate(reversed(events)):
        if e.get("event") == UserUttered.type_name:
            return e
    return None


def all_events_before_latest_user_msg(
    events: List[Dict[Text, Any]]
) -> List[Dict[Text, Any]]:
    """Return all events that happened before the most recent user message."""

    for i, e in enumerate(reversed(events)):
        if e.get("event") == UserUttered.type_name:
            return events[: -(i + 1)]
    return events


async def _ask_questions(
    questions: Union[Form, Question],
    conversation_id: Text,
    endpoint: EndpointConfig,
    is_abort: Callable[[Dict[Text, Any]], bool] = lambda x: False,
) -> Any:
    """Ask the user a question, if Ctrl-C is pressed provide user with menu."""

    should_retry = True
    answers = {}

    while should_retry:
        answers = questions.ask()
        if answers is None or is_abort(answers):
            should_retry = await _ask_if_quit(conversation_id, endpoint)
        else:
            should_retry = False
    return answers


def _selection_choices_from_intent_prediction(
    predictions: List[Dict[Text, Any]]
) -> List[Dict[Text, Any]]:
    """"Given a list of ML predictions create a UI choice list."""

    sorted_intents = sorted(predictions, key=lambda k: (-k["confidence"], k["name"]))

    choices = []
    for p in sorted_intents:
        name_with_confidence = f'{p.get("confidence"):03.2f} {p.get("name"):40}'
        choice = {"name": name_with_confidence, "value": p.get("name")}
        choices.append(choice)

    return choices


async def _request_free_text_intent(
    conversation_id: Text, endpoint: EndpointConfig
) -> Text:
    question = questionary.text(
        message="Please type the intent name:",
        validate=io_utils.not_empty_validator("Please enter an intent name"),
    )
    return await _ask_questions(question, conversation_id, endpoint)


async def _request_free_text_action(
    conversation_id: Text, endpoint: EndpointConfig
) -> Text:
    question = questionary.text(
        message="Please type the action name:",
        validate=io_utils.not_empty_validator("Please enter an action name"),
    )
    return await _ask_questions(question, conversation_id, endpoint)


async def _request_free_text_utterance(
    conversation_id: Text, endpoint: EndpointConfig, action: Text
) -> Text:

    question = questionary.text(
        message=(
            f"Please type the message for your new utterance template '{action}':"
        ),
        validate=io_utils.not_empty_validator("Please enter a template message"),
    )
    return await _ask_questions(question, conversation_id, endpoint)


async def _request_selection_from_intents(
    intents: List[Dict[Text, Text]], conversation_id: Text, endpoint: EndpointConfig
) -> Text:
    question = questionary.select("What intent is it?", choices=intents)
    return await _ask_questions(question, conversation_id, endpoint)


async def _request_fork_point_from_list(
    forks: List[Dict[Text, Text]], conversation_id: Text, endpoint: EndpointConfig
) -> Text:
    question = questionary.select(
        "Before which user message do you want to fork?", choices=forks
    )
    return await _ask_questions(question, conversation_id, endpoint)


async def _request_fork_from_user(
    conversation_id, endpoint
) -> Optional[List[Dict[Text, Any]]]:
    """Take in a conversation and ask at which point to fork the conversation.

    Returns the list of events that should be kept. Forking means, the
    conversation will be reset and continued from this previous point."""

    tracker = await retrieve_tracker(
        endpoint, conversation_id, EventVerbosity.AFTER_RESTART
    )

    choices = []
    for i, e in enumerate(tracker.get("events", [])):
        if e.get("event") == UserUttered.type_name:
            choices.append({"name": e.get("text"), "value": i})

    fork_idx = await _request_fork_point_from_list(
        list(reversed(choices)), conversation_id, endpoint
    )

    if fork_idx is not None:
        return tracker.get("events", [])[: int(fork_idx)]
    else:
        return None


async def _request_intent_from_user(
    latest_message, intents, conversation_id, endpoint
) -> Dict[Text, Any]:
    """Take in latest message and ask which intent it should have been.

    Returns the intent dict that has been selected by the user."""

    predictions = latest_message.get("parse_data", {}).get("intent_ranking", [])

    predicted_intents = {p["name"] for p in predictions}

    for i in intents:
        if i not in predicted_intents:
            predictions.append({"name": i, "confidence": 0.0})

    # convert intents to ui list and add <other> as a free text alternative
    choices = [
        {"name": "<create_new_intent>", "value": OTHER_INTENT}
    ] + _selection_choices_from_intent_prediction(predictions)

    intent_name = await _request_selection_from_intents(
        choices, conversation_id, endpoint
    )

    if intent_name == OTHER_INTENT:
        intent_name = await _request_free_text_intent(conversation_id, endpoint)
        selected_intent = {"name": intent_name, "confidence": 1.0}
    else:
        # returns the selected intent with the original probability value
        selected_intent = next(
            (x for x in predictions if x["name"] == intent_name), {"name": None}
        )

    return selected_intent


async def _print_history(conversation_id: Text, endpoint: EndpointConfig) -> None:
    """Print information about the conversation for the user."""

    tracker_dump = await retrieve_tracker(
        endpoint, conversation_id, EventVerbosity.AFTER_RESTART
    )
    events = tracker_dump.get("events", [])

    table = _chat_history_table(events)
    slot_strings = _slot_history(tracker_dump)

    print("------")
    print("Chat History\n")
    print(table)

    if slot_strings:
        print("\n")
        print(f"Current slots: \n\t{', '.join(slot_strings)}\n")

    print("------")


def _chat_history_table(events: List[Dict[Text, Any]]) -> Text:
    """Create a table containing bot and user messages.

    Also includes additional information, like any events and
    prediction probabilities."""

    def wrap(txt: Text, max_width: int) -> Text:
        return "\n".join(textwrap.wrap(txt, max_width, replace_whitespace=False))

    def colored(txt: Text, color: Text) -> Text:
        return "{" + color + "}" + txt + "{/" + color + "}"

    def format_user_msg(user_event: UserUttered, max_width: int) -> Text:
        intent = user_event.intent or {}
        intent_name = intent.get("name", "")
        _confidence = intent.get("confidence", 1.0)
        _md = _as_md_message(user_event.parse_data)

        _lines = [
            colored(wrap(_md, max_width), "hired"),
            f"intent: {intent_name} {_confidence:03.2f}",
        ]
        return "\n".join(_lines)

    def bot_width(_table: AsciiTable) -> int:
        return _table.column_max_width(1)

    def user_width(_table: AsciiTable) -> int:
        return _table.column_max_width(3)

    def add_bot_cell(data, cell):
        data.append([len(data), Color(cell), "", ""])

    def add_user_cell(data, cell):
        data.append([len(data), "", "", Color(cell)])

    # prints the historical interactions between the bot and the user,
    # to help with correctly identifying the action
    table_data = [
        [
            "#  ",
            Color(colored("Bot      ", "autoblue")),
            "  ",
            Color(colored("You       ", "hired")),
        ]
    ]

    table = SingleTable(table_data, "Chat History")

    bot_column = []

    tracker = DialogueStateTracker.from_dict("any", events)
    applied_events = tracker.applied_events()

    for idx, event in enumerate(applied_events):
        if isinstance(event, ActionExecuted):
            bot_column.append(colored(event.action_name, "autocyan"))
            if event.confidence is not None:
                bot_column[-1] += colored(f" {event.confidence:03.2f}", "autowhite")

        elif isinstance(event, UserUttered):
            if bot_column:
                text = "\n".join(bot_column)
                add_bot_cell(table_data, text)
                bot_column = []

            msg = format_user_msg(event, user_width(table))
            add_user_cell(table_data, msg)

        elif isinstance(event, BotUttered):
            wrapped = wrap(format_bot_output(event), bot_width(table))
            bot_column.append(colored(wrapped, "autoblue"))

        else:
            if event.as_story_string():
                bot_column.append(wrap(event.as_story_string(), bot_width(table)))

    if bot_column:
        text = "\n".join(bot_column)
        add_bot_cell(table_data, text)

    table.inner_heading_row_border = False
    table.inner_row_border = True
    table.inner_column_border = False
    table.outer_border = False
    table.justify_columns = {0: "left", 1: "left", 2: "center", 3: "right"}

    return table.table


def _slot_history(tracker_dump: Dict[Text, Any]) -> List[Text]:
    """Create an array of slot representations to be displayed."""

    slot_strings = []
    for k, s in tracker_dump.get("slots", {}).items():
        colored_value = cli_utils.wrap_with_color(
            str(s), color=rasa.cli.utils.bcolors.WARNING
        )
        slot_strings.append(f"{k}: {colored_value}")
    return slot_strings


async def _write_data_to_file(conversation_id: Text, endpoint: EndpointConfig):
    """Write stories and nlu data to file."""

    story_path, nlu_path, domain_path = _request_export_info()

    tracker = await retrieve_tracker(endpoint, conversation_id)
    events = tracker.get("events", [])

    serialised_domain = await retrieve_domain(endpoint)
    domain = Domain.from_dict(serialised_domain)

    await _write_stories_to_file(story_path, events, domain)
    await _write_nlu_to_file(nlu_path, events)
    await _write_domain_to_file(domain_path, events, domain)

    logger.info("Successfully wrote stories and NLU data")


async def _ask_if_quit(conversation_id: Text, endpoint: EndpointConfig) -> bool:
    """Display the exit menu.

    Return `True` if the previous question should be retried."""

    answer = questionary.select(
        message="Do you want to stop?",
        choices=[
            Choice("Continue", "continue"),
            Choice("Undo Last", "undo"),
            Choice("Fork", "fork"),
            Choice("Start Fresh", "restart"),
            Choice("Export & Quit", "quit"),
        ],
    ).ask()

    if not answer or answer == "quit":
        # this is also the default answer if the user presses Ctrl-C
        await _write_data_to_file(conversation_id, endpoint)
        raise Abort()
    elif answer == "continue":
        # in this case we will just return, and the original
        # question will get asked again
        return True
    elif answer == "undo":
        raise UndoLastStep()
    elif answer == "fork":
        raise ForkTracker()
    elif answer == "restart":
        raise RestartConversation()


async def _request_action_from_user(
    predictions: List[Dict[Text, Any]], conversation_id: Text, endpoint: EndpointConfig
) -> Tuple[Text, bool]:
    """Ask the user to correct an action prediction."""

    await _print_history(conversation_id, endpoint)

    choices = [
        {
            "name": f'{a.get("score"):03.2f} {a.get("action"):40}',
            "value": a.get("action"),
        }
        for a in predictions
    ]

    tracker = await retrieve_tracker(endpoint, conversation_id)
    events = tracker.get("events", [])

    session_actions_all = [a["name"] for a in _collect_actions(events)]
    session_actions_unique = list(set(session_actions_all))
    old_actions = [action["value"] for action in choices]
    new_actions = [
        {"name": action, "value": OTHER_ACTION + action}
        for action in session_actions_unique
        if action not in old_actions
    ]
    choices = (
        [{"name": "<create new action>", "value": NEW_ACTION}] + new_actions + choices
    )
    question = questionary.select("What is the next action of the bot?", choices)

    action_name = await _ask_questions(question, conversation_id, endpoint)
    is_new_action = action_name == NEW_ACTION

    if is_new_action:
        # create new action
        action_name = await _request_free_text_action(conversation_id, endpoint)
        if action_name.startswith(UTTER_PREFIX):
            utter_message = await _request_free_text_utterance(
                conversation_id, endpoint, action_name
            )
            NEW_TEMPLATES[action_name] = {utter_message: ""}

    elif action_name[:32] == OTHER_ACTION:
        # action was newly created in the session, but not this turn
        is_new_action = True
        action_name = action_name[32:]

    print(f"Thanks! The bot will now run {action_name}.\n")
    return action_name, is_new_action


def _request_export_info() -> Tuple[Text, Text, Text]:
    """Request file path and export stories & nlu data to that path"""

    # export training data and quit
    questions = questionary.form(
        export_stories=questionary.text(
            message="Export stories to (if file exists, this "
            "will append the stories)",
            default=PATHS["stories"],
            validate=io_utils.file_type_validator(
                [".md"],
                "Please provide a valid export path for the stories, e.g. 'stories.md'.",
            ),
        ),
        export_nlu=questionary.text(
            message="Export NLU data to (if file exists, this will "
            "merge learned data with previous training examples)",
            default=PATHS["nlu"],
            validate=io_utils.file_type_validator(
                [".md", ".json"],
                "Please provide a valid export path for the NLU data, e.g. 'nlu.md'.",
            ),
        ),
        export_domain=questionary.text(
            message="Export domain file to (if file exists, this "
            "will be overwritten)",
            default=PATHS["domain"],
            validate=io_utils.file_type_validator(
                [".yml", ".yaml"],
                "Please provide a valid export path for the domain file, e.g. 'domain.yml'.",
            ),
        ),
    )

    answers = questions.ask()
    if not answers:
        raise Abort()

    return answers["export_stories"], answers["export_nlu"], answers["export_domain"]


def _split_conversation_at_restarts(
    events: List[Dict[Text, Any]]
) -> List[List[Dict[Text, Any]]]:
    """Split a conversation at restart events.

    Returns an array of event lists, without the restart events."""

    sub_conversations = []
    current = []
    for e in events:
        if e.get("event") == "restart":
            if current:
                sub_conversations.append(current)
            current = []
        else:
            current.append(e)

    if current:
        sub_conversations.append(current)

    return sub_conversations


def _collect_messages(events: List[Dict[Text, Any]]) -> List[Message]:
    """Collect the message text and parsed data from the UserMessage events
    into a list"""

    import rasa.nlu.training_data.util as rasa_nlu_training_data_utils

    messages = []

    for event in events:
        if event.get("event") == UserUttered.type_name:
            data = event.get("parse_data", {})
            rasa_nlu_training_data_utils.remove_untrainable_entities_from(data)
            msg = Message.build(data["text"], data["intent"]["name"], data["entities"])
            messages.append(msg)
        elif event.get("event") == UserUtteranceReverted.type_name and messages:
            messages.pop()  # user corrected the nlu, remove incorrect example

    return messages


def _collect_actions(events: List[Dict[Text, Any]]) -> List[Dict[Text, Any]]:
    """Collect all the `ActionExecuted` events into a list."""

    return [evt for evt in events if evt.get("event") == ActionExecuted.type_name]


async def _write_stories_to_file(
    export_story_path: Text, events: List[Dict[Text, Any]], domain: Domain
) -> None:
    """Write the conversation of the conversation_id to the file paths."""

    sub_conversations = _split_conversation_at_restarts(events)

    io_utils.create_path(export_story_path)

    if os.path.exists(export_story_path):
        append_write = "a"  # append if already exists
    else:
        append_write = "w"  # make a new file if not

    with open(export_story_path, append_write, encoding=io_utils.DEFAULT_ENCODING) as f:
        i = 1
        for conversation in sub_conversations:
            parsed_events = rasa.core.events.deserialise_events(conversation)
            tracker = DialogueStateTracker.from_events(
                f"interactive_story_{i}", evts=parsed_events, slots=domain.slots
            )

            if any(
                isinstance(event, UserUttered) for event in tracker.applied_events()
            ):
                i += 1
                f.write("\n" + tracker.export_stories(SAVE_IN_E2E))


def _filter_messages(msgs: List[Message]) -> List[Message]:
    """Filter messages removing those that start with INTENT_MESSAGE_PREFIX"""

    filtered_messages = []
    for msg in msgs:
        if not msg.text.startswith(INTENT_MESSAGE_PREFIX):
            filtered_messages.append(msg)
    return filtered_messages


async def _write_nlu_to_file(
    export_nlu_path: Text, events: List[Dict[Text, Any]]
) -> None:
    """Write the nlu data of the conversation_id to the file paths."""
    from rasa.nlu.training_data import TrainingData

    msgs = _collect_messages(events)
    msgs = _filter_messages(msgs)

    # noinspection PyBroadException
    try:
        previous_examples = loading.load_data(export_nlu_path)
    except Exception as e:
        logger.debug(
            f"An exception occurred while trying to load the NLU data. {str(e)}"
        )
        # No previous file exists, use empty training data as replacement.
        previous_examples = TrainingData()

    nlu_data = previous_examples.merge(TrainingData(msgs))

    # need to guess the format of the file before opening it to avoid a read
    # in a write
    nlu_format = _get_nlu_target_format(export_nlu_path)
    if nlu_format == MARKDOWN:
        stringified_training_data = nlu_data.nlu_as_markdown()
    else:
        stringified_training_data = nlu_data.nlu_as_json()

    io_utils.write_text_file(stringified_training_data, export_nlu_path)


def _get_nlu_target_format(export_path: Text) -> Text:
    guessed_format = loading.guess_format(export_path)

    if guessed_format not in {MARKDOWN, RASA}:
        if export_path.endswith(".json"):
            guessed_format = RASA
        else:
            guessed_format = MARKDOWN

    return guessed_format


def _entities_from_messages(messages: List[Message]) -> List[Text]:
    """Return all entities that occur in at least one of the messages."""
    return list({e["entity"] for m in messages for e in m.data.get("entities", [])})


def _intents_from_messages(messages: List[Message]) -> Set[Text]:
    """Return all intents that occur in at least one of the messages."""

    # set of distinct intents
    distinct_intents = {m.data["intent"] for m in messages if "intent" in m.data}

    return distinct_intents


async def _write_domain_to_file(
    domain_path: Text, events: List[Dict[Text, Any]], old_domain: Domain
) -> None:
    """Write an updated domain file to the file path."""

    io_utils.create_path(domain_path)

    messages = _collect_messages(events)
    actions = _collect_actions(events)
    templates = NEW_TEMPLATES  # type: Dict[Text, List[Dict[Text, Any]]]

    # TODO for now there is no way to distinguish between action and form
    collected_actions = list(
        {e["name"] for e in actions if e["name"] not in default_action_names()}
    )

    new_domain = Domain(
        intents=_intents_from_messages(messages),
        entities=_entities_from_messages(messages),
        slots=[],
        templates=templates,
        action_names=collected_actions,
        form_names=[],
    )

    old_domain.merge(new_domain).persist_clean(domain_path)


async def _predict_till_next_listen(
    endpoint: EndpointConfig,
    conversation_id: Text,
    conversation_ids: List[Text],
    plot_file: Optional[Text],
) -> None:
    """Predict and validate actions until we need to wait for a user message."""

    listen = False
    while not listen:
        result = await request_prediction(endpoint, conversation_id)
        predictions = result.get("scores")
        probabilities = [prediction["score"] for prediction in predictions]
        pred_out = int(np.argmax(probabilities))
        action_name = predictions[pred_out].get("action")
        policy = result.get("policy")
        confidence = result.get("confidence")

        await _print_history(conversation_id, endpoint)
        await _plot_trackers(
            conversation_ids,
            plot_file,
            endpoint,
            unconfirmed=[ActionExecuted(action_name)],
        )

        listen = await _validate_action(
            action_name, policy, confidence, predictions, endpoint, conversation_id
        )

        await _plot_trackers(conversation_ids, plot_file, endpoint)

    tracker_dump = await retrieve_tracker(
        endpoint, conversation_id, EventVerbosity.AFTER_RESTART
    )
    events = tracker_dump.get("events", [])

    if len(events) >= 2:
        last_event = events[-2]  # last event before action_listen

        # if bot message includes buttons the user will get a list choice to reply
        # the list choice is displayed in place of action listen
        if last_event.get("event") == BotUttered.type_name and last_event["data"].get(
            "buttons", None
        ):
            response = _get_button_choice(last_event)
            if response != cli_utils.FREE_TEXT_INPUT_PROMPT:
                await send_message(endpoint, conversation_id, response)


def _get_button_choice(last_event: Dict[Text, Any]) -> Text:
    data = last_event["data"]
    message = last_event.get("text", "")

    choices = cli_utils.button_choices_from_message_data(
        data, allow_free_text_input=True
    )
    question = questionary.select(message, choices)
    response = cli_utils.payload_from_button_question(question)
    return response


async def _correct_wrong_nlu(
    corrected_nlu: Dict[Text, Any],
    events: List[Dict[Text, Any]],
    endpoint: EndpointConfig,
    conversation_id: Text,
) -> None:
    """A wrong NLU prediction got corrected, update core's tracker."""

    revert_latest_user_utterance = UserUtteranceReverted().as_dict()
    # `UserUtteranceReverted` also removes the `ACTION_LISTEN` event before, hence we
    # have to replay it.
    listen_for_next_message = ActionExecuted(ACTION_LISTEN_NAME).as_dict()
    corrected_message = latest_user_message(events)

    if corrected_message is None:
        raise Exception("Failed to correct NLU data. User message not found.")

    corrected_message["parse_data"] = corrected_nlu
    await send_event(
        endpoint,
        conversation_id,
        [revert_latest_user_utterance, listen_for_next_message, corrected_message],
    )


async def _correct_wrong_action(
    corrected_action: Text,
    endpoint: EndpointConfig,
    conversation_id: Text,
    is_new_action: bool = False,
) -> None:
    """A wrong action prediction got corrected, update core's tracker."""

    await send_action(
        endpoint, conversation_id, corrected_action, is_new_action=is_new_action
    )


def _form_is_rejected(action_name: Text, tracker: Dict[Text, Any]) -> bool:
    """Check if the form got rejected with the most recent action name."""
    return (
        tracker.get("active_form", {}).get("name")
        and action_name != tracker["active_form"]["name"]
        and action_name != ACTION_LISTEN_NAME
    )


def _form_is_restored(action_name: Text, tracker: Dict[Text, Any]) -> bool:
    """Check whether the form is called again after it was rejected."""
    return (
        tracker.get("active_form", {}).get("rejected")
        and tracker.get("latest_action_name") == ACTION_LISTEN_NAME
        and action_name == tracker.get("active_form", {}).get("name")
    )


async def _confirm_form_validation(
    action_name, tracker, endpoint, conversation_id
) -> None:
    """Ask a user whether an input for a form should be validated.

    Previous to this call, the active form was chosen after it was rejected."""

    requested_slot = tracker.get("slots", {}).get(REQUESTED_SLOT)

    validation_questions = questionary.confirm(
        f"Should '{action_name}' validate user input to fill "
        f"the slot '{requested_slot}'?"
    )
    validate_input = await _ask_questions(
        validation_questions, conversation_id, endpoint
    )

    if not validate_input:
        # notify form action to skip validation
        await send_event(
            endpoint, conversation_id, {"event": "form_validation", "validate": False}
        )

    elif not tracker.get("active_form", {}).get("validate"):
        # handle contradiction with learned behaviour
        warning_question = questionary.confirm(
            "ERROR: FormPolicy predicted no form validation "
            "based on previous training stories. "
            "Make sure to remove contradictory stories "
            "from training data. "
            "Otherwise predicting no form validation "
            "will not work as expected."
        )

        await _ask_questions(warning_question, conversation_id, endpoint)
        # notify form action to validate an input
        await send_event(
            endpoint, conversation_id, {"event": "form_validation", "validate": True}
        )


async def _validate_action(
    action_name: Text,
    policy: Text,
    confidence: float,
    predictions: List[Dict[Text, Any]],
    endpoint: EndpointConfig,
    conversation_id: Text,
) -> bool:
    """Query the user to validate if an action prediction is correct.

    Returns `True` if the prediction is correct, `False` otherwise."""

    question = questionary.confirm(f"The bot wants to run '{action_name}', correct?")

    is_correct = await _ask_questions(question, conversation_id, endpoint)

    if not is_correct:
        action_name, is_new_action = await _request_action_from_user(
            predictions, conversation_id, endpoint
        )
    else:
        is_new_action = False

    tracker = await retrieve_tracker(
        endpoint, conversation_id, EventVerbosity.AFTER_RESTART
    )

    if _form_is_rejected(action_name, tracker):
        # notify the tracker that form was rejected
        await send_event(
            endpoint,
            conversation_id,
            {
                "event": "action_execution_rejected",
                "name": tracker["active_form"]["name"],
            },
        )

    elif _form_is_restored(action_name, tracker):
        await _confirm_form_validation(action_name, tracker, endpoint, conversation_id)

    if not is_correct:
        await _correct_wrong_action(
            action_name, endpoint, conversation_id, is_new_action=is_new_action
        )
    else:
        await send_action(endpoint, conversation_id, action_name, policy, confidence)

    return action_name == ACTION_LISTEN_NAME


def _as_md_message(parse_data: Dict[Text, Any]) -> Text:
    """Display the parse data of a message in markdown format."""
    from rasa.nlu.training_data.formats import MarkdownWriter

    if parse_data.get("text", "").startswith(INTENT_MESSAGE_PREFIX):
        return parse_data["text"]

    if not parse_data.get("entities"):
        parse_data["entities"] = []

    return MarkdownWriter.generate_message_md(parse_data)


def _validate_user_regex(latest_message: Dict[Text, Any], intents: List[Text]) -> bool:
    """Validate if a users message input is correct.

    This assumes the user entered an intent directly, e.g. using
    `/greet`. Return `True` if the intent is a known one."""

    parse_data = latest_message.get("parse_data", {})
    intent = parse_data.get("intent", {}).get("name")

    if intent in intents:
        return True
    else:
        return False


async def _validate_user_text(
    latest_message: Dict[Text, Any], endpoint: EndpointConfig, conversation_id: Text
) -> bool:
    """Validate a user message input as free text.

    This assumes the user message is a text message (so NOT `/greet`)."""

    parse_data = latest_message.get("parse_data", {})
    text = _as_md_message(parse_data)
    intent = parse_data.get("intent", {}).get("name")
    entities = parse_data.get("entities", [])
    if entities:
        message = (
            f"Is the intent '{intent}' correct for '{text}' and are "
            f"all entities labeled correctly?"
        )
    else:
        message = (
            f"Your NLU model classified '{text}' with intent '{intent}'"
            f" and there are no entities, is this correct?"
        )

    if intent is None:
        print(f"The NLU classification for '{text}' returned '{intent}'")
        return False
    else:
        question = questionary.confirm(message)

        return await _ask_questions(question, conversation_id, endpoint)


async def _validate_nlu(
    intents: List[Text], endpoint: EndpointConfig, conversation_id: Text
) -> None:
    """Validate if a user message, either text or intent is correct.

    If the prediction of the latest user message is incorrect,
    the tracker will be corrected with the correct intent / entities."""

    tracker = await retrieve_tracker(
        endpoint, conversation_id, EventVerbosity.AFTER_RESTART
    )

    latest_message = latest_user_message(tracker.get("events", [])) or {}

    if latest_message.get("text", "").startswith(  # pytype: disable=attribute-error
        INTENT_MESSAGE_PREFIX
    ):
        valid = _validate_user_regex(latest_message, intents)
    else:
        valid = await _validate_user_text(latest_message, endpoint, conversation_id)

    if not valid:
        corrected_intent = await _request_intent_from_user(
            latest_message, intents, conversation_id, endpoint
        )
        # corrected intents have confidence 1.0
        corrected_intent["confidence"] = 1.0

        events = tracker.get("events", [])

        entities = await _correct_entities(latest_message, endpoint, conversation_id)
        corrected_nlu = {
            "intent": corrected_intent,
            "entities": entities,
            "text": latest_message.get("text"),
        }

        await _correct_wrong_nlu(corrected_nlu, events, endpoint, conversation_id)


async def _correct_entities(
    latest_message: Dict[Text, Any], endpoint: EndpointConfig, conversation_id: Text
) -> List[Dict[Text, Any]]:
    """Validate the entities of a user message.

    Returns the corrected entities"""
    from rasa.nlu.training_data.formats import MarkdownReader

    parse_original = latest_message.get("parse_data", {})
    entity_str = _as_md_message(parse_original)
    question = questionary.text(
        "Please mark the entities using [value](type) notation", default=entity_str
    )

    annotation = await _ask_questions(question, conversation_id, endpoint)
    # noinspection PyProtectedMember
    parse_annotated = MarkdownReader().parse_training_example(annotation)

    corrected_entities = _merge_annotated_and_original_entities(
        parse_annotated, parse_original
    )

    return corrected_entities


def _merge_annotated_and_original_entities(
    parse_annotated: Message, parse_original: Dict[Text, Any]
) -> List[Dict[Text, Any]]:
    # overwrite entities which have already been
    # annotated in the original annotation to preserve
    # additional entity parser information
    entities = parse_annotated.get("entities", [])[:]
    for i, entity in enumerate(entities):
        for original_entity in parse_original.get("entities", []):
            if _is_same_entity_annotation(entity, original_entity):
                entities[i] = original_entity
                break
    return entities


def _is_same_entity_annotation(entity, other) -> Any:
    return entity["value"] == other["value"] and entity["entity"] == other["entity"]


async def _enter_user_message(conversation_id: Text, endpoint: EndpointConfig) -> None:
    """Request a new message from the user."""

    question = questionary.text("Your input ->")

    message = await _ask_questions(question, conversation_id, endpoint, lambda a: not a)

    if message == (INTENT_MESSAGE_PREFIX + constants.USER_INTENT_RESTART):
        raise RestartConversation()

    await send_message(endpoint, conversation_id, message)


async def is_listening_for_message(
    conversation_id: Text, endpoint: EndpointConfig
) -> bool:
    """Check if the conversation is in need for a user message."""

    tracker = await retrieve_tracker(endpoint, conversation_id, EventVerbosity.APPLIED)

    for i, e in enumerate(reversed(tracker.get("events", []))):
        if e.get("event") == UserUttered.type_name:
            return False
        elif e.get("event") == ActionExecuted.type_name:
            return e.get("name") == ACTION_LISTEN_NAME
    return False


async def _undo_latest(conversation_id: Text, endpoint: EndpointConfig) -> None:
    """Undo either the latest bot action or user message, whatever is last."""

    tracker = await retrieve_tracker(endpoint, conversation_id, EventVerbosity.ALL)

    # Get latest `UserUtterance` or `ActionExecuted` event.
    last_event_type = None
    for i, e in enumerate(reversed(tracker.get("events", []))):
        last_event_type = e.get("event")
        if last_event_type in {ActionExecuted.type_name, UserUttered.type_name}:
            break
        elif last_event_type == Restarted.type_name:
            break

    if last_event_type == ActionExecuted.type_name:
        undo_action = ActionReverted().as_dict()
        await send_event(endpoint, conversation_id, undo_action)
    elif last_event_type == UserUttered.type_name:
        undo_user_message = UserUtteranceReverted().as_dict()
        listen_for_next_message = ActionExecuted(ACTION_LISTEN_NAME).as_dict()

        await send_event(
            endpoint, conversation_id, [undo_user_message, listen_for_next_message]
        )


async def _fetch_events(
    conversation_ids: List[Union[Text, List[Event]]], endpoint: EndpointConfig
) -> List[List[Event]]:
    """Retrieve all event trackers from the endpoint for all conversation ids."""

    event_sequences = []
    for conversation_id in conversation_ids:
        if isinstance(conversation_id, str):
            tracker = await retrieve_tracker(endpoint, conversation_id)
            events = tracker.get("events", [])

            for conversation in _split_conversation_at_restarts(events):
                parsed_events = rasa.core.events.deserialise_events(conversation)
                event_sequences.append(parsed_events)
        else:
            event_sequences.append(conversation_id)
    return event_sequences


async def _plot_trackers(
    conversation_ids: List[Union[Text, List[Event]]],
    output_file: Optional[Text],
    endpoint: EndpointConfig,
    unconfirmed: Optional[List[Event]] = None,
) -> None:
    """Create a plot of the trackers of the passed conversation ids.

    This assumes that the last conversation id is the conversation we are currently
    working on. If there are events that are not part of this active tracker
    yet, they can be passed as part of `unconfirmed`. They will be appended
    to the currently active conversation."""

    if not output_file or not conversation_ids:
        # if there is no output file provided, we are going to skip plotting
        # same happens if there are no conversation ids
        return

    event_sequences = await _fetch_events(conversation_ids, endpoint)

    if unconfirmed:
        event_sequences[-1].extend(unconfirmed)

    graph = await visualize_neighborhood(
        event_sequences[-1], event_sequences, output_file=None, max_history=2
    )

    from networkx.drawing.nx_pydot import write_dot

    write_dot(graph, output_file)


def _print_help(skip_visualization: bool) -> None:
    """Print some initial help message for the user."""

    if not skip_visualization:
        visualization_url = DEFAULT_SERVER_FORMAT.format(
            "http", DEFAULT_SERVER_PORT + 1
        )
        visualization_help = (
            f"Visualisation at {visualization_url}/visualization.html ."
        )
    else:
        visualization_help = ""

    rasa.cli.utils.print_success(
        f"Bot loaded. {visualization_help}\n"
        f"Type a message and press enter "
        f"(press 'Ctr-c' to exit)."
    )


async def record_messages(
    endpoint: EndpointConfig,
    file_importer: TrainingDataImporter,
    conversation_id: Text = UserMessage.DEFAULT_SENDER_ID,
    max_message_limit: Optional[int] = None,
    skip_visualization: bool = False,
) -> None:
    """Read messages from the command line and print bot responses."""

    try:
        try:
            domain = await retrieve_domain(endpoint)
        except ClientError:
            logger.exception(
                f"Failed to connect to Rasa Core server at '{endpoint.url}'. "
                f"Is the server running?"
            )
            return

        intents = [next(iter(i)) for i in (domain.get("intents") or [])]

        num_messages = 0

        if not skip_visualization:
            events_including_current_user_id = await _get_tracker_events_to_plot(
                domain, file_importer, conversation_id
            )

            plot_file = DEFAULT_STORY_GRAPH_FILE
            await _plot_trackers(events_including_current_user_id, plot_file, endpoint)
        else:
            # `None` means that future `_plot_trackers` calls will also skip the
            # visualization.
            plot_file = None
            events_including_current_user_id = []

        _print_help(skip_visualization)

        while not utils.is_limit_reached(num_messages, max_message_limit):
            try:
                if await is_listening_for_message(conversation_id, endpoint):
                    await _enter_user_message(conversation_id, endpoint)
                    await _validate_nlu(intents, endpoint, conversation_id)

                await _predict_till_next_listen(
                    endpoint,
                    conversation_id,
                    events_including_current_user_id,
                    plot_file,
                )

                num_messages += 1
            except RestartConversation:
                await send_event(endpoint, conversation_id, Restarted().as_dict())

                await send_event(
                    endpoint,
                    conversation_id,
                    ActionExecuted(ACTION_LISTEN_NAME).as_dict(),
                )

                logger.info("Restarted conversation, starting a new one.")
            except UndoLastStep:
                await _undo_latest(conversation_id, endpoint)
                await _print_history(conversation_id, endpoint)
            except ForkTracker:
                await _print_history(conversation_id, endpoint)

                events_fork = await _request_fork_from_user(conversation_id, endpoint)

                await send_event(endpoint, conversation_id, Restarted().as_dict())

                if events_fork:
                    for evt in events_fork:
                        await send_event(endpoint, conversation_id, evt)
                logger.info("Restarted conversation at fork.")

                await _print_history(conversation_id, endpoint)
                await _plot_trackers(
                    events_including_current_user_id, plot_file, endpoint
                )

    except Abort:
        return
    except Exception:
        logger.exception("An exception occurred while recording messages.")
        raise


<<<<<<< HEAD
async def _get_tracker_events_to_plot(
    domain: Dict[Text, Any], file_importer: TrainingDataImporter, conversation_id: Text
) -> List[Union[Text, List[Event]]]:
    training_trackers = await _get_training_trackers(file_importer, domain)
    number_of_trackers = len(training_trackers)
    if number_of_trackers > MAX_NUMBER_OF_TRAINING_STORIES_FOR_VISUALIZATION:
        rasa.cli.utils.print_warning(
            f"You have {number_of_trackers} different story paths in "
            f"your training data. Visualizing them is very resource "
            f"consuming. Hence, the visualization will only show the stories "
            f"which you created during interactive learning, but not your "
            f"training stories."
        )
        training_trackers = []

    training_data_events = [t.events for t in training_trackers]
    events_including_current_user_id = training_data_events + [conversation_id]

    return events_including_current_user_id


async def _get_training_trackers(
    file_importer: TrainingDataImporter, domain: Dict[str, Any]
) -> List[DialogueStateTracker]:
    from rasa.core import training

    return await training.load_data(
        file_importer,
        Domain.from_dict(domain),
        augmentation_factor=0,
        use_story_concatenation=False,
    )


def _serve_application(
    app: Sanic,
    file_importer: TrainingDataImporter,
    skip_visualization: bool,
    conversation_id: Text,
) -> Sanic:
=======
def _serve_application(app, stories, skip_visualization, server_args):
>>>>>>> 2249d471
    """Start a core server and attach the interactive learning IO."""

    if server_args.get("port"):
        port = server_args.get("port")
        DEFAULT_SERVER_URL = f"http://localhost:{port}"

    endpoint = EndpointConfig(url=DEFAULT_SERVER_URL)

    async def run_interactive_io(running_app: Sanic) -> None:
        """Small wrapper to shut down the server once cmd io is done."""

        await record_messages(
            endpoint=endpoint,
            file_importer=file_importer,
            skip_visualization=skip_visualization,
            conversation_id=conversation_id,
        )

        logger.info("Killing Sanic server now.")

        running_app.stop()  # kill the sanic server

    app.add_task(run_interactive_io)

    update_sanic_log_level()

    if port:
        app.run(host="0.0.0.0", port=port)
    else:
        app.run(host="0.0.0.0", port=DEFAULT_SERVER_PORT)

    return app


def start_visualization(image_path: Text = None) -> None:
    """Add routes to serve the conversation visualization files."""

    app = Sanic(__name__)

    # noinspection PyUnusedLocal
    @app.exception(NotFound)
    async def ignore_404s(request, exception):
        return response.text("Not found", status=404)

    # noinspection PyUnusedLocal
    @app.route(VISUALIZATION_TEMPLATE_PATH, methods=["GET"])
    def visualisation_html(request):
        return response.file(visualization.visualization_html_path())

    # noinspection PyUnusedLocal
    @app.route("/visualization.dot", methods=["GET"])
    def visualisation_png(request):
        try:
            headers = {"Cache-Control": "no-cache"}
            return response.file(os.path.abspath(image_path), headers=headers)
        except FileNotFoundError:
            return response.text("", 404)

    update_sanic_log_level()

    app.run(host="0.0.0.0", port=DEFAULT_SERVER_PORT + 1, access_log=False)


# noinspection PyUnusedLocal
async def train_agent_on_start(
    args, endpoints, additional_arguments, app, loop
) -> None:
    _interpreter = NaturalLanguageInterpreter.create(endpoints.nlu or args.get("nlu"))

    model_directory = args.get("out", tempfile.mkdtemp(suffix="_core_model"))

    _agent = await train(
        args.get("domain"),
        args.get("stories"),
        model_directory,
        _interpreter,
        endpoints,
        args.get("config")[0],
        None,
        additional_arguments,
    )
    app.agent = _agent


async def wait_til_server_is_running(
    endpoint, max_retries=30, sleep_between_retries=1
) -> bool:
    """Try to reach the server, retry a couple of times and sleep in between."""

    while max_retries:
        try:
            r = await retrieve_status(endpoint)
            logger.info(f"Reached core: {r}")
            if not r.get("is_ready"):
                # server did not finish loading the agent yet
                # in this case, we need to wait till the model trained
                # so we might be sleeping for a while...
                await asyncio.sleep(sleep_between_retries)
                continue
            else:
                # server is ready to go
                return True
        except ClientError:
            max_retries -= 1
            if max_retries:
                await asyncio.sleep(sleep_between_retries)

    return False


def run_interactive_learning(
    file_importer: TrainingDataImporter,
    skip_visualization: bool = False,
    conversation_id: Text = uuid.uuid4().hex,
    server_args: Dict[Text, Any] = None,
) -> None:
    """Start the interactive learning with the model of the agent."""
    global SAVE_IN_E2E
    server_args = server_args or {}

    if server_args.get("nlu_data"):
        PATHS["nlu"] = server_args["nlu_data"]

    if server_args.get("stories"):
        PATHS["stories"] = server_args["stories"]

    if server_args.get("domain"):
        PATHS["domain"] = server_args["domain"]

    if server_args.get("port"):
        port = server_args.get("port")

    SAVE_IN_E2E = server_args["e2e"]

    if not skip_visualization:
        p = Process(target=start_visualization, args=(DEFAULT_STORY_GRAPH_FILE,))
        p.daemon = True
        p.start()
    else:
        p = None

<<<<<<< HEAD
    app = run.configure_app(enable_api=True, conversation_id="default")
=======
    app = run.configure_app(port=port, enable_api=True)
>>>>>>> 2249d471
    endpoints = AvailableEndpoints.read_endpoints(server_args.get("endpoints"))

    # before_server_start handlers make sure the agent is loaded before the
    # interactive learning IO starts
    app.register_listener(
        partial(run.load_agent_on_start, server_args.get("model"), endpoints, None),
        "before_server_start",
    )

<<<<<<< HEAD
    _serve_application(app, file_importer, skip_visualization, conversation_id)
=======
    _serve_application(app, stories, skip_visualization, server_args)
>>>>>>> 2249d471

    if not skip_visualization and p is not None:
        p.terminate()  # pytype: disable=attribute-error
        p.join()  # pytype: disable=attribute-error<|MERGE_RESOLUTION|>--- conflicted
+++ resolved
@@ -1453,7 +1453,6 @@
         raise
 
 
-<<<<<<< HEAD
 async def _get_tracker_events_to_plot(
     domain: Dict[Text, Any], file_importer: TrainingDataImporter, conversation_id: Text
 ) -> List[Union[Text, List[Event]]]:
@@ -1493,17 +1492,11 @@
     file_importer: TrainingDataImporter,
     skip_visualization: bool,
     conversation_id: Text,
+    port: int,
 ) -> Sanic:
-=======
-def _serve_application(app, stories, skip_visualization, server_args):
->>>>>>> 2249d471
     """Start a core server and attach the interactive learning IO."""
 
-    if server_args.get("port"):
-        port = server_args.get("port")
-        DEFAULT_SERVER_URL = f"http://localhost:{port}"
-
-    endpoint = EndpointConfig(url=DEFAULT_SERVER_URL)
+    endpoint = EndpointConfig(url=DEFAULT_SERVER_FORMAT.format("http", port))
 
     async def run_interactive_io(running_app: Sanic) -> None:
         """Small wrapper to shut down the server once cmd io is done."""
@@ -1523,15 +1516,12 @@
 
     update_sanic_log_level()
 
-    if port:
-        app.run(host="0.0.0.0", port=port)
-    else:
-        app.run(host="0.0.0.0", port=DEFAULT_SERVER_PORT)
+    app.run(host="0.0.0.0", port=port)
 
     return app
 
 
-def start_visualization(image_path: Text = None) -> None:
+def start_visualization(image_path: Text, port: int) -> None:
     """Add routes to serve the conversation visualization files."""
 
     app = Sanic(__name__)
@@ -1557,7 +1547,7 @@
 
     update_sanic_log_level()
 
-    app.run(host="0.0.0.0", port=DEFAULT_SERVER_PORT + 1, access_log=False)
+    app.run(host="0.0.0.0", port=port, access_log=False)
 
 
 # noinspection PyUnusedLocal
@@ -1626,23 +1616,22 @@
     if server_args.get("domain"):
         PATHS["domain"] = server_args["domain"]
 
-    if server_args.get("port"):
-        port = server_args.get("port")
+    port = server_args.get("port", DEFAULT_SERVER_PORT)
 
     SAVE_IN_E2E = server_args["e2e"]
 
     if not skip_visualization:
-        p = Process(target=start_visualization, args=(DEFAULT_STORY_GRAPH_FILE,))
+        visualisation_port = port + 1
+        p = Process(
+            target=start_visualization,
+            args=(DEFAULT_STORY_GRAPH_FILE, visualisation_port),
+        )
         p.daemon = True
         p.start()
     else:
         p = None
 
-<<<<<<< HEAD
-    app = run.configure_app(enable_api=True, conversation_id="default")
-=======
-    app = run.configure_app(port=port, enable_api=True)
->>>>>>> 2249d471
+    app = run.configure_app(port=port, conversation_id="default", enable_api=True)
     endpoints = AvailableEndpoints.read_endpoints(server_args.get("endpoints"))
 
     # before_server_start handlers make sure the agent is loaded before the
@@ -1652,11 +1641,7 @@
         "before_server_start",
     )
 
-<<<<<<< HEAD
-    _serve_application(app, file_importer, skip_visualization, conversation_id)
-=======
-    _serve_application(app, stories, skip_visualization, server_args)
->>>>>>> 2249d471
+    _serve_application(app, file_importer, skip_visualization, conversation_id, port)
 
     if not skip_visualization and p is not None:
         p.terminate()  # pytype: disable=attribute-error
