from collections import defaultdict
import logging
import json
from typing import Dict, Generator, List, NamedTuple, Optional, Text, Tuple

from rasa.core.featurizers.tracker_featurizers import MaxHistoryTrackerFeaturizer
from rasa.shared.core.constants import (
    ACTION_LISTEN_NAME,
    PREVIOUS_ACTION,
    ACTION_UNLIKELY_INTENT_NAME,
    USER,
)
from rasa.shared.core.domain import Domain, State
from rasa.shared.core.events import ActionExecuted, Event
from rasa.shared.core.generator import TrackerWithCachedStates

from rasa.nlu.tokenizers.tokenizer import Tokenizer
from rasa.shared.nlu.constants import TEXT
from rasa.shared.nlu.training_data.message import Message

logger = logging.getLogger(__name__)


class StoryConflict:
    """Represents a conflict between two or more stories.

    Here, a conflict means that different actions are supposed to follow from
    the same dialogue state, which most policies cannot learn.
    """

    def __init__(self, sliced_states: List[State]) -> None:
        """
        Creates a `StoryConflict` from a given state.

        Args:
            sliced_states: The (sliced) dialogue state at which the conflict occurs.
        """

        self._sliced_states = sliced_states
        # A list of actions that all follow from the same state.
        self._conflicting_actions = defaultdict(
            list
        )  # {"action": ["story_1", ...], ...}

    def __hash__(self) -> int:
        return hash(str(list(self._sliced_states)))

    def add_conflicting_action(self, action: Text, story_name: Text) -> None:
        """Adds another action that follows from the same state.

        Args:
            action: Name of the action.
            story_name: Name of the story where this action is chosen.
        """
        self._conflicting_actions[action] += [story_name]

    @property
    def conflicting_actions(self) -> List[Text]:
        """List of conflicting actions.

        Returns:
            List of conflicting actions.

        """
        return list(self._conflicting_actions.keys())

    @property
    def conflict_has_prior_events(self) -> bool:
        """Checks if prior events exist.

        Returns:
            `True` if anything has happened before this conflict, otherwise `False`.
        """
        return _get_previous_event(self._sliced_states[-1])[0] is not None

    def __str__(self) -> Text:
        # Describe where the conflict occurs in the stories
        last_event_type, last_event_name = _get_previous_event(self._sliced_states[-1])
        if last_event_type:
            conflict_message = (
                f"Story structure conflict after {last_event_type} "
                f"'{last_event_name}':\n"
            )
        else:
            conflict_message = "Story structure conflict at the beginning of stories:\n"

        # List which stories are in conflict with one another
        for action, stories in self._conflicting_actions.items():
            conflict_message += (
                f"  {self._summarize_conflicting_actions(action, stories)}"
            )

        return conflict_message

    @staticmethod
    def _summarize_conflicting_actions(action: Text, stories: List[Text]) -> Text:
        """Gives a summarized textual description of where one action occurs.

        Args:
            action: The name of the action.
            stories: The stories in which the action occurs.

        Returns:
            A textural summary.
        """
        if len(stories) > 3:
            # Four or more stories are present
            conflict_description = (
                f"'{stories[0]}', '{stories[1]}', and {len(stories) - 2} other trackers"
            )
        elif len(stories) == 3:
            conflict_description = f"'{stories[0]}', '{stories[1]}', and '{stories[2]}'"
        elif len(stories) == 2:
            conflict_description = f"'{stories[0]}' and '{stories[1]}'"
        elif len(stories) == 1:
            conflict_description = f"'{stories[0]}'"
        else:
            raise ValueError(
                "An internal error occurred while trying to summarise a conflict "
                "without stories. Please file a bug report at "
                "https://github.com/RasaHQ/rasa."
            )

        return f"{action} predicted in {conflict_description}\n"


class TrackerEventStateTuple(NamedTuple):
    """Holds a tracker, an event, and sliced states associated with those."""

    tracker: TrackerWithCachedStates
    event: Event
    sliced_states: List[State]

    @property
    def sliced_states_hash(self) -> int:
        """Returns the hash of the sliced states."""
        return hash(json.dumps(self.sliced_states, sort_keys=True))


def find_story_conflicts(
    trackers: List[TrackerWithCachedStates],
    domain: Domain,
    max_history: Optional[int] = None,
) -> List[StoryConflict]:
    """Generates `StoryConflict` objects, describing conflicts in the given trackers.

    Args:
        trackers: Trackers in which to search for conflicts.
        domain: The domain.
        max_history: The maximum history length to be taken into account.

    Returns:
        StoryConflict objects.
    """
    if max_history:
        logger.info(
            f"Considering the preceding {max_history} turns for conflict analysis."
        )
    else:
        logger.info("Considering all preceding turns for conflict analysis.")

    # We do this in two steps, to reduce memory consumption:

    # Create a 'state -> list of actions' dict, where the state is
    # represented by its hash
    conflicting_state_action_mapping = _find_conflicting_states(
        trackers, domain, max_history
    )

    # Iterate once more over all states and note the (unhashed) state,
    # for which a conflict occurs
    conflicts = _build_conflicts_from_states(
<<<<<<< HEAD
        trackers,
        domain,
        max_history,
        conflicting_state_action_mapping,
=======
        trackers, domain, max_history, conflicting_state_action_mapping
>>>>>>> a9932b4a
    )

    return conflicts


def _find_conflicting_states(
    trackers: List[TrackerWithCachedStates],
    domain: Domain,
    max_history: Optional[int],
    tokenizer: Optional[Tokenizer] = None,
) -> Dict[int, Optional[List[Text]]]:
    """Identifies all states from which different actions follow.

    Args:
        trackers: Trackers that contain the states.
        domain: The domain object.
        max_history: Number of turns to take into account for the state descriptions.
        tokenizer: A tokenizer to tokenize the user messages.

    Returns:
        A dictionary mapping state-hashes to a list of actions that follow from each
        state.
    """
    # Create a 'state -> list of actions' dict, where the state is
    # represented by its hash
    state_action_mapping = defaultdict(list)

    for element in _sliced_states_iterator(trackers, domain, max_history, tokenizer):
        hashed_state = element.sliced_states_hash
        current_hash = hash(element.event)

        if current_hash not in state_action_mapping[
            hashed_state
        ] or _unlearnable_action(element.event):
            state_action_mapping[hashed_state] += [current_hash]

    # Keep only conflicting `state_action_mapping`s
    # or those mappings that contain `action_unlikely_intent`
    action_unlikely_intent_hash = hash(
        ActionExecuted(action_name=ACTION_UNLIKELY_INTENT_NAME)
    )
    return {
        state_hash: actions
        for (state_hash, actions) in state_action_mapping.items()
        if len(actions) > 1 or action_unlikely_intent_hash in actions
    }


def _unlearnable_action(event: Event) -> bool:
    """Identifies if the action cannot be learned by policies that use story data.

    Args:
        event: An event to be checked.

    Returns:
        `True` if the event can be learned, `False` otherwise.
    """
    return (
        isinstance(event, ActionExecuted)
        and event.action_name == ACTION_UNLIKELY_INTENT_NAME
    )


def _build_conflicts_from_states(
    trackers: List[TrackerWithCachedStates],
    domain: Domain,
    max_history: Optional[int],
    conflicting_state_action_mapping: Dict[int, Optional[List[Text]]],
    tokenizer: Optional[Tokenizer] = None,
) -> List["StoryConflict"]:
    """Builds a list of `StoryConflict` objects for each given conflict.

    Args:
        trackers: Trackers that contain the states.
        domain: The domain object.
        max_history: Number of turns to take into account for the state descriptions.
        conflicting_state_action_mapping: A dictionary mapping state-hashes to a list
            of actions that follow from each state.
        tokenizer: A tokenizer to tokenize the user messages.

    Returns:
        A list of `StoryConflict` objects that describe inconsistencies in the story
        structure. These objects also contain the history that leads up to the conflict.
    """
    # Iterate once more over all states and note the (unhashed) state,
    # for which a conflict occurs
    conflicts = {}
    for element in _sliced_states_iterator(trackers, domain, max_history, tokenizer):
        hashed_state = element.sliced_states_hash

        if hashed_state in conflicting_state_action_mapping:
            if hashed_state not in conflicts:
                conflicts[hashed_state] = StoryConflict(element.sliced_states)

            conflicts[hashed_state].add_conflicting_action(
<<<<<<< HEAD
                action=str(element.event),
                story_name=element.tracker.sender_id,
=======
                action=str(element.event), story_name=element.tracker.sender_id
>>>>>>> a9932b4a
            )

    # Return list of conflicts that arise from unpredictable actions
    # (actions that start the conversation)
    return [
        conflict
        for (hashed_state, conflict) in conflicts.items()
        if conflict.conflict_has_prior_events
    ]


def _sliced_states_iterator(
    trackers: List[TrackerWithCachedStates],
    domain: Domain,
    max_history: Optional[int],
    tokenizer: Optional[Tokenizer],
) -> Generator[TrackerEventStateTuple, None, None]:
    """Creates an iterator over sliced states.

    Iterate over all given trackers and all sliced states within each tracker,
    where the slicing is based on `max_history`.

    Args:
        trackers: List of trackers.
        domain: Domain (used for tracker.past_states).
        max_history: Assumed `max_history` value for slicing.
        tokenizer: A tokenizer to tokenize the user messages.

    Yields:
        A (tracker, event, sliced_states) triplet.
    """
    for tracker in trackers:
        states = tracker.past_states(domain)

        idx = 0
        for event in tracker.events:
            if isinstance(event, ActionExecuted):
                sliced_states = MaxHistoryTrackerFeaturizer.slice_state_history(
                    states[: idx + 1], max_history
                )
                if tokenizer:
                    _apply_tokenizer_to_states(tokenizer, sliced_states)
                # TODO: deal with oov (different tokens can lead to identical features
                # if some of those tokens are out of vocabulary for all featurizers)
                yield TrackerEventStateTuple(tracker, event, sliced_states)
                idx += 1


def _apply_tokenizer_to_states(tokenizer: Tokenizer, states: List[State]) -> None:
    """Split each user text into tokens and concatenate them again.

    Args:
        tokenizer: A tokenizer to tokenize the user messages.
        states: The states to be tokenized.
    """
    for state in states:
        if USER in state and TEXT in state[USER]:
            state[USER][TEXT] = " ".join(
                token.text
                for token in tokenizer.tokenize(
                    Message({TEXT: state[USER][TEXT]}), TEXT
                )
            )


def _get_previous_event(
    state: Optional[State],
) -> Tuple[Optional[Text], Optional[Text]]:
    """Returns previous event type and name.

    Returns the type and name of the event (action or intent) previous to the
    given state (excluding action_listen).

    Args:
        state: Element of sliced states.

    Returns:
        Tuple of (type, name) strings of the prior event.
    """

    previous_event_type = None
    previous_event_name = None

    # A typical state might be
    # `{'user': {'intent': 'greet'}, 'prev_action': {'action_name': 'action_listen'}}`.
    if not state:
        previous_event_type = None
        previous_event_name = None
    elif (
        PREVIOUS_ACTION in state.keys()
        and "action_name" in state[PREVIOUS_ACTION]
        and state[PREVIOUS_ACTION]["action_name"] != ACTION_LISTEN_NAME
    ):
        previous_event_type = "action"
        previous_event_name = state[PREVIOUS_ACTION]["action_name"]
    elif PREVIOUS_ACTION in state.keys() and "action_text" in state[PREVIOUS_ACTION]:
        previous_event_type = "bot utterance"
        previous_event_name = state[PREVIOUS_ACTION]["action_text"]
    elif USER in state.keys():
        if "intent" in state[USER]:
            previous_event_type = "intent"
            previous_event_name = state[USER]["intent"]
        elif "text" in state[USER]:
            previous_event_type = "user utterance"
            previous_event_name = state[USER]["text"]

    if not isinstance(previous_event_name, (str, type(None))):
        # While the Substate type doesn't restrict the value of `action_text` /
        # `intent`, etc. to be a string, it always should be
        raise TypeError(
            f"The value '{previous_event_name}' in the substate should be a string or "
            f"None, not {type(previous_event_name)}. Did you modify Rasa source code?"
        )

    return previous_event_type, previous_event_name<|MERGE_RESOLUTION|>--- conflicted
+++ resolved
@@ -170,14 +170,7 @@
     # Iterate once more over all states and note the (unhashed) state,
     # for which a conflict occurs
     conflicts = _build_conflicts_from_states(
-<<<<<<< HEAD
-        trackers,
-        domain,
-        max_history,
-        conflicting_state_action_mapping,
-=======
         trackers, domain, max_history, conflicting_state_action_mapping
->>>>>>> a9932b4a
     )
 
     return conflicts
@@ -273,12 +266,7 @@
                 conflicts[hashed_state] = StoryConflict(element.sliced_states)
 
             conflicts[hashed_state].add_conflicting_action(
-<<<<<<< HEAD
-                action=str(element.event),
-                story_name=element.tracker.sender_id,
-=======
                 action=str(element.event), story_name=element.tracker.sender_id
->>>>>>> a9932b4a
             )
 
     # Return list of conflicts that arise from unpredictable actions
