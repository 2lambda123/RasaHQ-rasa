--- conflicted
+++ resolved
@@ -8,17 +8,12 @@
 
 import rasa.utils.common as common_utils
 import rasa.utils.io as io_utils
-<<<<<<< HEAD
-from rasa.constants import DOCS_URL_STORIES, DOCS_URL_RULES
-from rasa.core.constants import INTENT_MESSAGE_PREFIX, NAME
-=======
 from rasa.constants import (
     TEST_STORIES_FILE_PREFIX,
     DOCS_URL_STORIES,
     DOCS_URL_RULES,
 )
-from rasa.core.constants import INTENT_MESSAGE_PREFIX
->>>>>>> fe96b7fb
+from rasa.core.constants import INTENT_MESSAGE_PREFIX, NAME
 from rasa.core.actions.action import RULE_SNIPPET_ACTION_NAME
 from rasa.core.events import UserUttered, SlotSet, ActiveLoop
 from rasa.core.training.story_reader.story_reader import StoryReader
@@ -356,11 +351,6 @@
             user_intent = user_intent[1:]
         return user_intent
 
-<<<<<<< HEAD
-        intent = {"name": user_utterance, "confidence": 1.0}
-        # e2e user utterance is created in separate place, so we can set text to None
-        return UserUttered(None, intent, final_entities)
-=======
     def _parse_raw_user_utterance(self, step: Dict[Text, Any]) -> Optional[UserUttered]:
         intent_name = self._user_intent_from_step(step)
         intent = {"name": intent_name, "confidence": 1.0}
@@ -374,8 +364,7 @@
             entities = self._parse_raw_entities(raw_entities)
             plain_text = intent_name
 
-        return UserUttered(plain_text, intent, entities)
->>>>>>> fe96b7fb
+        return UserUttered(None, intent, entities)
 
     @staticmethod
     def _parse_raw_entities(
