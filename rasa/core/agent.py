from __future__ import annotations
from asyncio import AbstractEventLoop, CancelledError
import functools
import logging
<<<<<<< HEAD
import shutil
=======
import os
>>>>>>> 9a18f547
import tempfile
from pathlib import Path
from typing import (
    Any,
    Callable,
    Dict,
    List,
    Optional,
    Text,
    Union,
)
import uuid

import aiohttp
from aiohttp import ClientError

from rasa.core import jobs
from rasa.core.channels.channel import OutputChannel, UserMessage
from rasa.core.constants import DEFAULT_REQUEST_TIMEOUT
from rasa.core.http_interpreter import RasaNLUHttpInterpreter
from rasa.shared.core.domain import Domain
from rasa.core.exceptions import AgentNotReady
from rasa.shared.constants import DEFAULT_SENDER_ID
from rasa.core.lock_store import InMemoryLockStore, LockStore
from rasa.core.nlg import NaturalLanguageGenerator
from rasa.core.policies.policy import PolicyPrediction
from rasa.core.processor import MessageProcessor
from rasa.core.tracker_store import (
    FailSafeTrackerStore,
    InMemoryTrackerStore,
)
from rasa.shared.core.trackers import DialogueStateTracker, EventVerbosity
from rasa.exceptions import ModelNotFound
from rasa.nlu.utils import is_url
from rasa.shared.exceptions import RasaException
import rasa.shared.utils.io
from rasa.utils.endpoints import EndpointConfig

from rasa.core.tracker_store import TrackerStore
from rasa.core.utils import AvailableEndpoints

logger = logging.getLogger(__name__)


async def load_from_server(agent: Agent, model_server: EndpointConfig) -> Agent:
    """Load a persisted model from a server."""
    # We are going to pull the model once first, and then schedule a recurring
    # job. the benefit of this approach is that we can be sure that there
    # is a model after this function completes -> allows to do proper
    # "is alive" check on a startup server's `/status` endpoint. If the server
    # is started, we can be sure that it also already loaded (or tried to)
    # a model.
    await _update_model_from_server(model_server, agent)

    wait_time_between_pulls = model_server.kwargs.get("wait_time_between_pulls", 100)

    if wait_time_between_pulls:
        # continuously pull the model every `wait_time_between_pulls` seconds
        await _schedule_model_pulling(model_server, int(wait_time_between_pulls), agent)

    return agent


<<<<<<< HEAD
def _load_interpreter(
    agent: "Agent", nlu_path: Optional[Text]
) -> NaturalLanguageInterpreter:
    """Load the NLU interpreter at `nlu_path`.

    Args:
        agent: Instance of `Agent` to inspect for an interpreter if `nlu_path` is
            `None`.
        nlu_path: NLU model path.

    Returns:
        The NLU interpreter.
    """
    if nlu_path:
        return rasa.core.interpreter.create_interpreter(nlu_path)

    return agent.interpreter or RegexInterpreter()


def _load_domain_and_policy_ensemble(
    core_path: Optional[Path],
) -> Tuple[Optional[Domain], Optional[PolicyEnsemble]]:
    """Load the domain and policy ensemble from the model at `core_path`.

    Args:
        core_path: Core model path.

    Returns:
        An instance of `Domain` and `PolicyEnsemble` if `core_path` is not `None`.
    """
    policy_ensemble = None
    domain = None

    if core_path:
        policy_ensemble = PolicyEnsemble.load(core_path)
        domain_path = core_path.resolve() / DEFAULT_DOMAIN_PATH
        domain = Domain.load(domain_path)

    return domain, policy_ensemble


=======
>>>>>>> 9a18f547
def _load_and_set_updated_model(
    agent: Agent, model_directory: Text, fingerprint: Text
) -> None:
    """Load the persisted model into memory and set the model on the agent.

    Args:
        agent: Instance of `Agent` to update with the new model.
        model_directory: Rasa model directory.
        fingerprint: Fingerprint of the supplied model at `model_directory`.
    """
    logger.debug(f"Found new model with fingerprint {fingerprint}. Loading...")
<<<<<<< HEAD

    core_path, nlu_path = get_model_subdirectories(model_directory)

    interpreter = _load_interpreter(agent, nlu_path)
    domain, policy_ensemble = _load_domain_and_policy_ensemble(Path(core_path))

    agent.update_model(
        domain, policy_ensemble, fingerprint, interpreter, model_directory
    )
=======
    agent.load_model(model_directory, fingerprint)
>>>>>>> 9a18f547

    logger.debug("Finished updating agent to new model.")


async def _update_model_from_server(model_server: EndpointConfig, agent: Agent) -> None:
    """Load a zipped Rasa Core model from a URL and update the passed agent."""
    if not is_url(model_server.url):
        raise aiohttp.InvalidURL(model_server.url)

    with tempfile.TemporaryDirectory() as temporary_directory:
        try:
            new_fingerprint = await _pull_model_and_fingerprint(
                model_server, agent.fingerprint, temporary_directory
            )

            if new_fingerprint:
                _load_and_set_updated_model(agent, temporary_directory, new_fingerprint)
            else:
                logger.debug(f"No new model found at URL {model_server.url}")
        except Exception:  # skipcq: PYL-W0703
            # TODO: Make this exception more specific, possibly print different log
            # for each one.
            logger.exception(
                "Failed to update model. The previous model will stay loaded instead."
            )


async def _pull_model_and_fingerprint(
    model_server: EndpointConfig, fingerprint: Optional[Text], model_directory: Text
) -> Optional[Text]:
    """Queries the model server.

    Args:
        model_server: Model server endpoint information.
        fingerprint: Current model fingerprint.
        model_directory: Directory where to download model to.

    Returns:
        Value of the response's <ETag> header which contains the model
        hash. Returns `None` if no new model is found.
    """
    headers = {"If-None-Match": fingerprint}

    logger.debug(f"Requesting model from server {model_server.url}...")

    async with model_server.session() as session:
        try:
            params = model_server.combine_parameters()
            async with session.request(
                "GET",
                model_server.url,
                timeout=DEFAULT_REQUEST_TIMEOUT,
                headers=headers,
                params=params,
            ) as resp:

                if resp.status in [204, 304]:
                    logger.debug(
                        "Model server returned {} status code, "
                        "indicating that no new model is available. "
                        "Current fingerprint: {}"
                        "".format(resp.status, fingerprint)
                    )
                    return None
                elif resp.status == 404:
                    logger.debug(
                        "Model server could not find a model at the requested "
                        "endpoint '{}'. It's possible that no model has been "
                        "trained, or that the requested tag hasn't been "
                        "assigned.".format(model_server.url)
                    )
                    return None
                elif resp.status != 200:
                    logger.debug(
                        "Tried to fetch model from server, but server response "
                        "status code is {}. We'll retry later..."
                        "".format(resp.status)
                    )
                    return None

<<<<<<< HEAD
                rasa.utils.io.unarchive(await resp.read(), model_directory)
                logger.debug(f"Unzipped model to '{Path(model_directory).resolve()}'")
=======
                model_path = Path(model_directory) / resp.headers.get(
                    "filename", "model.tar.gz"
                )
                with open(model_path, "wb") as file:
                    file.write(await resp.read())

                logger.debug("Saved model to '{}'".format(os.path.abspath(model_path)))
>>>>>>> 9a18f547

                # return the new fingerprint
                return resp.headers.get("ETag")

        except aiohttp.ClientError as e:
            logger.debug(
                "Tried to fetch model from server, but "
                "couldn't reach server. We'll retry later... "
                "Error: {}.".format(e)
            )
            return None


async def _run_model_pulling_worker(model_server: EndpointConfig, agent: Agent) -> None:
    # noinspection PyBroadException
    try:
        await _update_model_from_server(model_server, agent)
    except CancelledError:
        logger.warning("Stopping model pulling (cancelled).")
    except ClientError:
        logger.exception(
            "An exception was raised while fetching a model. Continuing anyways..."
        )


async def _schedule_model_pulling(
    model_server: EndpointConfig, wait_time_between_pulls: int, agent: Agent
) -> None:
    (await jobs.scheduler()).add_job(
        _run_model_pulling_worker,
        "interval",
        seconds=wait_time_between_pulls,
        args=[model_server, agent],
        id="pull-model-from-server",
        replace_existing=True,
    )


async def load_agent(
    model_path: Optional[Text] = None,
    model_server: Optional[EndpointConfig] = None,
    remote_storage: Optional[Text] = None,
    endpoints: Optional[AvailableEndpoints] = None,
    loop: Optional[AbstractEventLoop] = None,
) -> Agent:
    """Loads agent from server, remote storage or disk.

    Args:
        model_path: Path to the model if it's on disk.
        model_server: Configuration for a potential server which serves the model.
        remote_storage: URL of remote storage for model.
        endpoints: Endpoint configuration.
        loop: Optional async loop to pass to broker creation.

    Returns:
        The instantiated `Agent` or `None`.
    """
    from rasa.core.tracker_store import TrackerStore
    from rasa.core.brokers.broker import EventBroker

    tracker_store = None
    lock_store = None
    generator = None
    action_endpoint = None
    http_interpreter = None

    if endpoints:
        broker = await EventBroker.create(endpoints.event_broker, loop=loop)
        tracker_store = TrackerStore.create(
            endpoints.tracker_store, event_broker=broker
        )
        lock_store = LockStore.create(endpoints.lock_store)
        generator = endpoints.nlg
        action_endpoint = endpoints.action
        model_server = endpoints.model if endpoints.model else model_server
        if endpoints.nlu:
            http_interpreter = RasaNLUHttpInterpreter(endpoints.nlu)

    agent = Agent(
        generator=generator,
        tracker_store=tracker_store,
        lock_store=lock_store,
        action_endpoint=action_endpoint,
        model_server=model_server,
        remote_storage=remote_storage,
        http_interpreter=http_interpreter,
    )

    try:
        if model_server is not None:
            return await load_from_server(agent, model_server)

        elif remote_storage is not None:
            agent.load_model_from_remote_storage(model_path)

<<<<<<< HEAD
        elif model_path is not None and Path(model_path).exists():
            return Agent.load_local_model(
                model_path,
                interpreter=interpreter,
                generator=generator,
                tracker_store=tracker_store,
                lock_store=lock_store,
                action_endpoint=action_endpoint,
                model_server=model_server,
                remote_storage=remote_storage,
            )

=======
        elif model_path is not None and os.path.exists(model_path):
            try:
                agent.load_model(model_path)
            except ModelNotFound:
                rasa.shared.utils.io.raise_warning(
                    f"No valid model found at {model_path}!"
                )
>>>>>>> 9a18f547
        else:
            rasa.shared.utils.io.raise_warning(
                "No valid configuration given to load agent. "
                "Agent loaded with no model!"
            )
        return agent

    except Exception as e:
        logger.error(f"Could not load model due to {e}.")
        return agent


def agent_must_be_ready(f: Callable[..., Any]) -> Callable[..., Any]:
    """Any Agent method decorated with this will raise if the agent is not ready."""

    @functools.wraps(f)
    def decorated(self: Agent, *args: Any, **kwargs: Any) -> Any:
        if not self.is_ready():
            raise AgentNotReady(
                "Agent needs to be prepared before usage. You need to set a "
                "processor and a tracker store."
            )
        return f(self, *args, **kwargs)

    return decorated


class Agent:
    """The Agent class provides an interface for the most important Rasa functionality.

    This includes training, handling messages, loading a dialogue model,
    getting the next action, and handling a channel.
    """

    def __init__(
        self,
        domain: Optional[Union[Text, Domain]] = None,
        generator: Union[EndpointConfig, NaturalLanguageGenerator, None] = None,
        tracker_store: Optional[TrackerStore] = None,
        lock_store: Optional[LockStore] = None,
        action_endpoint: Optional[EndpointConfig] = None,
        fingerprint: Optional[Text] = None,
        model_server: Optional[EndpointConfig] = None,
        remote_storage: Optional[Text] = None,
        http_interpreter: Optional[RasaNLUHttpInterpreter] = None,
    ):
        """Initializes an `Agent`."""
        self.domain = domain
        self.processor: Optional[MessageProcessor] = None

        self.nlg = NaturalLanguageGenerator.create(generator, self.domain)
        self.tracker_store = self._create_tracker_store(tracker_store, self.domain)
        self.lock_store = self._create_lock_store(lock_store)
        self.action_endpoint = action_endpoint
        self.http_interpreter = http_interpreter

        self._set_fingerprint(fingerprint)
        self.model_server = model_server
        self.remote_storage = remote_storage

    @classmethod
    def load(
        cls,
        model_path: Union[Text, Path],
        domain: Optional[Union[Text, Domain]] = None,
        generator: Union[EndpointConfig, NaturalLanguageGenerator, None] = None,
        tracker_store: Optional[TrackerStore] = None,
        lock_store: Optional[LockStore] = None,
        action_endpoint: Optional[EndpointConfig] = None,
        fingerprint: Optional[Text] = None,
        model_server: Optional[EndpointConfig] = None,
        remote_storage: Optional[Text] = None,
<<<<<<< HEAD
        path_to_model_archive: Optional[Text] = None,
        new_config: Optional[Dict] = None,
        finetuning_epoch_fraction: float = 1.0,
    ) -> "Agent":
        """Load a persisted model from the passed path."""
        try:
            if not model_path:
                raise ModelNotFound("No path specified.")

            model_path = Path(model_path)
            if not model_path.exists():
                raise ModelNotFound(f"No file or directory at '{model_path}'.")
            if model_path.is_file():
                model_path = get_model(str(model_path))
        except ModelNotFound as e:
            raise ModelNotFound(
                f"You are trying to load a model from '{model_path}', "
                f"which is not possible. \n"
                f"The model path should be a 'tar.gz' file or a directory "
                f"containing the various model files in the sub-directories "
                f"'core' and 'nlu'. \n\n"
                f"If you want to load training data instead of a model, use "
                f"`agent.load_data(...)` instead. {e}"
            )

        core_model, nlu_model = get_model_subdirectories(model_path)

        if not interpreter and nlu_model:
            interpreter = rasa.core.interpreter.create_interpreter(nlu_model)

        domain = None
        ensemble = None

        if core_model:
            domain = Domain.load(Path(core_model) / DEFAULT_DOMAIN_PATH)
            ensemble = PolicyEnsemble.load(core_model) if core_model else None

            # ensures the domain hasn't changed between test and train
            domain.compare_with_specification(core_model)

        return cls(
=======
        http_interpreter: Optional[RasaNLUHttpInterpreter] = None,
    ) -> Agent:
        """Constructs a new agent and loads the processer and model."""
        agent = Agent(
>>>>>>> 9a18f547
            domain=domain,
            generator=generator,
            tracker_store=tracker_store,
            lock_store=lock_store,
            action_endpoint=action_endpoint,
            fingerprint=fingerprint,
            model_server=model_server,
            remote_storage=remote_storage,
            http_interpreter=http_interpreter,
        )
        agent.load_model(model_path=model_path, fingerprint=fingerprint)
        return agent

    def load_model(
        self, model_path: Union[Text, Path], fingerprint: Optional[Text] = None,
    ) -> None:
        """Loads the agent's model and processor given a new model path."""
        self.processor = MessageProcessor(
            model_path=model_path,
            tracker_store=self.tracker_store,
            lock_store=self.lock_store,
            action_endpoint=self.action_endpoint,
            generator=self.nlg,
            http_interpreter=self.http_interpreter,
        )
        self.domain = self.processor.domain

        self._set_fingerprint(fingerprint)

        # update domain on all instances
        self.tracker_store.domain = self.domain
        if hasattr(self.nlg, "responses"):
            self.nlg.responses = self.domain.responses if self.domain else {}

    @property
    def model_id(self) -> Optional[Text]:
        """Returns the model_id from processor's model_metadata."""
        return self.processor.model_metadata.model_id if self.processor else None

    @property
    def model_name(self) -> Optional[Text]:
        """Returns the model name from processor's model_path."""
        return self.processor.model_path.name if self.processor else None

    def is_ready(self) -> bool:
        """Check if all necessary components are instantiated to use agent."""
        return self.tracker_store is not None and self.processor is not None

    @agent_must_be_ready
    async def parse_message(self, message_data: Text) -> Dict[Text, Any]:
        """Handles message text and intent payload input messages.

        The return value of this function is parsed_data.

        Args:
            message_data (Text): Contain the received message in text or\
            intent payload format.

        Returns:
            The parsed message.

            Example:

                {\
                    "text": '/greet{"name":"Rasa"}',\
                    "intent": {"name": "greet", "confidence": 1.0},\
                    "intent_ranking": [{"name": "greet", "confidence": 1.0}],\
                    "entities": [{"entity": "name", "start": 6,\
                                  "end": 21, "value": "Rasa"}],\
                }

        """
        message = UserMessage(message_data)
        return await self.processor.parse_message(message)

    async def handle_message(
        self, message: UserMessage,
    ) -> Optional[List[Dict[Text, Any]]]:
        """Handle a single message."""
        if not self.is_ready():
            logger.info("Ignoring message as there is no agent to handle it.")
            return None

        async with self.lock_store.lock(message.sender_id):
            return await self.processor.handle_message(message)

    @agent_must_be_ready
    async def predict_next_for_sender_id(
        self, sender_id: Text
    ) -> Optional[Dict[Text, Any]]:
        """Predict the next action for a sender id."""
        return await self.processor.predict_next_for_sender_id(sender_id)

    @agent_must_be_ready
    def predict_next_with_tracker(
        self,
        tracker: DialogueStateTracker,
        verbosity: EventVerbosity = EventVerbosity.AFTER_RESTART,
    ) -> Optional[Dict[Text, Any]]:
        """Predicts the next action."""
        return self.processor.predict_next_with_tracker(tracker, verbosity)

    @agent_must_be_ready
    async def log_message(self, message: UserMessage,) -> DialogueStateTracker:
        """Append a message to a dialogue - does not predict actions."""
        return await self.processor.log_message(message)

    @agent_must_be_ready
    async def execute_action(
        self,
        sender_id: Text,
        action: Text,
        output_channel: OutputChannel,
        policy: Optional[Text],
        confidence: Optional[float],
    ) -> Optional[DialogueStateTracker]:
        """Executes an action."""
        prediction = PolicyPrediction.for_action_name(
            self.domain, action, policy, confidence or 0.0
        )
        return await self.processor.execute_action(
            sender_id, action, output_channel, self.nlg, prediction
        )

    @agent_must_be_ready
    async def trigger_intent(
        self,
        intent_name: Text,
        entities: List[Dict[Text, Any]],
        output_channel: OutputChannel,
        tracker: DialogueStateTracker,
    ) -> None:
        """Trigger a user intent, e.g. triggered by an external event."""
        await self.processor.trigger_external_user_uttered(
            intent_name, entities, tracker, output_channel
        )

    @agent_must_be_ready
    async def handle_text(
        self,
        text_message: Union[Text, Dict[Text, Any]],
        output_channel: Optional[OutputChannel] = None,
        sender_id: Optional[Text] = DEFAULT_SENDER_ID,
    ) -> Optional[List[Dict[Text, Any]]]:
        """Handle a single message.

        If a message preprocessor is passed, the message will be passed to that
        function first and the return value is then used as the
        input for the dialogue engine.

        The return value of this function depends on the ``output_channel``. If
        the output channel is not set, set to ``None``, or set
        to ``CollectingOutputChannel`` this function will return the messages
        the bot wants to respond.

        :Example:

            >>> from rasa.core.agent import Agent
            >>> agent = Agent.load("examples/moodbot/models")
            >>> await agent.handle_text("hello")
            [u'how can I help you?']

        """
        if isinstance(text_message, str):
            text_message = {"text": text_message}

        msg = UserMessage(text_message.get("text"), output_channel, sender_id)

        return await self.handle_message(msg)

    def _set_fingerprint(self, fingerprint: Optional[Text] = None) -> None:

        if fingerprint:
            self.fingerprint = fingerprint
        else:
            self.fingerprint = uuid.uuid4().hex

    @staticmethod
<<<<<<< HEAD
    def _clear_model_directory(model_path: Path) -> None:
        """Remove existing files from model directory.

        Only removes files if the directory seems to contain a previously
        persisted model. Otherwise does nothing to avoid deleting
        `/` by accident.
        """
        if not model_path.exists():
            return

        domain_spec_path = model_path / "metadata.json"
        # check if there were a model before
        if domain_spec_path.exists():
            logger.info(
                "Model directory {} exists and contains old "
                "model files. All files will be overwritten."
                "".format(model_path)
            )
            shutil.rmtree(model_path)
        else:
            logger.debug(
                "Model directory {} exists, but does not contain "
                "all old model files. Some files might be "
                "overwritten.".format(model_path)
            )

    def persist(self, model_path: Text) -> None:
        """Persists this agent into a directory for later loading and usage."""

        if not self.is_core_ready():
            raise AgentNotReady("Can't persist without a policy ensemble.")

        model_path = Path(model_path)
        if not str(model_path).endswith(DEFAULT_CORE_SUBDIRECTORY_NAME):
            model_path = model_path / DEFAULT_CORE_SUBDIRECTORY_NAME

        self._clear_model_directory(model_path)

        self.policy_ensemble.persist(model_path)
        self.domain.persist(model_path / DEFAULT_DOMAIN_PATH)
        self.domain.persist_specification(str(model_path))

        logger.info(f"Persisted model to '{model_path.resolve()}'")

    async def visualize(
        self,
        resource_name: Text,
        output_file: Text,
        max_history: Optional[int] = None,
        nlu_training_data: Optional[TrainingData] = None,
        should_merge_nodes: bool = True,
        fontsize: int = 12,
    ) -> None:
        """Visualize the loaded training data from the resource."""
        from rasa.shared.core.training_data.visualization import visualize_stories
        from rasa.shared.core.training_data import loading

        # if the user doesn't provide a max history, we will use the
        # largest value from any policy
        max_history = max_history or self._max_history()

        story_steps = loading.load_data_from_resource(resource_name, self.domain)
        await visualize_stories(
            story_steps,
            self.domain,
            output_file,
            max_history,
            self.interpreter,
            nlu_training_data,
            should_merge_nodes,
            fontsize,
        )

    def create_processor(
        self, preprocessor: Optional[Callable[[Text], Text]] = None
    ) -> MessageProcessor:
        """Instantiates a processor based on the set state of the agent."""
        # Checks that the interpreter and tracker store are set and
        # creates a processor
        if not self.is_ready():
            raise AgentNotReady(
                "Agent needs to be prepared before usage. You need to set an "
                "interpreter and a tracker store."
            )

        return MessageProcessor(
            self.interpreter,
            self.policy_ensemble,
            self.domain,
            self.tracker_store,
            self.lock_store,
            self.nlg,
            action_endpoint=self.action_endpoint,
            message_preprocessor=preprocessor,
        )

    @staticmethod
    def _create_domain(domain: Union[Domain, Text, None]) -> Domain:

        if isinstance(domain, str):
            domain = Domain.load(domain)
            domain.check_missing_responses()
            return domain
        elif isinstance(domain, Domain):
            return domain
        elif domain is None:
            return Domain.empty()
        else:
            raise InvalidParameterException(
                f"Invalid param `domain`. Expected a path to a domain "
                f"specification or a domain instance. But got "
                f"type '{type(domain)}' with value '{domain}'."
            )

    @staticmethod
    def create_tracker_store(
=======
    def _create_tracker_store(
>>>>>>> 9a18f547
        store: Optional[TrackerStore], domain: Domain
    ) -> TrackerStore:
        if store is not None:
            store.domain = domain
            tracker_store = store
        else:
            tracker_store = InMemoryTrackerStore(domain)

        return FailSafeTrackerStore(tracker_store)

    @staticmethod
    def _create_lock_store(store: Optional[LockStore]) -> LockStore:
        if store is not None:
            return store

        return InMemoryLockStore()

<<<<<<< HEAD
    @staticmethod
    def _create_ensemble(
        policies: Union[List[Policy], PolicyEnsemble, None]
    ) -> Optional[PolicyEnsemble]:
        if policies is None:
            return None
        if isinstance(policies, list):
            return SimplePolicyEnsemble(policies)
        elif isinstance(policies, PolicyEnsemble):
            return policies
        else:
            passed_type = type(policies).__name__
            raise InvalidParameterException(
                f"Invalid param `policies`. Passed object is "
                f"of type '{passed_type}', but should be policy, an array of "
                f"policies, or a policy ensemble."
            )

    @staticmethod
    def load_local_model(
        model_path: Text,
        interpreter: Optional[NaturalLanguageInterpreter] = None,
        generator: Union[EndpointConfig, NaturalLanguageGenerator] = None,
        tracker_store: Optional[TrackerStore] = None,
        lock_store: Optional[LockStore] = None,
        action_endpoint: Optional[EndpointConfig] = None,
        model_server: Optional[EndpointConfig] = None,
        remote_storage: Optional[Text] = None,
    ) -> "Agent":
        if Path(model_path).is_file:
            model_archive = model_path
        else:
            model_archive = get_latest_model(model_path)

        if model_archive is None:
            rasa.shared.utils.io.raise_warning(
                f"Could not load local model in '{model_path}'."
            )
            return Agent()

        working_directory = tempfile.mkdtemp()
        unpacked_model = unpack_model(model_archive, working_directory)

        return Agent.load(
            unpacked_model,
            interpreter=interpreter,
            generator=generator,
            tracker_store=tracker_store,
            lock_store=lock_store,
            action_endpoint=action_endpoint,
            model_server=model_server,
            remote_storage=remote_storage,
            path_to_model_archive=model_archive,
        )

    @staticmethod
    def load_from_remote_storage(
        remote_storage: Text,
        model_name: Text,
        interpreter: Optional[NaturalLanguageInterpreter] = None,
        generator: Union[EndpointConfig, NaturalLanguageGenerator] = None,
        tracker_store: Optional[TrackerStore] = None,
        lock_store: Optional[LockStore] = None,
        action_endpoint: Optional[EndpointConfig] = None,
        model_server: Optional[EndpointConfig] = None,
    ) -> Optional["Agent"]:
=======
    def load_model_from_remote_storage(self, model_name: Text) -> None:
        """Loads an Agent from remote storage."""
>>>>>>> 9a18f547
        from rasa.nlu.persistor import get_persistor

        persistor = get_persistor(self.remote_storage)

        if persistor is not None:
            with tempfile.TemporaryDirectory() as temporary_directory:
                persistor.retrieve(model_name, temporary_directory)
                self.load_model(temporary_directory)

        else:
            raise RasaException(
                f"Persistor not found for remote storage: '{self.remote_storage}'."
            )<|MERGE_RESOLUTION|>--- conflicted
+++ resolved
@@ -2,11 +2,6 @@
 from asyncio import AbstractEventLoop, CancelledError
 import functools
 import logging
-<<<<<<< HEAD
-import shutil
-=======
-import os
->>>>>>> 9a18f547
 import tempfile
 from pathlib import Path
 from typing import (
@@ -70,50 +65,6 @@
     return agent
 
 
-<<<<<<< HEAD
-def _load_interpreter(
-    agent: "Agent", nlu_path: Optional[Text]
-) -> NaturalLanguageInterpreter:
-    """Load the NLU interpreter at `nlu_path`.
-
-    Args:
-        agent: Instance of `Agent` to inspect for an interpreter if `nlu_path` is
-            `None`.
-        nlu_path: NLU model path.
-
-    Returns:
-        The NLU interpreter.
-    """
-    if nlu_path:
-        return rasa.core.interpreter.create_interpreter(nlu_path)
-
-    return agent.interpreter or RegexInterpreter()
-
-
-def _load_domain_and_policy_ensemble(
-    core_path: Optional[Path],
-) -> Tuple[Optional[Domain], Optional[PolicyEnsemble]]:
-    """Load the domain and policy ensemble from the model at `core_path`.
-
-    Args:
-        core_path: Core model path.
-
-    Returns:
-        An instance of `Domain` and `PolicyEnsemble` if `core_path` is not `None`.
-    """
-    policy_ensemble = None
-    domain = None
-
-    if core_path:
-        policy_ensemble = PolicyEnsemble.load(core_path)
-        domain_path = core_path.resolve() / DEFAULT_DOMAIN_PATH
-        domain = Domain.load(domain_path)
-
-    return domain, policy_ensemble
-
-
-=======
->>>>>>> 9a18f547
 def _load_and_set_updated_model(
     agent: Agent, model_directory: Text, fingerprint: Text
 ) -> None:
@@ -125,19 +76,7 @@
         fingerprint: Fingerprint of the supplied model at `model_directory`.
     """
     logger.debug(f"Found new model with fingerprint {fingerprint}. Loading...")
-<<<<<<< HEAD
-
-    core_path, nlu_path = get_model_subdirectories(model_directory)
-
-    interpreter = _load_interpreter(agent, nlu_path)
-    domain, policy_ensemble = _load_domain_and_policy_ensemble(Path(core_path))
-
-    agent.update_model(
-        domain, policy_ensemble, fingerprint, interpreter, model_directory
-    )
-=======
     agent.load_model(model_directory, fingerprint)
->>>>>>> 9a18f547
 
     logger.debug("Finished updating agent to new model.")
 
@@ -218,18 +157,13 @@
                     )
                     return None
 
-<<<<<<< HEAD
-                rasa.utils.io.unarchive(await resp.read(), model_directory)
-                logger.debug(f"Unzipped model to '{Path(model_directory).resolve()}'")
-=======
                 model_path = Path(model_directory) / resp.headers.get(
                     "filename", "model.tar.gz"
                 )
                 with open(model_path, "wb") as file:
                     file.write(await resp.read())
 
-                logger.debug("Saved model to '{}'".format(os.path.abspath(model_path)))
->>>>>>> 9a18f547
+                logger.debug("Saved model to '{}'".format(Path(model_path).resolve()))
 
                 # return the new fingerprint
                 return resp.headers.get("ETag")
@@ -325,28 +259,13 @@
         elif remote_storage is not None:
             agent.load_model_from_remote_storage(model_path)
 
-<<<<<<< HEAD
         elif model_path is not None and Path(model_path).exists():
-            return Agent.load_local_model(
-                model_path,
-                interpreter=interpreter,
-                generator=generator,
-                tracker_store=tracker_store,
-                lock_store=lock_store,
-                action_endpoint=action_endpoint,
-                model_server=model_server,
-                remote_storage=remote_storage,
-            )
-
-=======
-        elif model_path is not None and os.path.exists(model_path):
             try:
                 agent.load_model(model_path)
             except ModelNotFound:
                 rasa.shared.utils.io.raise_warning(
                     f"No valid model found at {model_path}!"
                 )
->>>>>>> 9a18f547
         else:
             rasa.shared.utils.io.raise_warning(
                 "No valid configuration given to load agent. "
@@ -419,54 +338,10 @@
         fingerprint: Optional[Text] = None,
         model_server: Optional[EndpointConfig] = None,
         remote_storage: Optional[Text] = None,
-<<<<<<< HEAD
-        path_to_model_archive: Optional[Text] = None,
-        new_config: Optional[Dict] = None,
-        finetuning_epoch_fraction: float = 1.0,
-    ) -> "Agent":
-        """Load a persisted model from the passed path."""
-        try:
-            if not model_path:
-                raise ModelNotFound("No path specified.")
-
-            model_path = Path(model_path)
-            if not model_path.exists():
-                raise ModelNotFound(f"No file or directory at '{model_path}'.")
-            if model_path.is_file():
-                model_path = get_model(str(model_path))
-        except ModelNotFound as e:
-            raise ModelNotFound(
-                f"You are trying to load a model from '{model_path}', "
-                f"which is not possible. \n"
-                f"The model path should be a 'tar.gz' file or a directory "
-                f"containing the various model files in the sub-directories "
-                f"'core' and 'nlu'. \n\n"
-                f"If you want to load training data instead of a model, use "
-                f"`agent.load_data(...)` instead. {e}"
-            )
-
-        core_model, nlu_model = get_model_subdirectories(model_path)
-
-        if not interpreter and nlu_model:
-            interpreter = rasa.core.interpreter.create_interpreter(nlu_model)
-
-        domain = None
-        ensemble = None
-
-        if core_model:
-            domain = Domain.load(Path(core_model) / DEFAULT_DOMAIN_PATH)
-            ensemble = PolicyEnsemble.load(core_model) if core_model else None
-
-            # ensures the domain hasn't changed between test and train
-            domain.compare_with_specification(core_model)
-
-        return cls(
-=======
         http_interpreter: Optional[RasaNLUHttpInterpreter] = None,
     ) -> Agent:
         """Constructs a new agent and loads the processer and model."""
         agent = Agent(
->>>>>>> 9a18f547
             domain=domain,
             generator=generator,
             tracker_store=tracker_store,
@@ -645,126 +520,7 @@
             self.fingerprint = uuid.uuid4().hex
 
     @staticmethod
-<<<<<<< HEAD
-    def _clear_model_directory(model_path: Path) -> None:
-        """Remove existing files from model directory.
-
-        Only removes files if the directory seems to contain a previously
-        persisted model. Otherwise does nothing to avoid deleting
-        `/` by accident.
-        """
-        if not model_path.exists():
-            return
-
-        domain_spec_path = model_path / "metadata.json"
-        # check if there were a model before
-        if domain_spec_path.exists():
-            logger.info(
-                "Model directory {} exists and contains old "
-                "model files. All files will be overwritten."
-                "".format(model_path)
-            )
-            shutil.rmtree(model_path)
-        else:
-            logger.debug(
-                "Model directory {} exists, but does not contain "
-                "all old model files. Some files might be "
-                "overwritten.".format(model_path)
-            )
-
-    def persist(self, model_path: Text) -> None:
-        """Persists this agent into a directory for later loading and usage."""
-
-        if not self.is_core_ready():
-            raise AgentNotReady("Can't persist without a policy ensemble.")
-
-        model_path = Path(model_path)
-        if not str(model_path).endswith(DEFAULT_CORE_SUBDIRECTORY_NAME):
-            model_path = model_path / DEFAULT_CORE_SUBDIRECTORY_NAME
-
-        self._clear_model_directory(model_path)
-
-        self.policy_ensemble.persist(model_path)
-        self.domain.persist(model_path / DEFAULT_DOMAIN_PATH)
-        self.domain.persist_specification(str(model_path))
-
-        logger.info(f"Persisted model to '{model_path.resolve()}'")
-
-    async def visualize(
-        self,
-        resource_name: Text,
-        output_file: Text,
-        max_history: Optional[int] = None,
-        nlu_training_data: Optional[TrainingData] = None,
-        should_merge_nodes: bool = True,
-        fontsize: int = 12,
-    ) -> None:
-        """Visualize the loaded training data from the resource."""
-        from rasa.shared.core.training_data.visualization import visualize_stories
-        from rasa.shared.core.training_data import loading
-
-        # if the user doesn't provide a max history, we will use the
-        # largest value from any policy
-        max_history = max_history or self._max_history()
-
-        story_steps = loading.load_data_from_resource(resource_name, self.domain)
-        await visualize_stories(
-            story_steps,
-            self.domain,
-            output_file,
-            max_history,
-            self.interpreter,
-            nlu_training_data,
-            should_merge_nodes,
-            fontsize,
-        )
-
-    def create_processor(
-        self, preprocessor: Optional[Callable[[Text], Text]] = None
-    ) -> MessageProcessor:
-        """Instantiates a processor based on the set state of the agent."""
-        # Checks that the interpreter and tracker store are set and
-        # creates a processor
-        if not self.is_ready():
-            raise AgentNotReady(
-                "Agent needs to be prepared before usage. You need to set an "
-                "interpreter and a tracker store."
-            )
-
-        return MessageProcessor(
-            self.interpreter,
-            self.policy_ensemble,
-            self.domain,
-            self.tracker_store,
-            self.lock_store,
-            self.nlg,
-            action_endpoint=self.action_endpoint,
-            message_preprocessor=preprocessor,
-        )
-
-    @staticmethod
-    def _create_domain(domain: Union[Domain, Text, None]) -> Domain:
-
-        if isinstance(domain, str):
-            domain = Domain.load(domain)
-            domain.check_missing_responses()
-            return domain
-        elif isinstance(domain, Domain):
-            return domain
-        elif domain is None:
-            return Domain.empty()
-        else:
-            raise InvalidParameterException(
-                f"Invalid param `domain`. Expected a path to a domain "
-                f"specification or a domain instance. But got "
-                f"type '{type(domain)}' with value '{domain}'."
-            )
-
-    @staticmethod
-    def create_tracker_store(
-=======
     def _create_tracker_store(
->>>>>>> 9a18f547
         store: Optional[TrackerStore], domain: Domain
     ) -> TrackerStore:
         if store is not None:
@@ -782,77 +538,8 @@
 
         return InMemoryLockStore()
 
-<<<<<<< HEAD
-    @staticmethod
-    def _create_ensemble(
-        policies: Union[List[Policy], PolicyEnsemble, None]
-    ) -> Optional[PolicyEnsemble]:
-        if policies is None:
-            return None
-        if isinstance(policies, list):
-            return SimplePolicyEnsemble(policies)
-        elif isinstance(policies, PolicyEnsemble):
-            return policies
-        else:
-            passed_type = type(policies).__name__
-            raise InvalidParameterException(
-                f"Invalid param `policies`. Passed object is "
-                f"of type '{passed_type}', but should be policy, an array of "
-                f"policies, or a policy ensemble."
-            )
-
-    @staticmethod
-    def load_local_model(
-        model_path: Text,
-        interpreter: Optional[NaturalLanguageInterpreter] = None,
-        generator: Union[EndpointConfig, NaturalLanguageGenerator] = None,
-        tracker_store: Optional[TrackerStore] = None,
-        lock_store: Optional[LockStore] = None,
-        action_endpoint: Optional[EndpointConfig] = None,
-        model_server: Optional[EndpointConfig] = None,
-        remote_storage: Optional[Text] = None,
-    ) -> "Agent":
-        if Path(model_path).is_file:
-            model_archive = model_path
-        else:
-            model_archive = get_latest_model(model_path)
-
-        if model_archive is None:
-            rasa.shared.utils.io.raise_warning(
-                f"Could not load local model in '{model_path}'."
-            )
-            return Agent()
-
-        working_directory = tempfile.mkdtemp()
-        unpacked_model = unpack_model(model_archive, working_directory)
-
-        return Agent.load(
-            unpacked_model,
-            interpreter=interpreter,
-            generator=generator,
-            tracker_store=tracker_store,
-            lock_store=lock_store,
-            action_endpoint=action_endpoint,
-            model_server=model_server,
-            remote_storage=remote_storage,
-            path_to_model_archive=model_archive,
-        )
-
-    @staticmethod
-    def load_from_remote_storage(
-        remote_storage: Text,
-        model_name: Text,
-        interpreter: Optional[NaturalLanguageInterpreter] = None,
-        generator: Union[EndpointConfig, NaturalLanguageGenerator] = None,
-        tracker_store: Optional[TrackerStore] = None,
-        lock_store: Optional[LockStore] = None,
-        action_endpoint: Optional[EndpointConfig] = None,
-        model_server: Optional[EndpointConfig] = None,
-    ) -> Optional["Agent"]:
-=======
     def load_model_from_remote_storage(self, model_name: Text) -> None:
         """Loads an Agent from remote storage."""
->>>>>>> 9a18f547
         from rasa.nlu.persistor import get_persistor
 
         persistor = get_persistor(self.remote_storage)
