--- conflicted
+++ resolved
@@ -12,12 +12,6 @@
 
 
 class LoopAction(Action, ABC):  # pytype: disable=base-class-error
-<<<<<<< HEAD
-    def name(self) -> Text:
-        raise NotImplementedError
-
-=======
->>>>>>> 44d288ce
     async def run(
         self,
         output_channel: "OutputChannel",
@@ -49,13 +43,9 @@
         tracker: "DialogueStateTracker",
         domain: "Domain",
     ) -> bool:
-<<<<<<< HEAD
-        return tracker.active_loop_name == self.name()
-=======
         # pytype: disable=attribute-error
         return tracker.active_loop_name == self.name()
         # pytype: enable=attribute-error
->>>>>>> 44d288ce
 
     # default implementation checks if form active
     def _default_activation_events(self) -> List[Event]:
