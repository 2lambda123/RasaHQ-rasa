--- conflicted
+++ resolved
@@ -93,7 +93,6 @@
     slot_value: Union[str, bool, float, None],
     slot_name: str,
     rejections: List[SlotRejection],
-    dialogue_stack: DialogueStack,
 ) -> Optional[str]:
     """Run the predicate checks under rejections."""
     violation = False
@@ -155,14 +154,7 @@
     ) -> List[Event]:
         """Run the predicate checks."""
         utterance = None
-<<<<<<< HEAD
-        internal_error = False
-
         top_frame = tracker.stack.top()
-=======
-        dialogue_stack = DialogueStack.from_tracker(tracker)
-        top_frame = dialogue_stack.top()
->>>>>>> 0c55e0f3
         if not isinstance(top_frame, CollectInformationPatternFlowStackFrame):
             return []
 
@@ -180,44 +172,8 @@
             return []
 
         slot_value = tracker.get_slot(slot_name)
-<<<<<<< HEAD
-
-        current_context = tracker.stack.current_context()
-        current_context[slot_name] = slot_value
-
-        structlogger.debug("run.predicate.context", context=current_context)
-        document = current_context.copy()
-
-        for rejection in top_frame.rejections:
-            condition = rejection.if_
-            utterance = rejection.utter
-
-            try:
-                rendered_template = Template(condition).render(current_context)
-                predicate = Predicate(rendered_template)
-                violation = predicate.evaluate(document)
-                structlogger.debug(
-                    "run.predicate.result",
-                    predicate=predicate.description(),
-                    violation=violation,
-                )
-            except (TypeError, Exception) as e:
-                structlogger.error(
-                    "run.predicate.error",
-                    predicate=condition,
-                    document=document,
-                    error=str(e),
-                )
-                violation = True
-                internal_error = True
-
-            if violation:
-                break
-
-        if not violation:
-=======
+
         if slot_instance and slot_instance.has_been_set and slot_value is None:
->>>>>>> 0c55e0f3
             return []
 
         typed_slot_value = coerce_slot_value(slot_value, slot_name, tracker)
@@ -227,7 +183,7 @@
         elif top_frame.rejections:
             # run the predicate checks under rejections
             utterance = run_rejections(
-                typed_slot_value, slot_name, top_frame.rejections, dialogue_stack
+                typed_slot_value, slot_name, top_frame.rejections
             )
 
         events: List[Event] = []
