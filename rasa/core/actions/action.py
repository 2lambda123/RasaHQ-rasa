--- conflicted
+++ resolved
@@ -923,9 +923,9 @@
 
         intent_to_affirm = latest_message.intent.get(INTENT_NAME_KEY)
 
-        intent_ranking: List["IntentPrediction"] = (
-            latest_message.parse_data.get(INTENT_RANKING_KEY) or []
-        )
+        intent_ranking: List["IntentPrediction"] = latest_message.parse_data.get(
+            INTENT_RANKING_KEY
+        ) or []
         if (
             intent_to_affirm == DEFAULT_NLU_FALLBACK_INTENT_NAME
             and len(intent_ranking) > 1
@@ -978,12 +978,7 @@
 
     @staticmethod
     def _matches_mapping_conditions(
-<<<<<<< HEAD
-        mapping: Dict[Text, Any],
-        tracker: "DialogueStateTracker",
-=======
         mapping: Dict[Text, Any], tracker: "DialogueStateTracker", slot_name: Text
->>>>>>> 3a27badc
     ) -> bool:
         slot_mapping_conditions = mapping.get(MAPPING_CONDITIONS)
 
@@ -1012,12 +1007,7 @@
 
     @staticmethod
     def _verify_mapping_conditions(
-<<<<<<< HEAD
-        mapping: Dict[Text, Any],
-        tracker: "DialogueStateTracker",
-=======
         mapping: Dict[Text, Any], tracker: "DialogueStateTracker", slot_name: Text
->>>>>>> 3a27badc
     ) -> bool:
         if mapping.get(MAPPING_CONDITIONS) and mapping.get(MAPPING_TYPE) != str(
             SlotMapping.FROM_TRIGGER_INTENT
@@ -1086,11 +1076,7 @@
             return [], executed_custom_actions
 
         slot_events = await self._run_custom_action(
-            custom_action,
-            output_channel,
-            nlg,
-            tracker,
-            domain,
+            custom_action, output_channel, nlg, tracker, domain,
         )
 
         executed_custom_actions.add(custom_action)
@@ -1236,16 +1222,12 @@
 
 
 def extract_slot_value_from_predefined_mapping(
-    mapping: Dict[Text, Any],
-    tracker: "DialogueStateTracker",
+    mapping: Dict[Text, Any], tracker: "DialogueStateTracker",
 ) -> List[Any]:
     """Extracts slot value if slot has an applicable predefined mapping."""
     should_fill_entity_slot = mapping.get(MAPPING_TYPE) == str(
         SlotMapping.FROM_ENTITY
-    ) and SlotMapping.entity_is_desired(
-        mapping,
-        tracker,
-    )
+    ) and SlotMapping.entity_is_desired(mapping, tracker,)
 
     should_fill_intent_slot = mapping.get(MAPPING_TYPE) == str(SlotMapping.FROM_INTENT)
 
