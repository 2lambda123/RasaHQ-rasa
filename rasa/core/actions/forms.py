from typing import Text, List, Optional, Union, Any, Dict, Set
import itertools
import logging
import structlog
import json

from rasa.core.actions import action
from rasa.core.actions.loops import LoopAction
from rasa.core.channels import OutputChannel
from rasa.shared.core.domain import Domain, KEY_SLOTS
from rasa.shared.core.constants import SlotMappingType, SLOT_MAPPINGS, MAPPING_TYPE

from rasa.core.actions.action import ActionExecutionRejection, RemoteAction
from rasa.shared.core.constants import (
    ACTION_EXTRACT_SLOTS,
    ACTION_LISTEN_NAME,
    REQUESTED_SLOT,
)
from rasa.shared.constants import UTTER_PREFIX
from rasa.shared.core.events import (
    Event,
    SlotSet,
    ActionExecuted,
    ActiveLoop,
    ActionExecutionRejected,
    Restarted,
)
from rasa.core.nlg import NaturalLanguageGenerator
from rasa.shared.core.slot_mappings import SlotMapping
from rasa.shared.core.slots import ListSlot
from rasa.shared.core.trackers import DialogueStateTracker
from rasa.utils.endpoints import EndpointConfig

logger = logging.getLogger(__name__)
structlogger = structlog.get_logger()


class FormAction(LoopAction):
    """Action which implements and executes the form logic."""

    def __init__(
        self, form_name: Text, action_endpoint: Optional[EndpointConfig]
    ) -> None:
        """Creates a `FormAction`.

        Args:
            form_name: Name of the form.
            action_endpoint: Endpoint to execute custom actions.
        """
        self._form_name = form_name
        self.action_endpoint = action_endpoint
        # creating it requires domain, which we don't have in init
        # we'll create it on the first call
        self._unique_entity_mappings: Set[Text] = set()
        self._have_unique_entity_mappings_been_initialized = False

    def name(self) -> Text:
        """Return the form name."""
        return self._form_name

    def required_slots(self, domain: Domain) -> List[Text]:
        """A list of required slots that the form has to fill.

        Returns:
            A list of slot names.
        """
        return domain.required_slots_for_form(self.name())

    def from_entity(
        self,
        entity: Text,
        intent: Optional[Union[Text, List[Text]]] = None,
        not_intent: Optional[Union[Text, List[Text]]] = None,
        role: Optional[Text] = None,
        group: Optional[Text] = None,
    ) -> Dict[Text, Any]:
        """A dictionary for slot mapping to extract slot value.

        From:
        - an extracted entity
        - conditioned on
            - intent if it is not None
            - not_intent if it is not None,
                meaning user intent should not be this intent
            - role if it is not None
            - group if it is not None
        """
        intent, not_intent = (
            SlotMapping.to_list(intent),
            SlotMapping.to_list(not_intent),
        )

        return {
            "type": str(SlotMappingType.FROM_ENTITY),
            "entity": entity,
            "intent": intent,
            "not_intent": not_intent,
            "role": role,
            "group": group,
        }

    def get_mappings_for_slot(
        self, slot_to_fill: Text, domain: Domain
    ) -> List[Dict[Text, Any]]:
        """Get mappings for requested slot.

        If None, map requested slot to an entity with the same name
        """
        domain_slots = domain.as_dict().get(KEY_SLOTS, {})
        requested_slot_mappings = domain_slots.get(slot_to_fill, {}).get("mappings", [])

        # check provided slot mappings
        for requested_slot_mapping in requested_slot_mappings:
            if (
                not isinstance(requested_slot_mapping, dict)
                or requested_slot_mapping.get("type") is None
            ):
                raise TypeError("Provided incompatible slot mapping")

        return requested_slot_mappings

    def _create_unique_entity_mappings(self, domain: Domain) -> Set[Text]:
        """Finds mappings of type `from_entity` that uniquely set a slot.

        For example in the following form:
        some_form:
          departure_city:
            - type: from_entity
              entity: city
              role: from
            - type: from_entity
              entity: city
          arrival_city:
            - type: from_entity
              entity: city
              role: to
            - type: from_entity
              entity: city

        An entity `city` with a role `from` uniquely sets the slot `departure_city`
        and an entity `city` with a role `to` uniquely sets the slot `arrival_city`,
        so corresponding mappings are unique.
        But an entity `city` without a role can fill both `departure_city`
        and `arrival_city`, so corresponding mapping is not unique.

        Args:
            domain: The domain.

        Returns:
            A set of json dumps of unique mappings of type `from_entity`.
        """
        unique_entity_slot_mappings: Set[Text] = set()
        duplicate_entity_slot_mappings: Set[Text] = set()
        domain_slots = domain.as_dict().get(KEY_SLOTS, {})
        for slot in domain.required_slots_for_form(self.name()):
            for slot_mapping in domain_slots.get(slot, {}).get(SLOT_MAPPINGS, []):
                if slot_mapping.get(MAPPING_TYPE) == str(SlotMappingType.FROM_ENTITY):
                    mapping_as_string = json.dumps(slot_mapping, sort_keys=True)
                    if mapping_as_string in unique_entity_slot_mappings:
                        unique_entity_slot_mappings.remove(mapping_as_string)
                        duplicate_entity_slot_mappings.add(mapping_as_string)
                    elif mapping_as_string not in duplicate_entity_slot_mappings:
                        unique_entity_slot_mappings.add(mapping_as_string)

        return unique_entity_slot_mappings

    def entity_mapping_is_unique(
        self, slot_mapping: Dict[Text, Any], domain: Domain
    ) -> bool:
        """Verifies if the from_entity mapping is unique."""
        if not self._have_unique_entity_mappings_been_initialized:
            # create unique entity mappings on the first call
            self._unique_entity_mappings = self._create_unique_entity_mappings(domain)
            self._have_unique_entity_mappings_been_initialized = True

        mapping_as_string = json.dumps(slot_mapping, sort_keys=True)
        return mapping_as_string in self._unique_entity_mappings

    @staticmethod
    def get_entity_value_for_slot(
        name: Text,
        tracker: "DialogueStateTracker",
        slot_to_be_filled: Text,
        role: Optional[Text] = None,
        group: Optional[Text] = None,
    ) -> Any:
        """Extract entities for given name and optional role and group.

        Args:
            name: entity type (name) of interest
            tracker: the tracker
            slot_to_be_filled: Slot which is supposed to be filled by this entity.
            role: optional entity role of interest
            group: optional entity group of interest

        Returns:
            Value of entity.
        """
        # list is used to cover the case of list slot type
        value = list(
            tracker.get_latest_entity_values(name, entity_group=group, entity_role=role)
        )

        if isinstance(tracker.slots.get(slot_to_be_filled), ListSlot):
            return value

        if len(value) == 0:
            return None

        if len(value) == 1:
            return value[0]

        return value

    def get_slot_to_fill(self, tracker: "DialogueStateTracker") -> Optional[str]:
        """Gets the name of the slot which should be filled next.

        When switching to another form, the requested slot setting is still from the
        previous form and must be ignored.

        Returns:
            The slot name or `None`
        """
        return (
            tracker.get_slot(REQUESTED_SLOT)
            if tracker.active_loop_name == self.name()
            else None
        )

    async def validate_slots(
        self,
        slot_candidates: Dict[Text, Any],
        tracker: "DialogueStateTracker",
        domain: Domain,
        output_channel: OutputChannel,
        nlg: NaturalLanguageGenerator,
    ) -> List[Union[SlotSet, Event]]:
        """Validate the extracted slots.

        If a custom action is available for validating the slots, we call it to validate
        them. Otherwise there is no validation.

        Args:
            slot_candidates: Extracted slots which are candidates to fill the slots
                required by the form.
            tracker: The current conversation tracker.
            domain: The current model domain.
            output_channel: The output channel which can be used to send messages
                to the user.
            nlg:  `NaturalLanguageGenerator` to use for response generation.

        Returns:
            The validation events including potential bot messages and `SlotSet` events
            for the validated slots, if the custom form validation action is present in
            domain actions.
            Otherwise, returns empty list since the extracted slots already have
            corresponding `SlotSet` events in the tracker.
        """
        structlogger.debug(f"Validating extracted slots: {slot_candidates}")  # PII?
        events: List[Union[SlotSet, Event]] = [
            SlotSet(slot_name, value) for slot_name, value in slot_candidates.items()
        ]

        validate_name = f"validate_{self.name()}"

        if validate_name not in domain.action_names_or_texts:
            return []

        # create temporary tracker with only the SlotSet events added
        # since last user utterance
        _tracker = self._temporary_tracker(tracker, events, domain)

        _action = RemoteAction(validate_name, self.action_endpoint)
        validate_events = await _action.run(output_channel, nlg, _tracker, domain)

        # Only return the validated SlotSet events by the custom form validation action
        # to avoid adding duplicate SlotSet events for slots that are already valid.
        return validate_events

    def _temporary_tracker(
        self,
        current_tracker: DialogueStateTracker,
        additional_events: List[Event],
        domain: Domain,
    ) -> DialogueStateTracker:
        return DialogueStateTracker.from_events(
            current_tracker.sender_id,
            current_tracker.events_after_latest_restart()
            # Insert SlotSet event to make sure REQUESTED_SLOT belongs to active form.
            + [SlotSet(REQUESTED_SLOT, self.get_slot_to_fill(current_tracker))]
            # Insert form execution event so that it's clearly distinguishable which
            # events were newly added.
            + [ActionExecuted(self.name())] + additional_events,
            slots=domain.slots,
        )

    def _user_rejected_manually(self, validation_events: List[Event]) -> bool:
        """Checks if user rejected the form execution during a slot_validation.

        Args:
            validation_events: Events returned by the custom slot_validation action

        Returns:
            True if the validation_events include an ActionExecutionRejected event,
            else False.
        """
        return any(
            isinstance(event, ActionExecutionRejected) for event in validation_events
        )

    @staticmethod
    def _get_events_since_last_user_uttered(
        tracker: "DialogueStateTracker",
    ) -> List[SlotSet]:
        # TODO: Better way to get this latest_message index is through an instance
        # variable, eg. tracker.latest_message_index
        index_from_end = next(
            (
                i
                for i, event in enumerate(reversed(tracker.events))
                if event == Restarted() or event == tracker.latest_message
            ),
            len(tracker.events) - 1,
        )
        index = len(tracker.events) - index_from_end - 1
        events_since_last_user_uttered = [
            event
            for event in itertools.islice(tracker.events, index, None)
            if isinstance(event, SlotSet)
        ]

        return events_since_last_user_uttered

    def _update_slot_values(
        self,
        event: SlotSet,
        tracker: "DialogueStateTracker",
        domain: Domain,
        slot_values: Dict[Text, Any],
    ) -> Dict[Text, Any]:
        slot_values[event.key] = event.value

        return slot_values

    def _add_dynamic_slots_requested_by_dynamic_forms(
        self, tracker: "DialogueStateTracker", domain: Domain
    ) -> Set[Text]:
        required_slots = set(self.required_slots(domain))
        requested_slot = self.get_slot_to_fill(tracker)

        if requested_slot:
            required_slots.add(requested_slot)

        return required_slots

    def _get_slot_extractions(
        self, tracker: "DialogueStateTracker", domain: Domain
    ) -> Dict[Text, Any]:
        events_since_last_user_uttered = FormAction._get_events_since_last_user_uttered(
            tracker
        )
        slot_values: Dict[Text, Any] = {}

        required_slots = self._add_dynamic_slots_requested_by_dynamic_forms(
            tracker, domain
        )

        for event in events_since_last_user_uttered:
            if event.key not in required_slots:
                continue

            slot_values = self._update_slot_values(event, tracker, domain, slot_values)

        return slot_values

    async def validate(
        self,
        tracker: "DialogueStateTracker",
        domain: Domain,
        output_channel: OutputChannel,
        nlg: NaturalLanguageGenerator,
    ) -> List[Union[SlotSet, Event]]:
        """Extract and validate value of requested slot and other slots.

        Returns:
            The new validation events created by the custom form validation action

        Raises:
            ActionExecutionRejection exception to reject execution of form action
            if nothing was extracted.

        Subclass this method to add custom validation and rejection logic.
        """
        extracted_slot_values = self._get_slot_extractions(tracker, domain)

        validation_events = await self.validate_slots(
            extracted_slot_values, tracker, domain, output_channel, nlg
        )

        some_slots_were_validated = any(
            isinstance(event, SlotSet) and not event.key == REQUESTED_SLOT
            for event in validation_events
            # Ignore `SlotSet`s  for `REQUESTED_SLOT` as that's not a slot which needs
            # to be filled by the user.
        )

        # extract requested slot
        slot_to_fill = self.get_slot_to_fill(tracker)

        if (
            slot_to_fill
            and not extracted_slot_values
            and not some_slots_were_validated
            and not self._user_rejected_manually(validation_events)
        ):
            # reject to execute the form action
            # if some slot was requested but nothing was extracted
            # it will allow other policies to predict another action
            #
            # don't raise it here if the user rejected manually, to allow slots other
            # than the requested slot to be filled.
            #
            raise ActionExecutionRejection(
                self.name(),
                f"Failed to extract slot {slot_to_fill} with action {self.name()}",
            )
        return validation_events

    async def request_next_slot(
        self,
        tracker: "DialogueStateTracker",
        domain: Domain,
        output_channel: OutputChannel,
        nlg: NaturalLanguageGenerator,
        events_so_far: List[Event],
    ) -> List[Union[SlotSet, Event]]:
        """Request the next slot and response if needed, else return `None`."""
        request_slot_events: List[Event] = []

        if await self.is_done(output_channel, nlg, tracker, domain, events_so_far):
            # The custom action for slot validation decided to stop the form early
            return [SlotSet(REQUESTED_SLOT, None)]

        slot_to_request = next(
            (
                event.value
                for event in events_so_far
                if isinstance(event, SlotSet) and event.key == REQUESTED_SLOT
            ),
            None,
        )

        temp_tracker = self._temporary_tracker(tracker, events_so_far, domain)

        if not slot_to_request:
            slot_to_request = self._find_next_slot_to_request(temp_tracker, domain)
            request_slot_events.append(SlotSet(REQUESTED_SLOT, slot_to_request))

        if slot_to_request:
            bot_message_events = await self._ask_for_slot(
                domain, nlg, output_channel, slot_to_request, temp_tracker
            )
            return request_slot_events + bot_message_events

        # no more required slots to fill
        return [SlotSet(REQUESTED_SLOT, None)]

    def _find_next_slot_to_request(
        self, tracker: DialogueStateTracker, domain: Domain
    ) -> Optional[Text]:
        return next(
            (
                slot
                for slot in self.required_slots(domain)
                if self._should_request_slot(tracker, slot)
            ),
            None,
        )

    def _name_of_utterance(self, domain: Domain, slot_name: Text) -> Optional[Text]:
        search_path = [
            f"action_ask_{self._form_name}_{slot_name}",
            f"{UTTER_PREFIX}ask_{self._form_name}_{slot_name}",
            f"action_ask_{slot_name}",
            f"{UTTER_PREFIX}ask_{slot_name}",
        ]

        found_actions = (
            action_name
            for action_name in search_path
            if action_name in domain.action_names_or_texts
        )

        return next(found_actions, None)

    async def _ask_for_slot(
        self,
        domain: Domain,
        nlg: NaturalLanguageGenerator,
        output_channel: OutputChannel,
        slot_name: Text,
        tracker: DialogueStateTracker,
    ) -> List[Event]:
        logger.debug(f"Request next slot '{slot_name}'")  # PII? no

        action_name_to_ask_for_next_slot = self._name_of_utterance(domain, slot_name)
        if not action_name_to_ask_for_next_slot:
            # Use a debug log as the user might have asked as part of a custom action
            logger.debug(
                f"There was no action found to ask for slot '{slot_name}' "  # PII? no
                f"name to be filled."
            )
            return []

        action_to_ask_for_next_slot = action.action_for_name_or_text(
            action_name_to_ask_for_next_slot, domain, self.action_endpoint
        )
        return await action_to_ask_for_next_slot.run(
            output_channel, nlg, tracker, domain
        )

    async def _validate_if_required(
        self,
        tracker: "DialogueStateTracker",
        domain: Domain,
        output_channel: OutputChannel,
        nlg: NaturalLanguageGenerator,
    ) -> List[Event]:
        """Return a list of events from `self.validate(...)`.

        Validation is required if:
           - the form is active
           - the form is called after `action_listen`
           - form validation was not cancelled
        """
        # no active_loop means that it is called during activation
        needs_validation = not tracker.active_loop or (
            tracker.latest_action_name == ACTION_LISTEN_NAME
            and not tracker.is_active_loop_interrupted
        )

        if needs_validation:
            structlogger.debug(
                f"Validating user input '{tracker.latest_message}'."
            )  # PII?
            return await self.validate(tracker, domain, output_channel, nlg)
        else:
            # Needed to determine which slots to request although there are no slots
            # to actually validate, which happens when coming back to the form after
            # an unhappy path
            return await self.validate_slots({}, tracker, domain, output_channel, nlg)

    @staticmethod
    def _should_request_slot(tracker: "DialogueStateTracker", slot_name: Text) -> bool:
        """Check whether form action should request given slot."""
        return tracker.get_slot(slot_name) is None

    async def activate(
        self,
        output_channel: "OutputChannel",
        nlg: "NaturalLanguageGenerator",
        tracker: "DialogueStateTracker",
        domain: "Domain",
    ) -> List[Event]:
        """Activate form if the form is called for the first time.

        If activating, run action_extract_slots to fill slots with
        mapping conditions from trigger intents.
        Validate any required slots that can be filled, and return any `SlotSet`
        events from the extraction and validation of these pre-filled slots.

        Args:
            output_channel: The output channel which can be used to send messages
                to the user.
            nlg: `NaturalLanguageGenerator` to use for response generation.
            tracker: Current conversation tracker of the user.
            domain: Current model domain.

        Returns:
            Events from the activation.
        """
        logger.debug(f"Activated the form '{self.name()}'.")
        # collect values of required slots filled before activation
        prefilled_slots = {}

        action_extract_slots = action.action_for_name_or_text(
            ACTION_EXTRACT_SLOTS, domain, self.action_endpoint
        )

        logger.debug(
            f"Executing default action '{ACTION_EXTRACT_SLOTS}' at form activation."
        )

        extraction_events = await action_extract_slots.run(
            output_channel, nlg, tracker, domain
        )

        events_as_str = "\n".join(str(e) for e in extraction_events)
        structlogger.debug(
            f"The execution of '{ACTION_EXTRACT_SLOTS}' resulted in "
            f"these events: {events_as_str}."  # PII?
        )

        tracker.update_with_events(extraction_events, domain)

        for slot_name in self.required_slots(domain):
            if not self._should_request_slot(tracker, slot_name):
                prefilled_slots[slot_name] = tracker.get_slot(slot_name)

        if not prefilled_slots:
            logger.debug("No pre-filled required slots to validate.")
        else:
            logger.debug(f"Validating pre-filled required slots: {prefilled_slots}.")

        validate_name = f"validate_{self.name()}"

<<<<<<< HEAD
        logger.debug(
            f"Validating pre-filled required slots: {prefilled_slots}"
        )  # PII? no
=======
        if validate_name not in domain.action_names_or_texts:
            logger.debug(
                f"There is no validation action '{validate_name}' "
                f"to execute at form activation."
            )
            return [event for event in extraction_events if isinstance(event, SlotSet)]

        logger.debug(
            f"Executing validation action '{validate_name}' at form activation."
        )
>>>>>>> 4e314264

        validated_events = await self.validate_slots(
            prefilled_slots, tracker, domain, output_channel, nlg
        )

        validated_slot_names = [
            event.key for event in validated_events if isinstance(event, SlotSet)
        ]

        return validated_events + [
            event
            for event in extraction_events
            if isinstance(event, SlotSet) and event.key not in validated_slot_names
        ]

    async def do(
        self,
        output_channel: "OutputChannel",
        nlg: "NaturalLanguageGenerator",
        tracker: "DialogueStateTracker",
        domain: "Domain",
        events_so_far: List[Event],
    ) -> List[Event]:
        """Executes form loop after activation."""
        events: List[Event] = []
        """
        Call to validation is not required when the slots are already validated
        at the time of form activation.
        events_so_far:
            - empty when slots have not been validated.
            - has SlotSet objects when already validated.
            - ActiveLoop object when events have not been validated.
        Hence the events are filtered to remove ActiveLoop object that was added
        at the time of form activation.
        """
        filtered_events = [
            event for event in events_so_far if not isinstance(event, ActiveLoop)
        ]
        if not filtered_events:
            events = await self._validate_if_required(
                tracker, domain, output_channel, nlg
            )

        if not self._user_rejected_manually(events):
            events += await self.request_next_slot(
                tracker, domain, output_channel, nlg, events_so_far + events
            )

        return events

    async def is_done(
        self,
        output_channel: "OutputChannel",
        nlg: "NaturalLanguageGenerator",
        tracker: "DialogueStateTracker",
        domain: "Domain",
        events_so_far: List[Event],
    ) -> bool:
        """Checks if loop can be terminated."""
        if any(isinstance(event, ActionExecutionRejected) for event in events_so_far):
            return False

        # Custom validation actions can decide to terminate the loop early by
        # setting the requested slot to `None` or setting `ActiveLoop(None)`.
        # We explicitly check only the last occurrences for each possible termination
        # event instead of doing `return event in events_so_far` to make it possible
        # to override termination events which were returned earlier.
        return next(
            (
                event
                for event in reversed(events_so_far)
                if isinstance(event, SlotSet) and event.key == REQUESTED_SLOT
            ),
            None,
        ) == SlotSet(REQUESTED_SLOT, None) or next(
            (
                event
                for event in reversed(events_so_far)
                if isinstance(event, ActiveLoop)
            ),
            None,
        ) == ActiveLoop(
            None
        )

    async def deactivate(self, *args: Any, **kwargs: Any) -> List[Event]:
        """Deactivates form."""
        logger.debug(f"Deactivating the form '{self.name()}'")
        return []

    async def _activate_loop(
        self,
        output_channel: "OutputChannel",
        nlg: "NaturalLanguageGenerator",
        tracker: "DialogueStateTracker",
        domain: "Domain",
    ) -> List[Event]:
        events = self._default_activation_events()

        temp_tracker = tracker.copy()
        temp_tracker.update_with_events(events, domain)
        events += await self.activate(output_channel, nlg, temp_tracker, domain)

        return events<|MERGE_RESOLUTION|>--- conflicted
+++ resolved
@@ -610,15 +610,12 @@
         if not prefilled_slots:
             logger.debug("No pre-filled required slots to validate.")
         else:
-            logger.debug(f"Validating pre-filled required slots: {prefilled_slots}.")
+            logger.debug(
+                f"Validating pre-filled required slots: {prefilled_slots}"
+            )  # PII? no
 
         validate_name = f"validate_{self.name()}"
 
-<<<<<<< HEAD
-        logger.debug(
-            f"Validating pre-filled required slots: {prefilled_slots}"
-        )  # PII? no
-=======
         if validate_name not in domain.action_names_or_texts:
             logger.debug(
                 f"There is no validation action '{validate_name}' "
@@ -629,7 +626,6 @@
         logger.debug(
             f"Executing validation action '{validate_name}' at form activation."
         )
->>>>>>> 4e314264
 
         validated_events = await self.validate_slots(
             prefilled_slots, tracker, domain, output_channel, nlg
