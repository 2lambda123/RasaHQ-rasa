import logging
import numpy as np
import scipy.sparse
from typing import List, Optional, Dict, Text, Set, Any

from rasa.core.featurizers.precomputation import MessageContainerForCoreFeaturization
from rasa.nlu.extractors.extractor import EntityTagSpec
from rasa.nlu.utils import bilou_utils
from rasa.nlu.utils.bilou_utils import BILOU_PREFIXES
from rasa.shared.core.domain import SubState, State, Domain
from rasa.shared.core.constants import PREVIOUS_ACTION, ACTIVE_LOOP, USER, SLOTS
from rasa.shared.core.trackers import is_prev_action_listen_in_state
from rasa.shared.nlu.constants import (
    ENTITIES,
    FEATURE_TYPE_SENTENCE,
    ACTION_TEXT,
    ACTION_NAME,
    INTENT,
    NO_ENTITY_TAG,
    ENTITY_ATTRIBUTE_TYPE,
    ENTITY_TAGS,
    TEXT,
)
from rasa.shared.nlu.training_data.features import Features
from rasa.utils.tensorflow import model_data_utils

logger = logging.getLogger(__name__)


class SingleStateFeaturizer:
    """Base class to transform the dialogue state into an ML format.

    Subclasses of SingleStateFeaturizer will decide how a bot will
    transform the dialogue state into a dictionary mapping an attribute
    to its features. Possible attributes are: `INTENT`, `TEXT`, `ACTION_NAME`,
    `ACTION_TEXT`, `ENTITIES`, `SLOTS` and `ACTIVE_LOOP`. Each attribute will be
    featurized into a list of `rasa.utils.features.Features`.
    """

    def __init__(self) -> None:
        """Initialize the single state featurizer."""
        self._default_feature_states = {}
        self.action_texts = []
        self.entity_tag_specs = []

    def _create_entity_tag_specs(
        self, bilou_tagging: bool = False
    ) -> List[EntityTagSpec]:
        """Returns the tag to index mapping for entities.

        Returns:
            Tag to index mapping.
        """
        if ENTITIES not in self._default_feature_states:
            return []

        if bilou_tagging:
            tag_id_index_mapping = {
                f"{prefix}{tag}": idx_1 * len(BILOU_PREFIXES) + idx_2 + 1
                for tag, idx_1 in self._default_feature_states[ENTITIES].items()
                for idx_2, prefix in enumerate(BILOU_PREFIXES)
            }
        else:
            tag_id_index_mapping = {
                tag: idx + 1  # +1 to keep 0 for the NO_ENTITY_TAG
                for tag, idx in self._default_feature_states[ENTITIES].items()
            }

        # NO_ENTITY_TAG corresponds to non-entity which should correspond to 0 index
        # needed for correct prediction for padding
        tag_id_index_mapping[NO_ENTITY_TAG] = 0

        # TODO
        #  The entity states used to create the tag-idx-mapping contains the
        #  entities and the concatenated entity and roles/groups. We do not
        #  distinguish between entities and roles/groups right now.
        #  we return a list to anticipate that
        return [
            EntityTagSpec(
                tag_name=ENTITY_ATTRIBUTE_TYPE,
                tags_to_ids=tag_id_index_mapping,
                ids_to_tags={value: key for key, value in tag_id_index_mapping.items()},
                num_tags=len(tag_id_index_mapping),
            )
        ]

<<<<<<< HEAD
    def prepare_for_training(
        self,
        domain: Domain,
        bilou_tagging: bool = False,
    ) -> None:
=======
    def prepare_for_training(self, domain: Domain, bilou_tagging: bool = False) -> None:
>>>>>>> a9932b4a
        """Gets necessary information for featurization from domain.

        Args:
            domain: An instance of :class:`rasa.shared.core.domain.Domain`.
            bilou_tagging: indicates whether BILOU tagging should be used or not
        """
        # store feature states for each attribute in order to create binary features
        def convert_to_dict(feature_states: List[Text]) -> Dict[Text, int]:
            return {
                feature_state: idx for idx, feature_state in enumerate(feature_states)
            }

        self._default_feature_states[INTENT] = convert_to_dict(domain.intents)
        self._default_feature_states[ACTION_NAME] = convert_to_dict(
            domain.action_names_or_texts
        )
        self._default_feature_states[ENTITIES] = convert_to_dict(domain.entity_states)
        self._default_feature_states[SLOTS] = convert_to_dict(domain.slot_states)
        self._default_feature_states[ACTIVE_LOOP] = convert_to_dict(domain.form_names)
        self.action_texts = domain.action_texts
        self.entity_tag_specs = self._create_entity_tag_specs(bilou_tagging)

    def _state_features_for_attribute(
        self, sub_state: SubState, attribute: Text
    ) -> Dict[Text, int]:
        # FIXME: the code below is not type-safe, but fixing it
        #        would require more refactoring, for instance using
        #        data classes in our states
        if attribute in {INTENT, ACTION_NAME}:
            return {sub_state[attribute]: 1}  # type: ignore[dict-item]
        elif attribute == ENTITIES:
            return {entity: 1 for entity in sub_state.get(ENTITIES, [])}
        elif attribute == ACTIVE_LOOP:
            return {sub_state["name"]: 1}  # type: ignore[dict-item]
        elif attribute == SLOTS:
            return {
                f"{slot_name}_{i}": value
                for slot_name, slot_as_feature in sub_state.items()
                for i, value in enumerate(slot_as_feature)
            }
        else:
            raise ValueError(
                f"Given attribute '{attribute}' is not supported. "
                f"It must be one of '{self._default_feature_states.keys()}'."
            )

    def _create_features(
        self, sub_state: SubState, attribute: Text, sparse: bool = False
    ) -> List[Features]:
        state_features = self._state_features_for_attribute(sub_state, attribute)

        features = np.zeros(len(self._default_feature_states[attribute]), np.float32)
        for state_feature, value in state_features.items():
            # check that the value is in default_feature_states to be able to assign
            # its value
            if state_feature in self._default_feature_states[attribute]:
                features[self._default_feature_states[attribute][state_feature]] = value
        features = np.expand_dims(features, 0)

        if sparse:
            features = scipy.sparse.coo_matrix(features)

        return [
            Features(
                features, FEATURE_TYPE_SENTENCE, attribute, self.__class__.__name__
            )
        ]

    @staticmethod
    def _to_sparse_sentence_features(
        sparse_sequence_features: List[Features],
    ) -> List[Features]:
        return [
            Features(
                scipy.sparse.coo_matrix(feature.features.sum(0)),
                FEATURE_TYPE_SENTENCE,
                feature.attribute,
                feature.origin,
            )
            for feature in sparse_sequence_features
        ]

    @staticmethod
    def _get_name_attribute(attributes: Set[Text]) -> Optional[Text]:
        # there is always either INTENT or ACTION_NAME
        return next(
            (
                attribute
                for attribute in attributes
                if attribute in {INTENT, ACTION_NAME}
            ),
            None,
        )

    def _extract_state_features(
        self,
        sub_state: SubState,
        precomputations: Optional[MessageContainerForCoreFeaturization],
        sparse: bool = False,
    ) -> Dict[Text, List[Features]]:

        # Remove entities from possible attributes
        attributes = set(
            attribute for attribute in sub_state.keys() if attribute != ENTITIES
        )

        if precomputations is not None:

            # Collect features for all those attributes
            attributes_to_features = precomputations.collect_features(
                sub_state, attributes=attributes
            )
            # if features for INTENT or ACTION_NAME exist,
            # they are always sparse sequence features;
            # transform them to sentence sparse features
            if attributes_to_features.get(INTENT):
                attributes_to_features[INTENT] = self._to_sparse_sentence_features(
                    attributes_to_features[INTENT]
                )
            if attributes_to_features.get(ACTION_NAME):
                attributes_to_features[ACTION_NAME] = self._to_sparse_sentence_features(
                    attributes_to_features[ACTION_NAME]
                )

            # Combine and sort the features:
            # Per attribute, combine features of same type and level into one Feature,
            # and (if there are any such features) store the results in a list where
            # - all the sparse features are listed first and a
            # - sequence feature is always listed before the sentence feature of the
            #   same type (sparse/not sparse).
            output = {
                attribute: Features.reduce(
                    features_list=features_list, expected_origins=None
                )
                for attribute, features_list in attributes_to_features.items()
                if len(features_list) > 0  # otherwise, following will fail
            }
        else:
            output = {}

        # Check that the name attribute has features
        name_attribute = self._get_name_attribute(attributes)
        if name_attribute and name_attribute not in output:
            # nlu pipeline didn't create features for user or action
            # this might happen, for example, when we have action_name in the state
            # but it did not get featurized because only character level
            # CountVectorsFeaturizer was included in the config.
            output[name_attribute] = self._create_features(
                sub_state, name_attribute, sparse
            )
        return output

    def encode_state(
        self,
        state: State,
        precomputations: Optional[MessageContainerForCoreFeaturization],
    ) -> Dict[Text, List[Features]]:
        """Encode the given state.

        Args:
            state: The state to encode
            precomputations: Contains precomputed features and attributes.

        Returns:
            A dictionary of state_type to list of features.
        """
        state_features = {}
        for state_type, sub_state in state.items():
            if state_type == PREVIOUS_ACTION:
                state_features.update(
                    self._extract_state_features(
<<<<<<< HEAD
                        sub_state,
                        precomputations=precomputations,
                        sparse=True,
=======
                        sub_state, precomputations=precomputations, sparse=True
>>>>>>> a9932b4a
                    )
                )
            # featurize user only if it is "real" user input,
            # i.e. input from a turn after action_listen
            if state_type == USER and is_prev_action_listen_in_state(state):

                state_features.update(
                    self._extract_state_features(
<<<<<<< HEAD
                        sub_state,
                        precomputations=precomputations,
                        sparse=True,
=======
                        sub_state, precomputations=precomputations, sparse=True
>>>>>>> a9932b4a
                    )
                )
                if sub_state.get(ENTITIES):
                    state_features[ENTITIES] = self._create_features(
                        sub_state, ENTITIES, sparse=True
                    )

            if state_type in {SLOTS, ACTIVE_LOOP}:
                state_features[state_type] = self._create_features(
                    sub_state, state_type, sparse=True
                )

        return state_features

    def encode_entities(
        self,
        entity_data: Dict[Text, Any],
        precomputations: Optional[MessageContainerForCoreFeaturization],
        bilou_tagging: bool = False,
    ) -> Dict[Text, List[Features]]:
        """Encode the given entity data.

        Produce numeric entity tags for tokens.

        Args:
            entity_data: The dict containing the text and entity labels and locations
            precomputations: Contains precomputed features and attributes.
            bilou_tagging: indicates whether BILOU tagging should be used or not

        Returns:
            A dictionary of entity type to list of features.
        """
        # TODO
        #  The entity states used to create the tag-idx-mapping contains the
        #  entities and the concatenated entity and roles/groups. We do not
        #  distinguish between entities and roles/groups right now.
        if (
            not entity_data
            or not self.entity_tag_specs
            or self.entity_tag_specs[0].num_tags < 2
        ):
            # we cannot build a classifier with fewer than 2 classes
            return {}

        message = precomputations.lookup_message(user_text=entity_data[TEXT])
        message.data[ENTITIES] = entity_data[ENTITIES]

        if not message:
            return {}

        if bilou_tagging:
            bilou_utils.apply_bilou_schema_to_message(message)

        return {
            ENTITY_TAGS: [
                model_data_utils.get_tag_ids(
                    message, self.entity_tag_specs[0], bilou_tagging
                )
            ]
        }

    def _encode_action(
        self,
        action: Text,
        precomputations: Optional[MessageContainerForCoreFeaturization],
    ) -> Dict[Text, List[Features]]:
        if action in self.action_texts:
            action_as_sub_state = {ACTION_TEXT: action}
        else:
            action_as_sub_state = {ACTION_NAME: action}

        return self._extract_state_features(
            action_as_sub_state, precomputations=precomputations
        )

    def encode_all_labels(
        self,
        domain: Domain,
        precomputations: Optional[MessageContainerForCoreFeaturization],
    ) -> List[Dict[Text, List[Features]]]:
        """Encode all action from the domain.

        Args:
            domain: The domain that contains the actions.
            precomputations: Contains precomputed features and attributes.

        Returns:
            A list of encoded actions.
        """
        return [
            self._encode_action(action, precomputations)
            for action in domain.action_names_or_texts
        ]


class IntentTokenizerSingleStateFeaturizer(SingleStateFeaturizer):
    """A SingleStateFeaturizer for use with policies that predict intent labels."""

    def _encode_intent(
        self,
        intent: Text,
        precomputations: Optional[MessageContainerForCoreFeaturization],
    ) -> Dict[Text, List[Features]]:
        """Extracts a numeric representation of an intent.

        Args:
            intent: Intent to be encoded.
            precomputations: Contains precomputed features and attributes.

        Returns:
            Encoded representation of intent.
        """
        intent_as_sub_state = {INTENT: intent}
        return self._extract_state_features(intent_as_sub_state, precomputations)

    def encode_all_labels(
        self,
        domain: Domain,
        precomputations: Optional[MessageContainerForCoreFeaturization],
    ) -> List[Dict[Text, List[Features]]]:
        """Encodes all relevant labels from the domain using the given precomputations.

        Args:
            domain: The domain that contains the labels.
            precomputations: Contains precomputed features and attributes.

        Returns:
            A list of encoded labels.
        """
        return [
            self._encode_intent(intent, precomputations) for intent in domain.intents
        ]<|MERGE_RESOLUTION|>--- conflicted
+++ resolved
@@ -84,15 +84,7 @@
             )
         ]
 
-<<<<<<< HEAD
-    def prepare_for_training(
-        self,
-        domain: Domain,
-        bilou_tagging: bool = False,
-    ) -> None:
-=======
     def prepare_for_training(self, domain: Domain, bilou_tagging: bool = False) -> None:
->>>>>>> a9932b4a
         """Gets necessary information for featurization from domain.
 
         Args:
@@ -264,13 +256,7 @@
             if state_type == PREVIOUS_ACTION:
                 state_features.update(
                     self._extract_state_features(
-<<<<<<< HEAD
-                        sub_state,
-                        precomputations=precomputations,
-                        sparse=True,
-=======
                         sub_state, precomputations=precomputations, sparse=True
->>>>>>> a9932b4a
                     )
                 )
             # featurize user only if it is "real" user input,
@@ -279,13 +265,7 @@
 
                 state_features.update(
                     self._extract_state_features(
-<<<<<<< HEAD
-                        sub_state,
-                        precomputations=precomputations,
-                        sparse=True,
-=======
                         sub_state, precomputations=precomputations, sparse=True
->>>>>>> a9932b4a
                     )
                 )
                 if sub_state.get(ENTITIES):
