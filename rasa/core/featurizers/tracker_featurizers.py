--- conflicted
+++ resolved
@@ -155,13 +155,7 @@
         return [
             [
                 self.state_featurizer.encode_entities(
-<<<<<<< HEAD
-                    entity_data,
-                    precomputations,
-                    bilou_tagging,
-=======
                     entity_data, precomputations, bilou_tagging
->>>>>>> a9932b4a
                 )
                 for entity_data in trackers_entities
             ]
@@ -262,13 +256,7 @@
         )
 
     def prepare_for_featurization(
-<<<<<<< HEAD
-        self,
-        domain: Domain,
-        bilou_tagging: bool = False,
-=======
         self, domain: Domain, bilou_tagging: bool = False
->>>>>>> a9932b4a
     ) -> None:
         """Ensures that the featurizer is ready to be called during training.
 
