--- conflicted
+++ resolved
@@ -142,12 +142,7 @@
 
         if self.security_protocol == "PLAINTEXT":
             authentication_params = dict(
-<<<<<<< HEAD
-                security_protocol=self.security_protocol,
-                ssl_check_hostname=False,
-=======
                 security_protocol=self.security_protocol, ssl_check_hostname=False
->>>>>>> a9932b4a
             )
         elif self.security_protocol == "SASL_PLAINTEXT":
             authentication_params = dict(
