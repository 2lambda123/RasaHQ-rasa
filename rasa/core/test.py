import logging
import os
import warnings
import typing
from collections import defaultdict, namedtuple
from typing import Any, Dict, List, Optional, Text, Tuple

from rasa import telemetry
from rasa.core.policies.policy import PolicyPrediction
from rasa.shared.exceptions import RasaException
import rasa.shared.utils.io
from rasa.core.channels import UserMessage
from rasa.shared.nlu.training_data.message import Message
from rasa.shared.core.training_data.story_writer.yaml_story_writer import (
    YAMLStoryWriter,
)
from rasa.shared.core.domain import Domain
from rasa.nlu.constants import (
    ENTITY_ATTRIBUTE_TEXT,
    RESPONSE_SELECTOR_DEFAULT_INTENT,
    RESPONSE_SELECTOR_RETRIEVAL_INTENTS,
)
from rasa.shared.nlu.constants import (
    INTENT,
    ENTITIES,
    ENTITY_ATTRIBUTE_VALUE,
    ENTITY_ATTRIBUTE_START,
    ENTITY_ATTRIBUTE_END,
    EXTRACTOR,
    ENTITY_ATTRIBUTE_TYPE,
    INTENT_RESPONSE_KEY,
    INTENT_NAME_KEY,
    RESPONSE,
    RESPONSE_SELECTOR,
    FULL_RETRIEVAL_INTENT_NAME_KEY,
)
from rasa.constants import RESULTS_FILE, PERCENTAGE_KEY
from rasa.shared.core.events import ActionExecuted, UserUttered
from rasa.shared.core.trackers import DialogueStateTracker
from rasa.shared.nlu.training_data.formats.readerwriter import TrainingDataWriter
from rasa.shared.importers.importer import TrainingDataImporter
from rasa.shared.utils.io import DEFAULT_ENCODING

if typing.TYPE_CHECKING:
    from rasa.core.agent import Agent
    from rasa.core.processor import MessageProcessor
    from rasa.shared.core.generator import TrainingDataGenerator


CONFUSION_MATRIX_STORIES_FILE = "story_confusion_matrix.png"
REPORT_STORIES_FILE = "story_report.json"
FAILED_STORIES_FILE = "failed_test_stories.yml"
SUCCESSFUL_STORIES_FILE = "successful_test_stories.yml"


logger = logging.getLogger(__name__)

StoryEvaluation = namedtuple(
    "StoryEvaluation",
    [
        "evaluation_store",
        "failed_stories",
        "successful_stories",
        "action_list",
        "in_training_data_fraction",
    ],
)


class WrongPredictionException(RasaException, ValueError):
    """Raised if a wrong prediction is encountered."""


class EvaluationStore:
    """Class storing action, intent and entity predictions and targets."""

    def __init__(
        self,
        action_predictions: Optional[List[Text]] = None,
        action_targets: Optional[List[Text]] = None,
        intent_predictions: Optional[List[Text]] = None,
        intent_targets: Optional[List[Text]] = None,
        entity_predictions: Optional[List[Dict[Text, Any]]] = None,
        entity_targets: Optional[List[Dict[Text, Any]]] = None,
    ) -> None:
        self.action_predictions = action_predictions or []
        self.action_targets = action_targets or []
        self.intent_predictions = intent_predictions or []
        self.intent_targets = intent_targets or []
        self.entity_predictions = entity_predictions or []
        self.entity_targets = entity_targets or []

    def add_to_store(
        self,
        action_predictions: Optional[List[Text]] = None,
        action_targets: Optional[List[Text]] = None,
        intent_predictions: Optional[List[Text]] = None,
        intent_targets: Optional[List[Text]] = None,
        entity_predictions: Optional[List[Dict[Text, Any]]] = None,
        entity_targets: Optional[List[Dict[Text, Any]]] = None,
    ) -> None:
        """Add items or lists of items to the store"""

        self.action_predictions.extend(action_predictions or [])
        self.action_targets.extend(action_targets or [])
        self.intent_targets.extend(intent_targets or [])
        self.intent_predictions.extend(intent_predictions or [])
        self.entity_predictions.extend(entity_predictions or [])
        self.entity_targets.extend(entity_targets or [])

    def merge_store(self, other: "EvaluationStore") -> None:
        """Add the contents of other to self"""
        self.add_to_store(
            action_predictions=other.action_predictions,
            action_targets=other.action_targets,
            intent_predictions=other.intent_predictions,
            intent_targets=other.intent_targets,
            entity_predictions=other.entity_predictions,
            entity_targets=other.entity_targets,
        )

    def has_prediction_target_mismatch(self) -> bool:
        return (
            self.intent_predictions != self.intent_targets
            or self.entity_predictions != self.entity_targets
            or self.action_predictions != self.action_targets
        )

    @staticmethod
    def _compare_entities(
        entity_predictions: List[Dict[Text, Any]],
        entity_targets: List[Dict[Text, Any]],
        i_pred: int,
        i_target: int,
    ) -> int:
        """
        Compare the current predicted and target entities and decide which one
        comes first. If the predicted entity comes first it returns -1,
        while it returns 1 if the target entity comes first.
        If target and predicted are aligned it returns 0
        """
        pred = None
        target = None
        if i_pred < len(entity_predictions):
            pred = entity_predictions[i_pred]
        if i_target < len(entity_targets):
            target = entity_targets[i_target]
        if target and pred:
            # Check which entity has the lower "start" value
            if pred.get("start") < target.get("start"):
                return -1
            elif target.get("start") < pred.get("start"):
                return 1
            else:
                # Since both have the same "start" values,
                # check which one has the lower "end" value
                if pred.get("end") < target.get("end"):
                    return -1
                elif target.get("end") < pred.get("end"):
                    return 1
                else:
                    # The entities have the same "start" and "end" values
                    return 0
        return 1 if target else -1

    @staticmethod
    def _generate_entity_training_data(entity: Dict[Text, Any]) -> Text:
        return TrainingDataWriter.generate_entity(entity.get("text"), entity)

    def serialise(self) -> Tuple[List[Text], List[Text]]:
        """Turn targets and predictions to lists of equal size for sklearn."""
        texts = sorted(
            list(
                set(
                    [e.get("text") for e in self.entity_targets]
                    + [e.get("text") for e in self.entity_predictions]
                )
            )
        )

        aligned_entity_targets = []
        aligned_entity_predictions = []

        for text in texts:
            # sort the entities of this sentence to compare them directly
            entity_targets = sorted(
                filter(lambda x: x.get("text") == text, self.entity_targets),
                key=lambda x: x.get("start"),
            )
            entity_predictions = sorted(
                filter(lambda x: x.get("text") == text, self.entity_predictions),
                key=lambda x: x.get("start"),
            )

            i_pred, i_target = 0, 0

            while i_pred < len(entity_predictions) or i_target < len(entity_targets):
                cmp = self._compare_entities(
                    entity_predictions, entity_targets, i_pred, i_target
                )
                if cmp == -1:  # predicted comes first
                    aligned_entity_predictions.append(
                        self._generate_entity_training_data(entity_predictions[i_pred])
                    )
                    aligned_entity_targets.append("None")
                    i_pred += 1
                elif cmp == 1:  # target entity comes first
                    aligned_entity_targets.append(
                        self._generate_entity_training_data(entity_targets[i_target])
                    )
                    aligned_entity_predictions.append("None")
                    i_target += 1
                else:  # target and predicted entity are aligned
                    aligned_entity_predictions.append(
                        self._generate_entity_training_data(entity_predictions[i_pred])
                    )
                    aligned_entity_targets.append(
                        self._generate_entity_training_data(entity_targets[i_target])
                    )
                    i_pred += 1
                    i_target += 1

        targets = self.action_targets + self.intent_targets + aligned_entity_targets

        predictions = (
            self.action_predictions
            + self.intent_predictions
            + aligned_entity_predictions
        )
        return targets, predictions


class WronglyPredictedAction(ActionExecuted):
    """The model predicted the wrong action.

    Mostly used to mark wrong predictions and be able to
    dump them as stories."""

    type_name = "wrong_action"

    def __init__(
        self,
        action_name_target: Text,
        action_text_target: Text,
        action_name_prediction: Text,
        policy: Optional[Text] = None,
        confidence: Optional[float] = None,
        timestamp: Optional[float] = None,
        metadata: Optional[Dict] = None,
    ) -> None:
        """Creates event for a successful event execution.

        See the docstring of the parent class `ActionExecuted` for more information.
        """
        self.action_name_prediction = action_name_prediction
        super().__init__(
            action_name_target,
            policy,
            confidence,
            timestamp,
            metadata,
            action_text=action_text_target,
        )

    def inline_comment(self) -> Text:
        """A comment attached to this event. Used during dumping."""
        return f"predicted: {self.action_name_prediction}"

    def as_story_string(self) -> Text:
        return f"{self.action_name}   <!-- {self.inline_comment()} -->"


class EndToEndUserUtterance(UserUttered):
    """End-to-end user utterance.

    Mostly used to print the full end-to-end user message in the
    `failed_test_stories.yml` output file."""

    def as_story_string(self, e2e: bool = True) -> Text:
        return super().as_story_string(e2e=True)


class WronglyClassifiedUserUtterance(UserUttered):
    """The NLU model predicted the wrong user utterance.

    Mostly used to mark wrong predictions and be able to
    dump them as stories."""

    type_name = "wrong_utterance"

    def __init__(self, event: UserUttered, eval_store: EvaluationStore) -> None:

        if not eval_store.intent_predictions:
            self.predicted_intent = None
        else:
            self.predicted_intent = eval_store.intent_predictions[0]
        self.predicted_entities = eval_store.entity_predictions

        intent = {"name": eval_store.intent_targets[0]}

        super().__init__(
            event.text,
            intent,
            eval_store.entity_targets,
            event.parse_data,
            event.timestamp,
            event.input_channel,
        )

    def inline_comment(self) -> Text:
        """A comment attached to this event. Used during dumping."""
        from rasa.shared.core.events import format_message

        predicted_message = format_message(
            self.text, self.predicted_intent, self.predicted_entities
        )
        return f"predicted: {self.predicted_intent}: {predicted_message}"

    def as_story_string(self, e2e: bool = True) -> Text:
        """Returns text representation of event."""
        from rasa.shared.core.events import format_message

        correct_message = format_message(
            self.text, self.intent.get("name"), self.entities
        )
        return (
            f"{self.intent.get('name')}: {correct_message}   "
            f"<!-- {self.inline_comment()} -->"
        )


async def _create_data_generator(
    resource_name: Text,
    agent: "Agent",
    max_stories: Optional[int] = None,
    use_e2e: bool = False,
) -> "TrainingDataGenerator":
    from rasa.shared.core.generator import TrainingDataGenerator

    test_data_importer = TrainingDataImporter.load_from_dict(
        training_data_paths=[resource_name]
<<<<<<< HEAD
    )
    story_graph = await test_data_importer.get_stories(use_e2e)
=======
    )
    story_graph = await test_data_importer.get_stories(
        resource_name, agent.domain, use_e2e
    )
>>>>>>> 3a8e6e9a

    return TrainingDataGenerator(
        story_graph,
        agent.domain,
        use_story_concatenation=False,
        augmentation_factor=0,
        tracker_limit=max_stories,
    )


def _clean_entity_results(
    text: Text, entity_results: List[Dict[Text, Any]]
) -> List[Dict[Text, Any]]:
    """Extract only the token variables from an entity dict."""
    cleaned_entities = []

    for r in tuple(entity_results):
        cleaned_entity = {ENTITY_ATTRIBUTE_TEXT: text}
        for k in (
            ENTITY_ATTRIBUTE_START,
            ENTITY_ATTRIBUTE_END,
            ENTITY_ATTRIBUTE_TYPE,
            ENTITY_ATTRIBUTE_VALUE,
        ):
            if k in set(r):
                if k == ENTITY_ATTRIBUTE_VALUE and EXTRACTOR in set(r):
                    # convert values to strings for evaluation as
                    # target values are all of type string
                    r[k] = str(r[k])
                cleaned_entity[k] = r[k]
        cleaned_entities.append(cleaned_entity)

    return cleaned_entities


def _get_full_retrieval_intent(parsed: Dict[Text, Any]) -> Text:
    """Return full retrieval intent, if it's present, or normal intent otherwise.

    Args:
        parsed: Predicted parsed data.

    Returns:
        The extracted intent.
    """
    base_intent = parsed.get(INTENT, {}).get(INTENT_NAME_KEY)
    response_selector = parsed.get(RESPONSE_SELECTOR, {})

    # return normal intent if it's not a retrieval intent
    if base_intent not in response_selector.get(
        RESPONSE_SELECTOR_RETRIEVAL_INTENTS, {}
    ):
        return base_intent

    # extract full retrieval intent
    # if the response selector parameter was not specified in config,
    # the response selector contains a "default" key
    if RESPONSE_SELECTOR_DEFAULT_INTENT in response_selector:
        full_retrieval_intent = (
            response_selector.get(RESPONSE_SELECTOR_DEFAULT_INTENT, {})
            .get(RESPONSE, {})
            .get(INTENT_RESPONSE_KEY)
        )
        return full_retrieval_intent if full_retrieval_intent else base_intent

    # if specified, the response selector contains the base intent as key
    full_retrieval_intent = (
        response_selector.get(base_intent, {})
        .get(RESPONSE, {})
        .get(INTENT_RESPONSE_KEY)
    )
    return full_retrieval_intent if full_retrieval_intent else base_intent


def _collect_user_uttered_predictions(
    event: UserUttered,
    predicted: Dict[Text, Any],
    partial_tracker: DialogueStateTracker,
    fail_on_prediction_errors: bool,
) -> EvaluationStore:
    user_uttered_eval_store = EvaluationStore()

    # intent from the test story, may either be base intent or full retrieval intent
    base_intent = event.intent.get(INTENT_NAME_KEY)
    full_retrieval_intent = event.intent.get(FULL_RETRIEVAL_INTENT_NAME_KEY)
    intent_gold = full_retrieval_intent if full_retrieval_intent else base_intent

    # predicted intent: note that this is only the base intent at this point
    predicted_base_intent = predicted.get(INTENT, {}).get(INTENT_NAME_KEY)

    # if the test story only provides the base intent AND the prediction was correct,
    # we are not interested in full retrieval intents and skip this section.
    # In any other case we are interested in the full retrieval intent (e.g. for report)
    if intent_gold != predicted_base_intent:
        predicted_base_intent = _get_full_retrieval_intent(predicted)

    user_uttered_eval_store.add_to_store(
        intent_predictions=[predicted_base_intent], intent_targets=[intent_gold]
    )

    entity_gold = event.entities
    predicted_entities = predicted.get(ENTITIES)

    if entity_gold or predicted_entities:
        user_uttered_eval_store.add_to_store(
            entity_targets=_clean_entity_results(event.text, entity_gold),
            entity_predictions=_clean_entity_results(event.text, predicted_entities),
        )

    if user_uttered_eval_store.has_prediction_target_mismatch():
        partial_tracker.update(
            WronglyClassifiedUserUtterance(event, user_uttered_eval_store)
        )
        if fail_on_prediction_errors:
            story_dump = YAMLStoryWriter().dumps(partial_tracker.as_story().story_steps)
            raise WrongPredictionException(
                f"NLU model predicted a wrong intent. Failed Story:"
                f" \n\n{story_dump}"
            )
    else:
        end_to_end_user_utterance = EndToEndUserUtterance(
            event.text, event.intent, event.entities
        )
        partial_tracker.update(end_to_end_user_utterance)

    return user_uttered_eval_store


def emulate_loop_rejection(partial_tracker: DialogueStateTracker) -> None:
    """Add `ActionExecutionRejected` event to the tracker.

    During evaluation, we don't run action server, therefore in order to correctly
    test unhappy paths of the loops, we need to emulate loop rejection.

    Args:
        partial_tracker: a :class:`rasa.core.trackers.DialogueStateTracker`
    """
    from rasa.shared.core.events import ActionExecutionRejected

    rejected_action_name: Text = partial_tracker.active_loop_name
    partial_tracker.update(ActionExecutionRejected(rejected_action_name))


def _collect_action_executed_predictions(
    processor: "MessageProcessor",
    partial_tracker: DialogueStateTracker,
    event: ActionExecuted,
    fail_on_prediction_errors: bool,
    circuit_breaker_tripped: bool,
) -> Tuple[EvaluationStore, PolicyPrediction]:
    from rasa.core.policies.form_policy import FormPolicy

    action_executed_eval_store = EvaluationStore()

    gold_action_name = event.action_name
    gold_action_text = event.action_text
    gold = gold_action_name or gold_action_text

    if circuit_breaker_tripped:
        prediction = PolicyPrediction([], policy_name=None)
        predicted = "circuit breaker tripped"
    else:
        action, prediction = processor.predict_next_action(partial_tracker)
        predicted = action.name()

        if (
            prediction.policy_name
            and predicted != gold
            and _form_might_have_been_rejected(
                processor.domain, partial_tracker, predicted
            )
        ):
            # Wrong action was predicted,
            # but it might be Ok if form action is rejected.
            emulate_loop_rejection(partial_tracker)
            # try again
            action, prediction = processor.predict_next_action(partial_tracker)

            # Even if the prediction is also wrong, we don't have to undo the emulation
            # of the action rejection as we know that the user explicitly specified
            # that something else than the form was supposed to run.
            predicted = action.name()

    action_executed_eval_store.add_to_store(
        action_predictions=[predicted], action_targets=[gold]
    )

    if action_executed_eval_store.has_prediction_target_mismatch():
        partial_tracker.update(
            WronglyPredictedAction(
                gold_action_name,
                gold_action_text,
                predicted,
                prediction.policy_name,
                prediction.max_confidence,
                event.timestamp,
            )
        )
        if fail_on_prediction_errors:
            story_dump = YAMLStoryWriter().dumps(partial_tracker.as_story().story_steps)
            error_msg = (
                f"Model predicted a wrong action. Failed Story: " f"\n\n{story_dump}"
            )
            if FormPolicy.__name__ in prediction.policy_name:
                error_msg += (
                    "FormAction is not run during "
                    "evaluation therefore it is impossible to know "
                    "if validation failed or this story is wrong. "
                    "If the story is correct, add it to the "
                    "training stories and retrain."
                )
            raise WrongPredictionException(error_msg)
    else:
        partial_tracker.update(
            ActionExecuted(
                predicted,
                prediction.policy_name,
                prediction.max_confidence,
                event.timestamp,
            )
        )

    return action_executed_eval_store, prediction


def _form_might_have_been_rejected(
    domain: Domain, tracker: DialogueStateTracker, predicted_action_name: Text
) -> bool:
    return (
        tracker.active_loop_name == predicted_action_name
        and predicted_action_name in domain.form_names
    )


async def _predict_tracker_actions(
    tracker: DialogueStateTracker,
    agent: "Agent",
    fail_on_prediction_errors: bool = False,
    use_e2e: bool = False,
) -> Tuple[EvaluationStore, DialogueStateTracker, List[Dict[Text, Any]]]:

    processor = agent.create_processor()
    tracker_eval_store = EvaluationStore()

    events = list(tracker.events)

    partial_tracker = DialogueStateTracker.from_events(
        tracker.sender_id,
        events[:1],
        agent.domain.slots,
        sender_source=tracker.sender_source,
    )

    tracker_actions = []
    should_predict_another_action = True
    num_predicted_actions = 0

    for event in events[1:]:
        if isinstance(event, ActionExecuted):
            circuit_breaker_tripped = processor.is_action_limit_reached(
                num_predicted_actions, should_predict_another_action
            )
            (action_executed_result, prediction) = _collect_action_executed_predictions(
                processor,
                partial_tracker,
                event,
                fail_on_prediction_errors,
                circuit_breaker_tripped,
            )
            tracker_eval_store.merge_store(action_executed_result)
            tracker_actions.append(
                {
                    "action": action_executed_result.action_targets[0],
                    "predicted": action_executed_result.action_predictions[0],
                    "policy": prediction.policy_name,
                    "confidence": prediction.max_confidence,
                }
            )
            should_predict_another_action = processor.should_predict_another_action(
                action_executed_result.action_predictions[0]
            )
            num_predicted_actions += 1

        elif use_e2e and isinstance(event, UserUttered):
            # This means that user utterance didn't have a user message, only intent,
            # so we can skip the NLU part and take the parse data directly.
            # Indirectly that means that the test story was in YAML format.
            if not event.text:
                predicted = event.parse_data
            # Indirectly that means that the test story was either:
            # in YAML format containing a user message, or in Markdown format.
            # Leaving that as it is because Markdown is in legacy mode.
            else:
                predicted = await processor.parse_message(UserMessage(event.text))
            user_uttered_result = _collect_user_uttered_predictions(
                event, predicted, partial_tracker, fail_on_prediction_errors
            )

            tracker_eval_store.merge_store(user_uttered_result)
        else:
            partial_tracker.update(event)
        if isinstance(event, UserUttered):
            num_predicted_actions = 0

    return tracker_eval_store, partial_tracker, tracker_actions


def _in_training_data_fraction(action_list: List[Dict[Text, Any]]) -> float:
    """Given a list of action items, returns the fraction of actions

    that were predicted using one of the Memoization policies."""
    from rasa.core.policies.ensemble import SimplePolicyEnsemble

    in_training_data = [
        a["action"]
        for a in action_list
        if a["policy"] and not SimplePolicyEnsemble.is_not_in_training_data(a["policy"])
    ]

    return len(in_training_data) / len(action_list) if action_list else 0


async def _collect_story_predictions(
    completed_trackers: List["DialogueStateTracker"],
    agent: "Agent",
    fail_on_prediction_errors: bool = False,
    use_e2e: bool = False,
) -> Tuple[StoryEvaluation, int]:
    """Test the stories from a file, running them through the stored model."""
    from rasa.test import get_evaluation_metrics
    from tqdm import tqdm

    story_eval_store = EvaluationStore()
    failed = []
    success = []
    correct_dialogues = []
    number_of_stories = len(completed_trackers)

    logger.info(f"Evaluating {number_of_stories} stories\nProgress:")

    action_list = []

    for tracker in tqdm(completed_trackers):
        (
            tracker_results,
            predicted_tracker,
            tracker_actions,
        ) = await _predict_tracker_actions(
            tracker, agent, fail_on_prediction_errors, use_e2e
        )

        story_eval_store.merge_store(tracker_results)

        action_list.extend(tracker_actions)

        if tracker_results.has_prediction_target_mismatch():
            # there is at least one wrong prediction
            failed.append(predicted_tracker)
            correct_dialogues.append(0)
        else:
            correct_dialogues.append(1)
            success.append(predicted_tracker)

    logger.info("Finished collecting predictions.")
    with warnings.catch_warnings():
        from sklearn.exceptions import UndefinedMetricWarning

        warnings.simplefilter("ignore", UndefinedMetricWarning)
        report, precision, f1, accuracy = get_evaluation_metrics(
            [1] * len(completed_trackers), correct_dialogues
        )

    in_training_data_fraction = _in_training_data_fraction(action_list)

    _log_evaluation_table(
        [1] * len(completed_trackers),
        "END-TO-END" if use_e2e else "CONVERSATION",
        report,
        precision,
        f1,
        accuracy,
        in_training_data_fraction,
        include_report=False,
    )

    return (
        StoryEvaluation(
            evaluation_store=story_eval_store,
            failed_stories=failed,
            successful_stories=success,
            action_list=action_list,
            in_training_data_fraction=in_training_data_fraction,
        ),
        number_of_stories,
    )


def _log_stories(trackers: List[DialogueStateTracker], file_path: Text) -> None:
    """Write given stories to the given file."""

    with open(file_path, "w", encoding=DEFAULT_ENCODING) as f:
        if not trackers:
            f.write("# None of the test stories failed - all good!")
        else:
            stories = [tracker.as_story(include_source=True) for tracker in trackers]
            steps = [step for story in stories for step in story.story_steps]
            f.write(YAMLStoryWriter().dumps(steps))


async def test(
    stories: Text,
    agent: "Agent",
    max_stories: Optional[int] = None,
    out_directory: Optional[Text] = None,
    fail_on_prediction_errors: bool = False,
    e2e: bool = False,
    disable_plotting: bool = False,
    successes: bool = False,
    errors: bool = True,
) -> Dict[Text, Any]:
    """Run the evaluation of the stories, optionally plot the results.

    Args:
        stories: the stories to evaluate on
        agent: the agent
        max_stories: maximum number of stories to consider
        out_directory: path to directory to results to
        fail_on_prediction_errors: boolean indicating whether to fail on prediction
            errors or not
        e2e: boolean indicating whether to use end to end evaluation or not
        disable_plotting: boolean indicating whether to disable plotting or not
        successes: boolean indicating whether to write down successful predictions or
            not
        errors: boolean indicating whether to write down incorrect predictions or not

    Returns:
        Evaluation summary.
    """
    from rasa.test import get_evaluation_metrics

    generator = await _create_data_generator(stories, agent, max_stories, e2e)
    completed_trackers = generator.generate_story_trackers()

    story_evaluation, _ = await _collect_story_predictions(
        completed_trackers, agent, fail_on_prediction_errors, e2e
    )

    evaluation_store = story_evaluation.evaluation_store

    with warnings.catch_warnings():
        from sklearn.exceptions import UndefinedMetricWarning

        warnings.simplefilter("ignore", UndefinedMetricWarning)

        targets, predictions = evaluation_store.serialise()

        if out_directory:
            report, precision, f1, accuracy = get_evaluation_metrics(
                targets, predictions, output_dict=True
            )

            report_filename = os.path.join(out_directory, REPORT_STORIES_FILE)
            rasa.shared.utils.io.dump_obj_as_json_to_file(report_filename, report)
            logger.info(f"Stories report saved to {report_filename}.")
        else:
            report, precision, f1, accuracy = get_evaluation_metrics(
                targets, predictions, output_dict=True
            )

    telemetry.track_core_model_test(len(generator.story_graph.story_steps), e2e, agent)

    _log_evaluation_table(
        evaluation_store.action_targets,
        "ACTION",
        report,
        precision,
        f1,
        accuracy,
        story_evaluation.in_training_data_fraction,
        include_report=False,
    )

    if not disable_plotting and out_directory:
        _plot_story_evaluation(
            evaluation_store.action_targets,
            evaluation_store.action_predictions,
            out_directory,
        )

    if errors and out_directory:
        _log_stories(
            story_evaluation.failed_stories,
            os.path.join(out_directory, FAILED_STORIES_FILE),
        )
    if successes and out_directory:
        _log_stories(
            story_evaluation.successful_stories,
            os.path.join(out_directory, SUCCESSFUL_STORIES_FILE),
        )

    return {
        "report": report,
        "precision": precision,
        "f1": f1,
        "accuracy": accuracy,
        "actions": story_evaluation.action_list,
        "in_training_data_fraction": story_evaluation.in_training_data_fraction,
        "is_end_to_end_evaluation": e2e,
    }


def _log_evaluation_table(
    golds: List[Any],
    name: Text,
    report: Dict[Text, Any],
    precision: float,
    f1: float,
    accuracy: float,
    in_training_data_fraction: float,
    include_report: bool = True,
) -> None:  # pragma: no cover
    """Log the sklearn evaluation metrics."""
    logger.info(f"Evaluation Results on {name} level:")
    logger.info(f"\tCorrect:          {int(len(golds) * accuracy)} / {len(golds)}")
    logger.info(f"\tF1-Score:         {f1:.3f}")
    logger.info(f"\tPrecision:        {precision:.3f}")
    logger.info(f"\tAccuracy:         {accuracy:.3f}")
    logger.info(f"\tIn-data fraction: {in_training_data_fraction:.3g}")

    if include_report:
        logger.info(f"\tClassification report: \n{report}")


def _plot_story_evaluation(
    targets: List[Text], predictions: List[Text], output_directory: Optional[Text]
) -> None:
    """Plot a confusion matrix of story evaluation."""
    from sklearn.metrics import confusion_matrix
    from sklearn.utils.multiclass import unique_labels
    from rasa.utils.plotting import plot_confusion_matrix

    confusion_matrix_filename = CONFUSION_MATRIX_STORIES_FILE
    if output_directory:
        confusion_matrix_filename = os.path.join(
            output_directory, confusion_matrix_filename
        )

    cnf_matrix = confusion_matrix(targets, predictions)

    plot_confusion_matrix(
        cnf_matrix,
        classes=unique_labels(targets, predictions),
        title="Action Confusion matrix",
        output_file=confusion_matrix_filename,
    )


async def compare_models_in_dir(
    model_dir: Text, stories_file: Text, output: Text
) -> None:
    """Evaluate multiple trained models in a directory on a test set.

    Args:
        model_dir: path to directory that contains the models to evaluate
        stories_file: path to the story file
        output: output directory to store results to
    """
    number_correct = defaultdict(list)

    for run in rasa.shared.utils.io.list_subdirectories(model_dir):
        number_correct_in_run = defaultdict(list)

        for model in sorted(rasa.shared.utils.io.list_files(run)):
            if not model.endswith("tar.gz"):
                continue

            # The model files are named like <config-name>PERCENTAGE_KEY<number>.tar.gz
            # Remove the percentage key and number from the name to get the config name
            config_name = os.path.basename(model).split(PERCENTAGE_KEY)[0]
            number_of_correct_stories = await _evaluate_core_model(model, stories_file)
            number_correct_in_run[config_name].append(number_of_correct_stories)

        for k, v in number_correct_in_run.items():
            number_correct[k].append(v)

    rasa.shared.utils.io.dump_obj_as_json_to_file(
        os.path.join(output, RESULTS_FILE), number_correct
    )


async def compare_models(models: List[Text], stories_file: Text, output: Text) -> None:
    """Evaluate provided trained models on a test set.

    Args:
        models: list of trained model paths
        stories_file: path to the story file
        output: output directory to store results to
    """
    number_correct = defaultdict(list)

    for model in models:
        number_of_correct_stories = await _evaluate_core_model(model, stories_file)
        number_correct[os.path.basename(model)].append(number_of_correct_stories)

    rasa.shared.utils.io.dump_obj_as_json_to_file(
        os.path.join(output, RESULTS_FILE), number_correct
    )


async def _evaluate_core_model(model: Text, stories_file: Text) -> int:
    from rasa.core.agent import Agent

    logger.info(f"Evaluating model '{model}'")

    agent = Agent.load(model)
    generator = await _create_data_generator(stories_file, agent)
    completed_trackers = generator.generate_story_trackers()
    story_eval_store, number_of_stories = await _collect_story_predictions(
        completed_trackers, agent
    )
    failed_stories = story_eval_store.failed_stories
    return number_of_stories - len(failed_stories)<|MERGE_RESOLUTION|>--- conflicted
+++ resolved
@@ -10,7 +10,6 @@
 from rasa.shared.exceptions import RasaException
 import rasa.shared.utils.io
 from rasa.core.channels import UserMessage
-from rasa.shared.nlu.training_data.message import Message
 from rasa.shared.core.training_data.story_writer.yaml_story_writer import (
     YAMLStoryWriter,
 )
@@ -339,15 +338,8 @@
 
     test_data_importer = TrainingDataImporter.load_from_dict(
         training_data_paths=[resource_name]
-<<<<<<< HEAD
-    )
-    story_graph = await test_data_importer.get_stories(use_e2e)
-=======
-    )
-    story_graph = await test_data_importer.get_stories(
-        resource_name, agent.domain, use_e2e
-    )
->>>>>>> 3a8e6e9a
+    )
+    story_graph = await test_data_importer.get_stories(use_e2e=use_e2e)
 
     return TrainingDataGenerator(
         story_graph,
