import logging
import os
from pathlib import Path
import tempfile
import warnings as pywarnings
import typing
from pathlib import Path
from collections import defaultdict, namedtuple
from typing import Any, Dict, List, Optional, Text, Tuple

from rasa import telemetry
from rasa.core.constants import (
    CONFUSION_MATRIX_STORIES_FILE,
    REPORT_STORIES_FILE,
    FAILED_STORIES_FILE,
    SUCCESSFUL_STORIES_FILE,
    STORIES_WITH_WARNINGS_FILE,
)
from rasa.core.channels import UserMessage
from rasa.core.policies.policy import PolicyPrediction
from rasa.nlu.test import EntityEvaluationResult, evaluate_entities
from rasa.nlu.tokenizers.tokenizer import Token
from rasa.shared.core.constants import (
    POLICIES_THAT_EXTRACT_ENTITIES,
    ACTION_UNLIKELY_INTENT_NAME,
)
from rasa.shared.exceptions import RasaException
import rasa.shared.utils.io
from rasa.shared.core.training_data.story_writer.yaml_story_writer import (
    YAMLStoryWriter,
)
from rasa.shared.core.training_data.structures import StoryStep
from rasa.shared.core.domain import Domain
from rasa.nlu.constants import (
    RESPONSE_SELECTOR_DEFAULT_INTENT,
    RESPONSE_SELECTOR_RETRIEVAL_INTENTS,
    TOKENS_NAMES,
    RESPONSE_SELECTOR_PROPERTY_NAME,
)
from rasa.shared.nlu.constants import (
    INTENT,
    ENTITIES,
    ENTITY_ATTRIBUTE_VALUE,
    ENTITY_ATTRIBUTE_START,
    ENTITY_ATTRIBUTE_END,
    EXTRACTOR,
    ENTITY_ATTRIBUTE_TYPE,
    INTENT_RESPONSE_KEY,
    INTENT_NAME_KEY,
    RESPONSE,
    RESPONSE_SELECTOR,
    FULL_RETRIEVAL_INTENT_NAME_KEY,
    TEXT,
    ENTITY_ATTRIBUTE_TEXT,
)
from rasa.constants import RESULTS_FILE, PERCENTAGE_KEY
from rasa.shared.core.events import ActionExecuted, EntitiesAdded, UserUttered
from rasa.shared.core.trackers import DialogueStateTracker
from rasa.shared.nlu.training_data.formats.readerwriter import TrainingDataWriter
from rasa.shared.importers.importer import TrainingDataImporter
from rasa.shared.utils.io import DEFAULT_ENCODING
from rasa.utils.tensorflow.constants import QUERY_INTENT_KEY, SEVERITY_KEY
from rasa.exceptions import ActionLimitReached

from rasa.core.actions.action import ActionRetrieveResponse

if typing.TYPE_CHECKING:
    from rasa.core.agent import Agent
    from rasa.core.processor import MessageProcessor
    from rasa.shared.core.generator import TrainingDataGenerator
    from rasa.shared.core.events import EntityPrediction

logger = logging.getLogger(__name__)

StoryEvaluation = namedtuple(
    "StoryEvaluation",
    [
        "evaluation_store",
        "failed_stories",
        "successful_stories",
        "stories_with_warnings",
        "action_list",
        "in_training_data_fraction",
    ],
)

PredictionList = List[Optional[Text]]


class WrongPredictionException(RasaException, ValueError):
    """Raised if a wrong prediction is encountered."""


class WarningPredictedAction(ActionExecuted):
    """The model predicted the correct action with warning."""

    type_name = "warning_predicted"

    def __init__(
        self,
        action_name_prediction: Text,
        action_name: Optional[Text] = None,
        policy: Optional[Text] = None,
        confidence: Optional[float] = None,
        timestamp: Optional[float] = None,
        metadata: Optional[Dict] = None,
    ):
        """Creates event `action_unlikely_intent` predicted as warning.

        See the docstring of the parent class for more information.
        """
        self.action_name_prediction = action_name_prediction
        super().__init__(action_name, policy, confidence, timestamp, metadata)

    def inline_comment(self, **kwargs: Any) -> Text:
        """A comment attached to this event. Used during dumping."""
        return f"predicted: {self.action_name_prediction}"


class WronglyPredictedAction(ActionExecuted):
    """The model predicted the wrong action.

    Mostly used to mark wrong predictions and be able to
    dump them as stories.
    """

    type_name = "wrong_action"

    def __init__(
        self,
        action_name_target: Text,
        action_text_target: Text,
        action_name_prediction: Text,
        policy: Optional[Text] = None,
        confidence: Optional[float] = None,
        timestamp: Optional[float] = None,
        metadata: Optional[Dict] = None,
        predicted_action_unlikely_intent: bool = False,
    ) -> None:
        """Creates event for a successful event execution.

        See the docstring of the parent class `ActionExecuted` for more information.
        """
        self.action_name_prediction = action_name_prediction
        self.predicted_action_unlikely_intent = predicted_action_unlikely_intent
        super().__init__(
            action_name_target,
            policy,
            confidence,
            timestamp,
            metadata,
            action_text=action_text_target,
        )

    def inline_comment(self, **kwargs: Any) -> Text:
        """A comment attached to this event. Used during dumping."""
        comment = f"predicted: {self.action_name_prediction}"
        if self.predicted_action_unlikely_intent:
            return f"{comment} after {ACTION_UNLIKELY_INTENT_NAME}"
        return comment

    def as_story_string(self) -> Text:
        """Returns the story equivalent representation."""
        return f"{self.action_name}   <!-- {self.inline_comment()} -->"

    def __repr__(self) -> Text:
        """Returns event as string for debugging."""
        return (
            f"WronglyPredictedAction(action_target: {self.action_name}, "
            f"action_prediction: {self.action_name_prediction}, "
            f"policy: {self.policy}, confidence: {self.confidence}, "
            f"metadata: {self.metadata})"
        )


class EvaluationStore:
    """Class storing action, intent and entity predictions and targets."""

    def __init__(
        self,
        action_predictions: Optional[PredictionList] = None,
        action_targets: Optional[PredictionList] = None,
        intent_predictions: Optional[PredictionList] = None,
        intent_targets: Optional[PredictionList] = None,
        entity_predictions: Optional[List["EntityPrediction"]] = None,
        entity_targets: Optional[List["EntityPrediction"]] = None,
    ) -> None:
        """Initialize store attributes."""
        self.action_predictions = action_predictions or []
        self.action_targets = action_targets or []
        self.intent_predictions = intent_predictions or []
        self.intent_targets = intent_targets or []
        self.entity_predictions: List["EntityPrediction"] = entity_predictions or []
        self.entity_targets: List["EntityPrediction"] = entity_targets or []

    def add_to_store(
        self,
        action_predictions: Optional[PredictionList] = None,
        action_targets: Optional[PredictionList] = None,
        intent_predictions: Optional[PredictionList] = None,
        intent_targets: Optional[PredictionList] = None,
        entity_predictions: Optional[List["EntityPrediction"]] = None,
        entity_targets: Optional[List["EntityPrediction"]] = None,
    ) -> None:
        """Add items or lists of items to the store."""
        self.action_predictions.extend(action_predictions or [])
        self.action_targets.extend(action_targets or [])
        self.intent_targets.extend(intent_targets or [])
        self.intent_predictions.extend(intent_predictions or [])
        self.entity_predictions.extend(entity_predictions or [])
        self.entity_targets.extend(entity_targets or [])

    def merge_store(self, other: "EvaluationStore") -> None:
        """Add the contents of other to self."""
        self.add_to_store(
            action_predictions=other.action_predictions,
            action_targets=other.action_targets,
            intent_predictions=other.intent_predictions,
            intent_targets=other.intent_targets,
            entity_predictions=other.entity_predictions,
            entity_targets=other.entity_targets,
        )

    def _check_entity_prediction_target_mismatch(self) -> bool:
        """Checks that same entities were expected and actually extracted.

        Possible duplicates or differences in order should not matter.
        """
        deduplicated_targets = set(
            tuple(entity.items()) for entity in self.entity_targets
        )
        deduplicated_predictions = set(
            tuple(entity.items()) for entity in self.entity_predictions
        )
        return deduplicated_targets != deduplicated_predictions

    def check_prediction_target_mismatch(self) -> bool:
        """Checks if intent, entity or action predictions don't match expected ones."""
        return (
            self.intent_predictions != self.intent_targets
            or self._check_entity_prediction_target_mismatch()
            or self.action_predictions != self.action_targets
        )

    @staticmethod
    def _compare_entities(
        entity_predictions: List["EntityPrediction"],
        entity_targets: List["EntityPrediction"],
        i_pred: int,
        i_target: int,
    ) -> int:
        """
        Compare the current predicted and target entities and decide which one
        comes first. If the predicted entity comes first it returns -1,
        while it returns 1 if the target entity comes first.
        If target and predicted are aligned it returns 0
        """
        pred = None
        target = None
        if i_pred < len(entity_predictions):
            pred = entity_predictions[i_pred]
        if i_target < len(entity_targets):
            target = entity_targets[i_target]
        if target and pred:
            # Check which entity has the lower "start" value
            if pred.get(ENTITY_ATTRIBUTE_START) < target.get(ENTITY_ATTRIBUTE_START):
                return -1
            elif target.get(ENTITY_ATTRIBUTE_START) < pred.get(ENTITY_ATTRIBUTE_START):
                return 1
            else:
                # Since both have the same "start" values,
                # check which one has the lower "end" value
                if pred.get(ENTITY_ATTRIBUTE_END) < target.get(ENTITY_ATTRIBUTE_END):
                    return -1
                elif target.get(ENTITY_ATTRIBUTE_END) < pred.get(ENTITY_ATTRIBUTE_END):
                    return 1
                else:
                    # The entities have the same "start" and "end" values
                    return 0
        return 1 if target else -1

    @staticmethod
    def _generate_entity_training_data(entity: Dict[Text, Any]) -> Text:
        return TrainingDataWriter.generate_entity(entity.get("text"), entity)

    def serialise(self) -> Tuple[PredictionList, PredictionList]:
        """Turn targets and predictions to lists of equal size for sklearn."""
        texts = sorted(
            set(
                [str(e.get("text", "")) for e in self.entity_targets]
                + [str(e.get("text", "")) for e in self.entity_predictions]
            )
        )

        aligned_entity_targets: List[Optional[Text]] = []
        aligned_entity_predictions: List[Optional[Text]] = []

        for text in texts:
            # sort the entities of this sentence to compare them directly
            entity_targets = sorted(
                filter(
                    lambda x: x.get(ENTITY_ATTRIBUTE_TEXT) == text, self.entity_targets
                ),
                key=lambda x: x[ENTITY_ATTRIBUTE_START],
            )
            entity_predictions = sorted(
                filter(
                    lambda x: x.get(ENTITY_ATTRIBUTE_TEXT) == text,
                    self.entity_predictions,
                ),
                key=lambda x: x[ENTITY_ATTRIBUTE_START],
            )

            i_pred, i_target = 0, 0

            while i_pred < len(entity_predictions) or i_target < len(entity_targets):
                cmp = self._compare_entities(
                    entity_predictions, entity_targets, i_pred, i_target
                )
                if cmp == -1:  # predicted comes first
                    aligned_entity_predictions.append(
                        self._generate_entity_training_data(entity_predictions[i_pred])
                    )
                    aligned_entity_targets.append("None")
                    i_pred += 1
                elif cmp == 1:  # target entity comes first
                    aligned_entity_targets.append(
                        self._generate_entity_training_data(entity_targets[i_target])
                    )
                    aligned_entity_predictions.append("None")
                    i_target += 1
                else:  # target and predicted entity are aligned
                    aligned_entity_predictions.append(
                        self._generate_entity_training_data(entity_predictions[i_pred])
                    )
                    aligned_entity_targets.append(
                        self._generate_entity_training_data(entity_targets[i_target])
                    )
                    i_pred += 1
                    i_target += 1

        targets = self.action_targets + self.intent_targets + aligned_entity_targets

        predictions = (
            self.action_predictions
            + self.intent_predictions
            + aligned_entity_predictions
        )
        return targets, predictions


class EndToEndUserUtterance(UserUttered):
    """End-to-end user utterance.

    Mostly used to print the full end-to-end user message in the
    `failed_test_stories.yml` output file.
    """

    def as_story_string(self, e2e: bool = True) -> Text:
        """Returns the story equivalent representation."""
        return super().as_story_string(e2e=True)


class WronglyClassifiedUserUtterance(UserUttered):
    """The NLU model predicted the wrong user utterance.

    Mostly used to mark wrong predictions and be able to
    dump them as stories."""

    type_name = "wrong_utterance"

    def __init__(self, event: UserUttered, eval_store: EvaluationStore) -> None:
        """Set `predicted_intent` and `predicted_entities` attributes."""
        try:
            self.predicted_intent = eval_store.intent_predictions[0]
        except LookupError:
            self.predicted_intent = None

        self.target_entities = eval_store.entity_targets
        self.predicted_entities = eval_store.entity_predictions

        intent = {"name": eval_store.intent_targets[0]}

        super().__init__(
            event.text,
            intent,
            eval_store.entity_targets,
            event.parse_data,
            event.timestamp,
            event.input_channel,
        )

    def inline_comment(self, force_comment_generation: bool = False) -> Optional[Text]:
        """A comment attached to this event. Used during dumping."""
        from rasa.shared.core.events import format_message

        if force_comment_generation or self.predicted_intent != self.intent["name"]:
            predicted_message = format_message(
                self.text, self.predicted_intent, self.predicted_entities
            )

            return f"predicted: {self.predicted_intent}: {predicted_message}"
        else:
            return None

    @staticmethod
    def inline_comment_for_entity(
        predicted: Dict[Text, Any], entity: Dict[Text, Any]
    ) -> Optional[Text]:
        """Returns the predicted entity which is then printed as a comment."""
        if predicted["entity"] != entity["entity"]:
            return "predicted: " + predicted["entity"] + ": " + predicted["value"]
        else:
            return None

    def as_story_string(self, e2e: bool = True) -> Text:
        """Returns text representation of event."""
        from rasa.shared.core.events import format_message

        correct_message = format_message(
            self.text, self.intent.get("name"), self.entities
        )
        return (
            f"{self.intent.get('name')}: {correct_message}   "
            f"<!-- {self.inline_comment()} -->"
        )


def _create_data_generator(
    resource_name: Text,
    agent: "Agent",
    max_stories: Optional[int] = None,
    use_conversation_test_files: bool = False,
) -> "TrainingDataGenerator":
    from rasa.shared.core.generator import TrainingDataGenerator
<<<<<<< HEAD
    from rasa.shared.constants import DEFAULT_DOMAIN_PATH
    from rasa.model import get_model_subdirectories

    core_model = None
    if agent.model_directory:
        core_model, _ = get_model_subdirectories(agent.model_directory)

    if core_model and Path.exists(Path.joinpath(core_model, DEFAULT_DOMAIN_PATH)):
        domain_path = Path.joinpath(core_model, DEFAULT_DOMAIN_PATH)
    else:
        domain_path = None
=======
>>>>>>> 9a18f547

    tmp_domain_path = Path(tempfile.mkdtemp()) / "domain.yaml"
    agent.domain.persist(tmp_domain_path)
    test_data_importer = TrainingDataImporter.load_from_dict(
        training_data_paths=[resource_name], domain_path=str(tmp_domain_path)
    )
    if use_conversation_test_files:
        story_graph = test_data_importer.get_conversation_tests()
    else:
        story_graph = test_data_importer.get_stories()

    return TrainingDataGenerator(
        story_graph,
        agent.domain,
        use_story_concatenation=False,
        augmentation_factor=0,
        tracker_limit=max_stories,
    )


def _clean_entity_results(
    text: Text, entity_results: List[Dict[Text, Any]]
) -> List["EntityPrediction"]:
    """Extract only the token variables from an entity dict."""
    cleaned_entities = []

    for r in tuple(entity_results):
        cleaned_entity: EntityPrediction = {ENTITY_ATTRIBUTE_TEXT: text}
        for k in (
            ENTITY_ATTRIBUTE_START,
            ENTITY_ATTRIBUTE_END,
            ENTITY_ATTRIBUTE_TYPE,
            ENTITY_ATTRIBUTE_VALUE,
        ):
            if k in set(r):
                if k == ENTITY_ATTRIBUTE_VALUE and EXTRACTOR in set(r):
                    # convert values to strings for evaluation as
                    # target values are all of type string
                    r[k] = str(r[k])
                cleaned_entity[k] = r[k]
        cleaned_entities.append(cleaned_entity)

    return cleaned_entities


def _get_full_retrieval_intent(parsed: Dict[Text, Any]) -> Text:
    """Return full retrieval intent, if it's present, or normal intent otherwise.

    Args:
        parsed: Predicted parsed data.

    Returns:
        The extracted intent.
    """
    base_intent = parsed.get(INTENT, {}).get(INTENT_NAME_KEY)
    response_selector = parsed.get(RESPONSE_SELECTOR, {})

    # return normal intent if it's not a retrieval intent
    if base_intent not in response_selector.get(
        RESPONSE_SELECTOR_RETRIEVAL_INTENTS, {}
    ):
        return base_intent

    # extract full retrieval intent
    # if the response selector parameter was not specified in config,
    # the response selector contains a "default" key
    if RESPONSE_SELECTOR_DEFAULT_INTENT in response_selector:
        full_retrieval_intent = (
            response_selector.get(RESPONSE_SELECTOR_DEFAULT_INTENT, {})
            .get(RESPONSE, {})
            .get(INTENT_RESPONSE_KEY)
        )
        return full_retrieval_intent if full_retrieval_intent else base_intent

    # if specified, the response selector contains the base intent as key
    full_retrieval_intent = (
        response_selector.get(base_intent, {})
        .get(RESPONSE, {})
        .get(INTENT_RESPONSE_KEY)
    )
    return full_retrieval_intent if full_retrieval_intent else base_intent


def _collect_user_uttered_predictions(
    event: UserUttered,
    predicted: Dict[Text, Any],
    partial_tracker: DialogueStateTracker,
    fail_on_prediction_errors: bool,
) -> EvaluationStore:
    user_uttered_eval_store = EvaluationStore()

    # intent from the test story, may either be base intent or full retrieval intent
    base_intent = event.intent.get(INTENT_NAME_KEY)
    full_retrieval_intent = event.intent.get(FULL_RETRIEVAL_INTENT_NAME_KEY)
    intent_gold = full_retrieval_intent if full_retrieval_intent else base_intent

    # predicted intent: note that this is only the base intent at this point
    predicted_base_intent = predicted.get(INTENT, {}).get(INTENT_NAME_KEY)
    # if the test story only provides the base intent AND the prediction was correct,
    # we are not interested in full retrieval intents and skip this section.
    # In any other case we are interested in the full retrieval intent (e.g. for report)
    if intent_gold != predicted_base_intent:
        predicted_base_intent = _get_full_retrieval_intent(predicted)

    user_uttered_eval_store.add_to_store(
        intent_targets=[intent_gold], intent_predictions=[predicted_base_intent]
    )

    entity_gold = event.entities
    predicted_entities = predicted.get(ENTITIES)

    if entity_gold or predicted_entities:
        user_uttered_eval_store.add_to_store(
            entity_targets=_clean_entity_results(event.text, entity_gold),
            entity_predictions=_clean_entity_results(event.text, predicted_entities),
        )

    if user_uttered_eval_store.check_prediction_target_mismatch():
        partial_tracker.update(
            WronglyClassifiedUserUtterance(event, user_uttered_eval_store)
        )
        if fail_on_prediction_errors:
            story_dump = YAMLStoryWriter().dumps(partial_tracker.as_story().story_steps)
            raise WrongPredictionException(
                f"NLU model predicted a wrong intent or entities. Failed Story:"
                f" \n\n{story_dump}"
            )
    else:
        response_selector_info = (
            {
                RESPONSE_SELECTOR_PROPERTY_NAME: predicted[
                    RESPONSE_SELECTOR_PROPERTY_NAME
                ]
            }
            if RESPONSE_SELECTOR_PROPERTY_NAME in predicted
            else None
        )
        end_to_end_user_utterance = EndToEndUserUtterance(
            text=event.text,
            intent=event.intent,
            entities=event.entities,
            parse_data=response_selector_info,
        )
        partial_tracker.update(end_to_end_user_utterance)

    return user_uttered_eval_store


def emulate_loop_rejection(partial_tracker: DialogueStateTracker) -> None:
    """Add `ActionExecutionRejected` event to the tracker.

    During evaluation, we don't run action server, therefore in order to correctly
    test unhappy paths of the loops, we need to emulate loop rejection.

    Args:
        partial_tracker: a :class:`rasa.core.trackers.DialogueStateTracker`
    """
    from rasa.shared.core.events import ActionExecutionRejected

    rejected_action_name: Text = partial_tracker.active_loop_name
    partial_tracker.update(ActionExecutionRejected(rejected_action_name))


async def _get_e2e_entity_evaluation_result(
    processor: "MessageProcessor",
    tracker: DialogueStateTracker,
    prediction: PolicyPrediction,
) -> Optional[EntityEvaluationResult]:
    previous_event = tracker.events[-1]
    if isinstance(previous_event, UserUttered):
        entities_predicted_by_policies = [
            entity
            for prediction_event in prediction.events
            if isinstance(prediction_event, EntitiesAdded)
            for entity in prediction_event.entities
        ]
        entity_targets = previous_event.entities
        if entity_targets or entities_predicted_by_policies:
            text = previous_event.text
            if text:
                parsed_message = await processor.parse_message(UserMessage(text=text))
                if parsed_message:
                    tokens = [
                        Token(text[start:end], start, end)
                        for start, end in parsed_message.get(TOKENS_NAMES[TEXT], [])
                    ]
                    return EntityEvaluationResult(
                        entity_targets, entities_predicted_by_policies, tokens, text
                    )
    return None


def _get_predicted_action_name(
    predicted_action: rasa.core.actions.action.Action,
    partial_tracker: DialogueStateTracker,
    expected_action_name: Text,
) -> Text:
    """Get the name of predicted action.

    If the action is instance of `ActionRetrieveResponse`, we need to return full
    action name with its retrieval intent (e.g. utter_faq/is-this-legit).
    The only case when we should not do it is when an expected action given in
    a test story is a retrieval action but it's not specified in the test story.
    To illustrate this, we're basically avoiding this unnecessary mismatch:
    utter_faq (expected) != utter_faq/is-this-legit (predicted).
    In this case or if the action isn't instance of `ActionRetrieveResponse`,
    the function returns only the action name (e.g. utter_faq).
    """
    if (
        isinstance(predicted_action, ActionRetrieveResponse)
        and expected_action_name != predicted_action.name()
    ):
        full_retrieval_name = predicted_action.get_full_retrieval_name(partial_tracker)
        predicted_action_name = (
            full_retrieval_name if full_retrieval_name else predicted_action.name()
        )
    else:
        predicted_action_name = predicted_action.name()
    return predicted_action_name


async def _run_action_prediction(
    processor: "MessageProcessor",
    partial_tracker: DialogueStateTracker,
    expected_action: Text,
) -> Tuple[Text, PolicyPrediction, Optional[EntityEvaluationResult]]:
    action, prediction = processor.predict_next_with_tracker_if_should(partial_tracker)
    predicted_action = _get_predicted_action_name(
        action, partial_tracker, expected_action
    )

    policy_entity_result = await _get_e2e_entity_evaluation_result(
        processor, partial_tracker, prediction
    )
    if (
        prediction.policy_name
        and predicted_action != expected_action
        and _form_might_have_been_rejected(
            processor.domain, partial_tracker, predicted_action
        )
    ):
        # Wrong action was predicted,
        # but it might be Ok if form action is rejected.
        emulate_loop_rejection(partial_tracker)
        # try again
        action, prediction = processor.predict_next_with_tracker_if_should(
            partial_tracker
        )
        # Even if the prediction is also wrong, we don't have to undo the emulation
        # of the action rejection as we know that the user explicitly specified
        # that something else than the form was supposed to run.
        predicted_action = _get_predicted_action_name(
            action, partial_tracker, expected_action
        )

    return predicted_action, prediction, policy_entity_result


async def _collect_action_executed_predictions(
    processor: "MessageProcessor",
    partial_tracker: DialogueStateTracker,
    event: ActionExecuted,
    fail_on_prediction_errors: bool,
) -> Tuple[EvaluationStore, PolicyPrediction, Optional[EntityEvaluationResult]]:

    action_executed_eval_store = EvaluationStore()

    expected_action_name = event.action_name
    expected_action_text = event.action_text
    expected_action = expected_action_name or expected_action_text

    policy_entity_result = None
    prev_action_unlikely_intent = False

    try:
        (
            predicted_action,
            prediction,
            policy_entity_result,
        ) = await _run_action_prediction(processor, partial_tracker, expected_action)
    except ActionLimitReached:
        prediction = PolicyPrediction([], policy_name=None)
        predicted_action = "circuit breaker tripped"

    predicted_action_unlikely_intent = predicted_action == ACTION_UNLIKELY_INTENT_NAME
    if predicted_action_unlikely_intent and predicted_action != expected_action:
        partial_tracker.update(
            WronglyPredictedAction(
                predicted_action,
                expected_action_text,
                predicted_action,
                prediction.policy_name,
                prediction.max_confidence,
                event.timestamp,
                metadata=prediction.action_metadata,
            )
        )
        prev_action_unlikely_intent = True

        try:
            (
                predicted_action,
                prediction,
                policy_entity_result,
            ) = await _run_action_prediction(
                processor, partial_tracker, expected_action
            )
        except ActionLimitReached:
            prediction = PolicyPrediction([], policy_name=None)
            predicted_action = "circuit breaker tripped"

    action_executed_eval_store.add_to_store(
        action_predictions=[predicted_action], action_targets=[expected_action]
    )

    if action_executed_eval_store.check_prediction_target_mismatch():
        partial_tracker.update(
            WronglyPredictedAction(
                expected_action_name,
                expected_action_text,
                predicted_action,
                prediction.policy_name,
                prediction.max_confidence,
                event.timestamp,
                metadata=prediction.action_metadata,
                predicted_action_unlikely_intent=prev_action_unlikely_intent,
            )
        )
        if (
            fail_on_prediction_errors
            and predicted_action != ACTION_UNLIKELY_INTENT_NAME
            and predicted_action != expected_action
        ):
            story_dump = YAMLStoryWriter().dumps(partial_tracker.as_story().story_steps)
            error_msg = (
                f"Model predicted a wrong action. Failed Story: " f"\n\n{story_dump}"
            )
            raise WrongPredictionException(error_msg)
    elif prev_action_unlikely_intent:
        partial_tracker.update(
            WarningPredictedAction(
                ACTION_UNLIKELY_INTENT_NAME,
                predicted_action,
                prediction.policy_name,
                prediction.max_confidence,
                event.timestamp,
                prediction.action_metadata,
            )
        )
    else:
        partial_tracker.update(
            ActionExecuted(
                predicted_action,
                prediction.policy_name,
                prediction.max_confidence,
                event.timestamp,
                metadata=prediction.action_metadata,
            )
        )

    return action_executed_eval_store, prediction, policy_entity_result


def _form_might_have_been_rejected(
    domain: Domain, tracker: DialogueStateTracker, predicted_action_name: Text
) -> bool:
    return (
        tracker.active_loop_name == predicted_action_name
        and predicted_action_name in domain.form_names
    )


async def _predict_tracker_actions(
    tracker: DialogueStateTracker,
    agent: "Agent",
    fail_on_prediction_errors: bool = False,
    use_e2e: bool = False,
) -> Tuple[
    EvaluationStore,
    DialogueStateTracker,
    List[Dict[Text, Any]],
    List[EntityEvaluationResult],
]:

    processor = agent.processor
    tracker_eval_store = EvaluationStore()

    events = list(tracker.events)

    partial_tracker = DialogueStateTracker.from_events(
        tracker.sender_id,
        events[:1],
        agent.domain.slots,
        sender_source=tracker.sender_source,
    )
    tracker_actions = []
    policy_entity_results = []

    for event in events[1:]:
        if isinstance(event, ActionExecuted):
            (
                action_executed_result,
                prediction,
                entity_result,
            ) = await _collect_action_executed_predictions(
                processor, partial_tracker, event, fail_on_prediction_errors,
            )
            if entity_result:
                policy_entity_results.append(entity_result)

            if action_executed_result.action_targets:
                tracker_eval_store.merge_store(action_executed_result)
                tracker_actions.append(
                    {
                        "action": action_executed_result.action_targets[0],
                        "predicted": action_executed_result.action_predictions[0],
                        "policy": prediction.policy_name,
                        "confidence": prediction.max_confidence,
                    }
                )
        elif use_e2e and isinstance(event, UserUttered):
            # This means that user utterance didn't have a user message, only intent,
            # so we can skip the NLU part and take the parse data directly.
            # Indirectly that means that the test story was in YAML format.
            if not event.text:
                predicted = event.parse_data
            # Indirectly that means that the test story was either:
            # in YAML format containing a user message, or in Markdown format.
            # Leaving that as it is because Markdown is in legacy mode.
            else:
                predicted = await processor.parse_message(UserMessage(event.text))

            user_uttered_result = _collect_user_uttered_predictions(
                event, predicted, partial_tracker, fail_on_prediction_errors
            )
            tracker_eval_store.merge_store(user_uttered_result)
        else:
            partial_tracker.update(event)
    return tracker_eval_store, partial_tracker, tracker_actions, policy_entity_results


def _in_training_data_fraction(action_list: List[Dict[Text, Any]]) -> float:
    """Given a list of actions, returns the fraction predicted by non ML policies."""
    import rasa.core.policies.ensemble

    in_training_data = [
        a["action"]
        for a in action_list
        if a["policy"]
        and not rasa.core.policies.ensemble.is_not_in_training_data(a["policy"])
    ]

    return len(in_training_data) / len(action_list) if action_list else 0


def _sort_trackers_with_severity_of_warning(
    trackers_to_sort: List[DialogueStateTracker],
) -> List[DialogueStateTracker]:
    """Sort the given trackers according to 'severity' of `action_unlikely_intent`.

    Severity is calculated by `IntentTEDPolicy` and is attached as
    metadata to `ActionExecuted` event.

    Args:
        trackers_to_sort: Trackers to be sorted

    Returns:
        Sorted trackers in descending order of severity.
    """
    tracker_severity_scores = []
    for tracker in trackers_to_sort:
        max_severity = 0
        for event in tracker.applied_events():
            if (
                isinstance(event, WronglyPredictedAction)
                and event.action_name_prediction == ACTION_UNLIKELY_INTENT_NAME
            ):
                max_severity = max(
                    max_severity,
                    event.metadata.get(QUERY_INTENT_KEY, {}).get(SEVERITY_KEY, 0),
                )
        tracker_severity_scores.append(max_severity)

    sorted_trackers_with_severity = sorted(
        zip(tracker_severity_scores, trackers_to_sort),
        # tuple unpacking is not supported in
        # python 3.x that's why it might look a bit weird
        key=lambda severity_tracker_tuple: -severity_tracker_tuple[0],
    )

    return [tracker for (_, tracker) in sorted_trackers_with_severity]


async def _collect_story_predictions(
    completed_trackers: List["DialogueStateTracker"],
    agent: "Agent",
    fail_on_prediction_errors: bool = False,
    use_e2e: bool = False,
) -> Tuple[StoryEvaluation, int, List[EntityEvaluationResult]]:
    """Test the stories from a file, running them through the stored model."""
    from sklearn.metrics import accuracy_score
    from tqdm import tqdm

    story_eval_store = EvaluationStore()
    failed_stories = []
    successful_stories = []
    stories_with_warnings = []
    correct_dialogues = []
    number_of_stories = len(completed_trackers)

    logger.info(f"Evaluating {number_of_stories} stories\nProgress:")

    action_list = []
    entity_results = []

    for tracker in tqdm(completed_trackers):
        (
            tracker_results,
            predicted_tracker,
            tracker_actions,
            tracker_entity_results,
        ) = await _predict_tracker_actions(
            tracker, agent, fail_on_prediction_errors, use_e2e
        )

        entity_results.extend(tracker_entity_results)

        story_eval_store.merge_store(tracker_results)

        action_list.extend(tracker_actions)

        if tracker_results.check_prediction_target_mismatch():
            # there is at least one wrong prediction
            failed_stories.append(predicted_tracker)
            correct_dialogues.append(0)
        else:
            successful_stories.append(predicted_tracker)
            correct_dialogues.append(1)

            if any(
                isinstance(event, WronglyPredictedAction)
                and event.action_name_prediction == ACTION_UNLIKELY_INTENT_NAME
                for event in predicted_tracker.events
            ):
                stories_with_warnings.append(predicted_tracker)

    logger.info("Finished collecting predictions.")

    in_training_data_fraction = _in_training_data_fraction(action_list)

    if len(correct_dialogues):
        accuracy = accuracy_score([1] * len(correct_dialogues), correct_dialogues)
    else:
        accuracy = 0

    _log_evaluation_table(
        [1] * len(completed_trackers), "CONVERSATION", accuracy,
    )

    return (
        StoryEvaluation(
            evaluation_store=story_eval_store,
            failed_stories=failed_stories,
            successful_stories=successful_stories,
            stories_with_warnings=_sort_trackers_with_severity_of_warning(
                stories_with_warnings
            ),
            action_list=action_list,
            in_training_data_fraction=in_training_data_fraction,
        ),
        number_of_stories,
        entity_results,
    )


def _filter_step_events(step: StoryStep) -> StoryStep:
    events = []
    for event in step.events:
        if (
            isinstance(event, WronglyPredictedAction)
            and event.action_name
            == event.action_name_prediction
            == ACTION_UNLIKELY_INTENT_NAME
        ):
            continue
        events.append(event)
    updated_step = step.create_copy(use_new_id=False)
    updated_step.events = events
    return updated_step


def _log_stories(
    trackers: List[DialogueStateTracker], file_path: Text, message_if_no_trackers: Text
) -> None:
    """Write given stories to the given file."""
    with open(file_path, "w", encoding=DEFAULT_ENCODING) as f:
        if not trackers:
            f.write(f"# {message_if_no_trackers}")
        else:
            stories = [tracker.as_story(include_source=True) for tracker in trackers]
            steps = [
                _filter_step_events(step)
                for story in stories
                for step in story.story_steps
            ]
            f.write(YAMLStoryWriter().dumps(steps))


async def test(
    stories: Text,
    agent: "Agent",
    max_stories: Optional[int] = None,
    out_directory: Optional[Text] = None,
    fail_on_prediction_errors: bool = False,
    e2e: bool = False,
    disable_plotting: bool = False,
    successes: bool = False,
    errors: bool = True,
    warnings: bool = True,
) -> Dict[Text, Any]:
    """Run the evaluation of the stories, optionally plot the results.

    Args:
        stories: the stories to evaluate on
        agent: the agent
        max_stories: maximum number of stories to consider
        out_directory: path to directory to results to
        fail_on_prediction_errors: boolean indicating whether to fail on prediction
            errors or not
        e2e: boolean indicating whether to use end to end evaluation or not
        disable_plotting: boolean indicating whether to disable plotting or not
        successes: boolean indicating whether to write down successful predictions or
            not
        errors: boolean indicating whether to write down incorrect predictions or not
        warnings: boolean indicating whether to write down prediction warnings or not

    Returns:
        Evaluation summary.
    """
    from rasa.model_testing import get_evaluation_metrics

    generator = _create_data_generator(stories, agent, max_stories, e2e)
    completed_trackers = generator.generate_story_trackers()

    story_evaluation, _, entity_results = await _collect_story_predictions(
        completed_trackers, agent, fail_on_prediction_errors, use_e2e=e2e
    )

    evaluation_store = story_evaluation.evaluation_store

    with pywarnings.catch_warnings():
        from sklearn.exceptions import UndefinedMetricWarning

        pywarnings.simplefilter("ignore", UndefinedMetricWarning)

        targets, predictions = evaluation_store.serialise()

        if out_directory:
            report, precision, f1, action_accuracy = get_evaluation_metrics(
                targets, predictions, output_dict=True
            )

            # Add conversation level accuracy to story report.
            num_failed = len(story_evaluation.failed_stories)
            num_correct = len(story_evaluation.successful_stories)
            num_warnings = len(story_evaluation.stories_with_warnings)
            num_convs = num_failed + num_correct
            if num_convs and isinstance(report, Dict):
                conv_accuracy = num_correct / num_convs
                report["conversation_accuracy"] = {
                    "accuracy": conv_accuracy,
                    "correct": num_correct,
                    "with_warnings": num_warnings,
                    "total": num_convs,
                }
            report_filename = Path.joinpath(out_directory, REPORT_STORIES_FILE)
            rasa.shared.utils.io.dump_obj_as_json_to_file(report_filename, report)
            logger.info(f"Stories report saved to {report_filename}.")

        else:
            report, precision, f1, action_accuracy = get_evaluation_metrics(
                targets, predictions, output_dict=True
            )

        evaluate_entities(
            entity_results,
            POLICIES_THAT_EXTRACT_ENTITIES,
            out_directory,
            successes,
            errors,
            disable_plotting,
        )

    telemetry.track_core_model_test(len(generator.story_graph.story_steps), e2e, agent)

    _log_evaluation_table(
        evaluation_store.action_targets,
        "ACTION",
        action_accuracy,
        precision=precision,
        f1=f1,
        in_training_data_fraction=story_evaluation.in_training_data_fraction,
    )

    if not disable_plotting and out_directory:
        _plot_story_evaluation(
            evaluation_store.action_targets,
            evaluation_store.action_predictions,
            out_directory,
        )

    if errors and out_directory:
        _log_stories(
            story_evaluation.failed_stories,
            Path.joinpath(out_directory, FAILED_STORIES_FILE),
            "None of the test stories failed - all good!",
        )
    if successes and out_directory:
        _log_stories(
            story_evaluation.successful_stories,
            Path.joinpath(out_directory, SUCCESSFUL_STORIES_FILE),
            "None of the test stories succeeded :(",
        )
    if warnings and out_directory:
        _log_stories(
            story_evaluation.stories_with_warnings,
            Path.joinpath(out_directory, STORIES_WITH_WARNINGS_FILE),
            "No warnings for test stories",
        )

    return {
        "report": report,
        "precision": precision,
        "f1": f1,
        "accuracy": action_accuracy,
        "actions": story_evaluation.action_list,
        "in_training_data_fraction": story_evaluation.in_training_data_fraction,
        "is_end_to_end_evaluation": e2e,
    }


def _log_evaluation_table(
    golds: List[Any],
    name: Text,
    accuracy: float,
    report: Optional[Dict[Text, Any]] = None,
    precision: Optional[float] = None,
    f1: Optional[float] = None,
    in_training_data_fraction: Optional[float] = None,
    include_report: bool = True,
) -> None:  # pragma: no cover
    """Log the sklearn evaluation metrics."""
    logger.info(f"Evaluation Results on {name} level:")
    logger.info(f"\tCorrect:          {int(len(golds) * accuracy)} / {len(golds)}")
    if f1 is not None:
        logger.info(f"\tF1-Score:         {f1:.3f}")
    if precision is not None:
        logger.info(f"\tPrecision:        {precision:.3f}")
    logger.info(f"\tAccuracy:         {accuracy:.3f}")
    if in_training_data_fraction is not None:
        logger.info(f"\tIn-data fraction: {in_training_data_fraction:.3g}")

    if include_report and report is not None:
        logger.info(f"\tClassification report: \n{report}")


def _plot_story_evaluation(
    targets: PredictionList,
    predictions: PredictionList,
    output_directory: Optional[Text],
) -> None:
    """Plot a confusion matrix of story evaluation."""
    from sklearn.metrics import confusion_matrix
    from sklearn.utils.multiclass import unique_labels
    from rasa.utils.plotting import plot_confusion_matrix

    confusion_matrix_filename = CONFUSION_MATRIX_STORIES_FILE
    if output_directory:
        confusion_matrix_filename = Path(output_directory) / confusion_matrix_filename

    cnf_matrix = confusion_matrix(targets, predictions)

    plot_confusion_matrix(
        cnf_matrix,
        classes=unique_labels(targets, predictions),
        title="Action Confusion matrix",
        output_file=str(confusion_matrix_filename),
    )


async def compare_models_in_dir(
    model_dir: Text,
    stories_file: Text,
    output: Text,
    use_conversation_test_files: bool = False,
) -> None:
    """Evaluates multiple trained models in a directory on a test set.

    Args:
        model_dir: path to directory that contains the models to evaluate
        stories_file: path to the story file
        output: output directory to store results to
        use_conversation_test_files: `True` if conversation test files should be used
            for testing instead of regular Core story files.
    """
    number_correct = defaultdict(list)

    for run in rasa.shared.utils.io.list_subdirectories(model_dir):
        number_correct_in_run = defaultdict(list)

        for model in sorted(rasa.shared.utils.io.list_files(run)):
            if not model.endswith("tar.gz"):
                continue

            # The model files are named like <config-name>PERCENTAGE_KEY<number>.tar.gz
            # Remove the percentage key and number from the name to get the config name
            config_name = os.path.basename(model).split(PERCENTAGE_KEY)[0]
            number_of_correct_stories = await _evaluate_core_model(
                model,
                stories_file,
                use_conversation_test_files=use_conversation_test_files,
            )
            number_correct_in_run[config_name].append(number_of_correct_stories)

        for k, v in number_correct_in_run.items():
            number_correct[k].append(v)

    rasa.shared.utils.io.dump_obj_as_json_to_file(
        Path(output) / RESULTS_FILE, number_correct
    )


async def compare_models(
    models: List[Text],
    stories_file: Text,
    output: Text,
    use_conversation_test_files: bool = False,
) -> None:
    """Evaluates multiple trained models on a test set.

    Args:
        models: Paths to model files.
        stories_file: path to the story file
        output: output directory to store results to
        use_conversation_test_files: `True` if conversation test files should be used
            for testing instead of regular Core story files.
    """
    number_correct = defaultdict(list)

    for model in models:
        number_of_correct_stories = await _evaluate_core_model(
            model, stories_file, use_conversation_test_files=use_conversation_test_files
        )
        number_correct[os.path.basename(model)].append(number_of_correct_stories)

    rasa.shared.utils.io.dump_obj_as_json_to_file(
        Path(output) / RESULTS_FILE, number_correct
    )


async def _evaluate_core_model(
    model: Text, stories_file: Text, use_conversation_test_files: bool = False
) -> int:
    from rasa.core.agent import Agent

    logger.info(f"Evaluating model '{model}'")

    agent = Agent.load(model)
    generator = _create_data_generator(
        stories_file, agent, use_conversation_test_files=use_conversation_test_files
    )
    completed_trackers = generator.generate_story_trackers()

    # Entities are ignored here as we only compare number of correct stories.
    story_eval_store, number_of_stories, _ = await _collect_story_predictions(
        completed_trackers, agent
    )
    failed_stories = story_eval_store.failed_stories
    return number_of_stories - len(failed_stories)<|MERGE_RESOLUTION|>--- conflicted
+++ resolved
@@ -1,5 +1,4 @@
 import logging
-import os
 from pathlib import Path
 import tempfile
 import warnings as pywarnings
@@ -433,20 +432,6 @@
     use_conversation_test_files: bool = False,
 ) -> "TrainingDataGenerator":
     from rasa.shared.core.generator import TrainingDataGenerator
-<<<<<<< HEAD
-    from rasa.shared.constants import DEFAULT_DOMAIN_PATH
-    from rasa.model import get_model_subdirectories
-
-    core_model = None
-    if agent.model_directory:
-        core_model, _ = get_model_subdirectories(agent.model_directory)
-
-    if core_model and Path.exists(Path.joinpath(core_model, DEFAULT_DOMAIN_PATH)):
-        domain_path = Path.joinpath(core_model, DEFAULT_DOMAIN_PATH)
-    else:
-        domain_path = None
-=======
->>>>>>> 9a18f547
 
     tmp_domain_path = Path(tempfile.mkdtemp()) / "domain.yaml"
     agent.domain.persist(tmp_domain_path)
@@ -1263,7 +1248,7 @@
 
             # The model files are named like <config-name>PERCENTAGE_KEY<number>.tar.gz
             # Remove the percentage key and number from the name to get the config name
-            config_name = os.path.basename(model).split(PERCENTAGE_KEY)[0]
+            config_name = Path(model).name.split(PERCENTAGE_KEY)[0]
             number_of_correct_stories = await _evaluate_core_model(
                 model,
                 stories_file,
@@ -1300,7 +1285,7 @@
         number_of_correct_stories = await _evaluate_core_model(
             model, stories_file, use_conversation_test_files=use_conversation_test_files
         )
-        number_correct[os.path.basename(model)].append(number_of_correct_stories)
+        number_correct[Path(model).name].append(number_of_correct_stories)
 
     rasa.shared.utils.io.dump_obj_as_json_to_file(
         Path(output) / RESULTS_FILE, number_correct
