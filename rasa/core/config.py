<<<<<<< HEAD
import copy
from pathlib import Path
from typing import Optional, Text, List, Dict, Union, Tuple, Any, TYPE_CHECKING
=======
import os
from typing import Text, List, Dict, Union, TYPE_CHECKING
>>>>>>> 677c1b2a

import rasa.shared.utils.cli
import rasa.shared.utils.io
import rasa.utils.io

if TYPE_CHECKING:
    from rasa.core.policies.policy import Policy


def load(config_file: Union[Text, Dict]) -> List["Policy"]:
    """Load policy data stored in the specified file."""
    from rasa.core.policies.ensemble import PolicyEnsemble

    if not config_file:
        raise FileNotFoundException(
            f"The provided configuration file path does not seem to be valid. "
            f"The file '{Path(config_file).resolve()}' could not be found."
        )

    config_data = {}
    if isinstance(config_file, str) and Path(config_file).is_file():
        config_data = rasa.shared.utils.io.read_config_file(config_file)
    elif isinstance(config_file, Dict):
        config_data = config_file

    return PolicyEnsemble.from_dict(config_data)<|MERGE_RESOLUTION|>--- conflicted
+++ resolved
@@ -1,11 +1,6 @@
-<<<<<<< HEAD
-import copy
 from pathlib import Path
-from typing import Optional, Text, List, Dict, Union, Tuple, Any, TYPE_CHECKING
-=======
-import os
+from rasa.shared.exceptions import FileNotFoundException
 from typing import Text, List, Dict, Union, TYPE_CHECKING
->>>>>>> 677c1b2a
 
 import rasa.shared.utils.cli
 import rasa.shared.utils.io
