import json
import logging
import os
from decimal import Decimal
from pathlib import Path
from typing import Any, Dict, Optional, Set, Text, Tuple, Union

import numpy as np

import rasa.shared.utils.io
from rasa.constants import DEFAULT_SANIC_WORKERS, ENV_SANIC_WORKERS
from rasa.shared.constants import DEFAULT_ENDPOINTS_PATH, TCP_PROTOCOL

from rasa.core.lock_store import LockStore, RedisLockStore, InMemoryLockStore
from rasa.utils.endpoints import EndpointConfig, read_endpoint_config
from sanic import Sanic
from sanic.views import CompositionView
from socket import SOCK_DGRAM, SOCK_STREAM
import rasa.cli.utils as cli_utils


logger = logging.getLogger(__name__)


def configure_file_logging(
    logger_obj: logging.Logger,
    log_file: Optional[Text],
    use_syslog: Optional[bool],
    syslog_address: Optional[Text] = None,
    syslog_port: Optional[int] = None,
    syslog_protocol: Optional[Text] = None,
) -> None:
    """Configure logging to a file.

    Args:
        logger_obj: Logger object to configure.
        log_file: Path of log file to write to.
        use_syslog: Add syslog as a logger.
        syslog_address: Adress of the syslog server.
        syslog_port: Port of the syslog server.
        syslog_protocol: Protocol with the syslog server
    """
    if use_syslog:
        formatter = logging.Formatter(
            "%(asctime)s [%(levelname)-5.5s] [%(process)d]" " %(message)s"
        )
        socktype = SOCK_STREAM if syslog_protocol == TCP_PROTOCOL else SOCK_DGRAM
        syslog_handler = logging.handlers.SysLogHandler(
<<<<<<< HEAD
            address=(syslog_address, syslog_port),
            socktype=socktype,
=======
            address=(syslog_address, syslog_port), socktype=socktype
>>>>>>> a9932b4a
        )
        syslog_handler.setLevel(logger_obj.level)
        syslog_handler.setFormatter(formatter)
        logger_obj.addHandler(syslog_handler)
    if log_file:
        formatter = logging.Formatter("%(asctime)s [%(levelname)-5.5s]  %(message)s")
        file_handler = logging.FileHandler(
            log_file, encoding=rasa.shared.utils.io.DEFAULT_ENCODING
        )
        file_handler.setLevel(logger_obj.level)
        file_handler.setFormatter(formatter)
        logger_obj.addHandler(file_handler)


def one_hot(hot_idx: int, length: int, dtype: Optional[Text] = None) -> np.ndarray:
    """Create a one-hot array.

    Args:
        hot_idx: Index of the hot element.
        length: Length of the array.
        dtype: ``numpy.dtype`` of the array.

    Returns:
        One-hot array.
    """
    if hot_idx >= length:
        raise ValueError(
            "Can't create one hot. Index '{}' is out "
            "of range (length '{}')".format(hot_idx, length)
        )
    r = np.zeros(length, dtype)
    r[hot_idx] = 1
    return r


def dump_obj_as_yaml_to_file(
    filename: Union[Text, Path], obj: Any, should_preserve_key_order: bool = False
) -> None:
    """Writes `obj` to the filename in YAML repr.

    Args:
        filename: Target filename.
        obj: Object to dump.
        should_preserve_key_order: Whether to preserve key order in `obj`.
    """
    rasa.shared.utils.io.write_yaml(
        obj, filename, should_preserve_key_order=should_preserve_key_order
    )


def list_routes(app: Sanic) -> Dict[Text, Text]:
    """List all the routes of a sanic application. Mainly used for debugging."""
    from urllib.parse import unquote

    output = {}

    def find_route(suffix: Text, path: Text) -> Optional[Text]:
        for name, (uri, _) in app.router.routes_names.items():
            if name.split(".")[-1] == suffix and uri == path:
                return name
        return None

    for route in app.router.routes:
        endpoint = route.parts
        if endpoint[:-1] in app.router.routes_all and endpoint[-1] == "/":
            continue

        options = {}
        for arg in route._params:
            options[arg] = f"[{arg}]"

        if not isinstance(route.handler, CompositionView):
            handlers = [
                (list(route.methods)[0], route.name.replace("rasa.server.", ""))
            ]
        else:
            handlers = [
                (method, find_route(v.__name__, endpoint) or v.__name__)
                for method, v in route.handler.handlers.items()
            ]

        for method, name in handlers:
            full_endpoint = "/" + "/".join(endpoint)
            line = unquote(f"{full_endpoint:50s} {method:30s} {name}")
            output[name] = line

    url_table = "\n".join(output[url] for url in sorted(output))
    logger.debug(f"Available web server routes: \n{url_table}")

    return output


def extract_args(
    kwargs: Dict[Text, Any], keys_to_extract: Set[Text]
) -> Tuple[Dict[Text, Any], Dict[Text, Any]]:
    """Go through the kwargs and filter out the specified keys.

    Return both, the filtered kwargs as well as the remaining kwargs."""

    remaining = {}
    extracted = {}
    for k, v in kwargs.items():
        if k in keys_to_extract:
            extracted[k] = v
        else:
            remaining[k] = v

    return extracted, remaining


def is_limit_reached(num_messages: int, limit: Optional[int]) -> bool:
    """Determine whether the number of messages has reached a limit.

    Args:
        num_messages: The number of messages to check.
        limit: Limit on the number of messages.

    Returns:
        `True` if the limit has been reached, otherwise `False`.
    """
    return limit is not None and num_messages >= limit


def file_as_bytes(path: Text) -> bytes:
    """Read in a file as a byte array."""
    with open(path, "rb") as f:
        return f.read()


class AvailableEndpoints:
    """Collection of configured endpoints."""

    @classmethod
    def read_endpoints(cls, endpoint_file: Text) -> "AvailableEndpoints":
        nlg = read_endpoint_config(endpoint_file, endpoint_type="nlg")
        nlu = read_endpoint_config(endpoint_file, endpoint_type="nlu")
        action = read_endpoint_config(endpoint_file, endpoint_type="action_endpoint")
        model = read_endpoint_config(endpoint_file, endpoint_type="models")
        tracker_store = read_endpoint_config(
            endpoint_file, endpoint_type="tracker_store"
        )
        lock_store = read_endpoint_config(endpoint_file, endpoint_type="lock_store")
        event_broker = read_endpoint_config(endpoint_file, endpoint_type="event_broker")

        return cls(nlg, nlu, action, model, tracker_store, lock_store, event_broker)

    def __init__(
        self,
        nlg: Optional[EndpointConfig] = None,
        nlu: Optional[EndpointConfig] = None,
        action: Optional[EndpointConfig] = None,
        model: Optional[EndpointConfig] = None,
        tracker_store: Optional[EndpointConfig] = None,
        lock_store: Optional[EndpointConfig] = None,
        event_broker: Optional[EndpointConfig] = None,
    ) -> None:
        self.model = model
        self.action = action
        self.nlu = nlu
        self.nlg = nlg
        self.tracker_store = tracker_store
        self.lock_store = lock_store
        self.event_broker = event_broker


def read_endpoints_from_path(
    endpoints_path: Union[Path, Text, None] = None
) -> AvailableEndpoints:
    """Get `AvailableEndpoints` object from specified path.

    Args:
        endpoints_path: Path of the endpoints file to be read. If `None` the
            default path for that file is used (`endpoints.yml`).

    Returns:
        `AvailableEndpoints` object read from endpoints file.

    """
    endpoints_config_path = cli_utils.get_validated_path(
        endpoints_path, "endpoints", DEFAULT_ENDPOINTS_PATH, True
    )
    return AvailableEndpoints.read_endpoints(endpoints_config_path)


def replace_floats_with_decimals(obj: Any, round_digits: int = 9) -> Any:
    """Convert all instances in `obj` of `float` to `Decimal`.

    Args:
        obj: Input object.
        round_digits: Rounding precision of `Decimal` values.

    Returns:
        Input `obj` with all `float` types replaced by `Decimal`s rounded to
        `round_digits` decimal places.
    """

    def _float_to_rounded_decimal(s: Text) -> Decimal:
        return Decimal(s).quantize(Decimal(10) ** -round_digits)

    return json.loads(json.dumps(obj), parse_float=_float_to_rounded_decimal)


class DecimalEncoder(json.JSONEncoder):
    """`json.JSONEncoder` that dumps `Decimal`s as `float`s."""

    def default(self, obj: Any) -> Any:
        """Get serializable object for `o`.

        Args:
            obj: Object to serialize.

        Returns:
            `obj` converted to `float` if `o` is a `Decimals`, else the base class
            `default()` method.
        """
        if isinstance(obj, Decimal):
            return float(obj)
        return super().default(obj)


def replace_decimals_with_floats(obj: Any) -> Any:
    """Convert all instances in `obj` of `Decimal` to `float`.

    Args:
        obj: A `List` or `Dict` object.

    Returns:
        Input `obj` with all `Decimal` types replaced by `float`s.
    """
    return json.loads(json.dumps(obj, cls=DecimalEncoder))


def _lock_store_is_multi_worker_compatible(
    lock_store: Union[EndpointConfig, LockStore, None]
) -> bool:
    if isinstance(lock_store, InMemoryLockStore):
        return False

    if isinstance(lock_store, RedisLockStore):
        return True

    # `lock_store` is `None` or `EndpointConfig`
    return (
        lock_store is not None
        and isinstance(lock_store, EndpointConfig)
        and lock_store.type != "in_memory"
    )


def number_of_sanic_workers(lock_store: Union[EndpointConfig, LockStore, None]) -> int:
    """Get the number of Sanic workers to use in `app.run()`.

    If the environment variable constants.ENV_SANIC_WORKERS is set and is not equal to
    1, that value will only be permitted if the used lock store is not the
    `InMemoryLockStore`.
    """

    def _log_and_get_default_number_of_workers() -> int:
        logger.debug(
            f"Using the default number of Sanic workers ({DEFAULT_SANIC_WORKERS})."
        )
        return DEFAULT_SANIC_WORKERS

    try:
        env_value = int(os.environ.get(ENV_SANIC_WORKERS, DEFAULT_SANIC_WORKERS))
    except ValueError:
        logger.error(
            f"Cannot convert environment variable `{ENV_SANIC_WORKERS}` "
            f"to int ('{os.environ[ENV_SANIC_WORKERS]}')."
        )
        return _log_and_get_default_number_of_workers()

    if env_value == DEFAULT_SANIC_WORKERS:
        return _log_and_get_default_number_of_workers()

    if env_value < 1:
        logger.debug(
            f"Cannot set number of Sanic workers to the desired value "
            f"({env_value}). The number of workers must be at least 1."
        )
        return _log_and_get_default_number_of_workers()

    if _lock_store_is_multi_worker_compatible(lock_store):
        logger.debug(f"Using {env_value} Sanic workers.")
        return env_value

    logger.debug(
        f"Unable to assign desired number of Sanic workers ({env_value}) as "
        f"no `RedisLockStore` or custom `LockStore` endpoint "
        f"configuration has been found."
    )
    return _log_and_get_default_number_of_workers()<|MERGE_RESOLUTION|>--- conflicted
+++ resolved
@@ -46,12 +46,7 @@
         )
         socktype = SOCK_STREAM if syslog_protocol == TCP_PROTOCOL else SOCK_DGRAM
         syslog_handler = logging.handlers.SysLogHandler(
-<<<<<<< HEAD
-            address=(syslog_address, syslog_port),
-            socktype=socktype,
-=======
             address=(syslog_address, syslog_port), socktype=socktype
->>>>>>> a9932b4a
         )
         syslog_handler.setLevel(logger_obj.level)
         syslog_handler.setFormatter(formatter)
