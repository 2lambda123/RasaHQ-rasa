from rasa.constants import DEFAULT_NLU_FALLBACK_INTENT_NAME

DEFAULT_SERVER_PORT = 5005

DEFAULT_SERVER_FORMAT = "{}://localhost:{}"

DEFAULT_SERVER_URL = DEFAULT_SERVER_FORMAT.format("http", DEFAULT_SERVER_PORT)

DEFAULT_NLU_FALLBACK_THRESHOLD = 0.0

DEFAULT_CORE_FALLBACK_THRESHOLD = 0.0

DEFAULT_REQUEST_TIMEOUT = 60 * 5  # 5 minutes

DEFAULT_RESPONSE_TIMEOUT = 60 * 60  # 1 hour

DEFAULT_LOCK_LIFETIME = 60  # in seconds

REQUESTED_SLOT = "requested_slot"
<<<<<<< HEAD
=======
# rules allow setting a value of slots or active_loops to None;
# generator substitutes `None`s with this constant to notify rule policy that
# a value should not be set during prediction to activate a rule
>>>>>>> 44d288ce
SHOULD_NOT_BE_SET = "should_not_be_set"

# slots for knowledge base
SLOT_LISTED_ITEMS = "knowledge_base_listed_objects"
SLOT_LAST_OBJECT = "knowledge_base_last_object"
SLOT_LAST_OBJECT_TYPE = "knowledge_base_last_object_type"
DEFAULT_KNOWLEDGE_BASE_ACTION = "action_query_knowledge_base"

# start of special user message section
INTENT_MESSAGE_PREFIX = "/"
EXTERNAL_MESSAGE_PREFIX = "EXTERNAL: "

USER_INTENT_RESTART = "restart"

USER_INTENT_SESSION_START = "session_start"

USER_INTENT_BACK = "back"

USER_INTENT_OUT_OF_SCOPE = "out_of_scope"

DEFAULT_INTENTS = [
    USER_INTENT_RESTART,
    USER_INTENT_BACK,
    USER_INTENT_OUT_OF_SCOPE,
    USER_INTENT_SESSION_START,
    DEFAULT_NLU_FALLBACK_INTENT_NAME,
]

ACTION_NAME_SENDER_ID_CONNECTOR_STR = "__sender_id:"

BEARER_TOKEN_PREFIX = "Bearer "

# Key to access data in the event metadata
# It specifies if an event was caused by an external entity (e.g. a sensor).
IS_EXTERNAL = "is_external"

# the lowest priority intended to be used by machine learning policies
DEFAULT_POLICY_PRIORITY = 1
# the priority intended to be used by mapping policies
MAPPING_POLICY_PRIORITY = 2
# the priority intended to be used by memoization policies
# it is higher than default and mapping to prioritize training stories
MEMOIZATION_POLICY_PRIORITY = 3
# the priority intended to be used by fallback policies
# it is higher than memoization to prioritize fallback
FALLBACK_POLICY_PRIORITY = 4
# the priority intended to be used by form policies
# it is the highest to prioritize form to the rest of the policies
FORM_POLICY_PRIORITY = 5
UTTER_PREFIX = "utter_"
RESPOND_PREFIX = "respond_"

DIALOGUE = "dialogue"

# RabbitMQ message property header added to events published using `rasa export`
RASA_EXPORT_PROCESS_ID_HEADER_NAME = "rasa-export-process-id"

# Name of the environment variable defining the PostgreSQL schema to access. See
# https://www.postgresql.org/docs/9.1/ddl-schemas.html for more details.
POSTGRESQL_SCHEMA = "POSTGRESQL_SCHEMA"

# Names of the environment variables defining PostgreSQL pool size and max overflow
POSTGRESQL_POOL_SIZE = "SQL_POOL_SIZE"
POSTGRESQL_MAX_OVERFLOW = "SQL_MAX_OVERFLOW"

<<<<<<< HEAD
=======
# the keys for State (USER, PREVIOUS_ACTION, SLOTS, ACTIVE_LOOP)
# represent the origin of a SubState
>>>>>>> 44d288ce
USER = "user"
PREVIOUS_ACTION = "prev_action"
ACTIVE_LOOP = "active_loop"
SLOTS = "slots"

LOOP_NAME = "name"
LOOP_VALIDATE = "validate"
LOOP_REJECTED = "rejected"
TRIGGER_MESSAGE = "trigger_message"<|MERGE_RESOLUTION|>--- conflicted
+++ resolved
@@ -17,12 +17,9 @@
 DEFAULT_LOCK_LIFETIME = 60  # in seconds
 
 REQUESTED_SLOT = "requested_slot"
-<<<<<<< HEAD
-=======
 # rules allow setting a value of slots or active_loops to None;
 # generator substitutes `None`s with this constant to notify rule policy that
 # a value should not be set during prediction to activate a rule
->>>>>>> 44d288ce
 SHOULD_NOT_BE_SET = "should_not_be_set"
 
 # slots for knowledge base
@@ -88,11 +85,8 @@
 POSTGRESQL_POOL_SIZE = "SQL_POOL_SIZE"
 POSTGRESQL_MAX_OVERFLOW = "SQL_MAX_OVERFLOW"
 
-<<<<<<< HEAD
-=======
 # the keys for State (USER, PREVIOUS_ACTION, SLOTS, ACTIVE_LOOP)
 # represent the origin of a SubState
->>>>>>> 44d288ce
 USER = "user"
 PREVIOUS_ACTION = "prev_action"
 ACTIVE_LOOP = "active_loop"
