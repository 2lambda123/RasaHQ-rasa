import copy
import logging

from rasa.shared.core.trackers import DialogueStateTracker
from typing import Text, Any, Dict, Optional, List

from rasa.core.nlg import interpolator
from rasa.core.nlg.generator import NaturalLanguageGenerator
from rasa.shared.constants import RESPONSE_CONDITION, CHANNEL

logger = logging.getLogger(__name__)


class TemplatedNaturalLanguageGenerator(NaturalLanguageGenerator):
    """Natural language generator that generates messages based on responses.

    The responses can use variables to customize the utterances based on the
    state of the dialogue.
    """

    def __init__(self, responses: Dict[Text, List[Dict[Text, Any]]]) -> None:
        """Creates a Template Natural Language Generator.

        Args:
            responses: responses that will be used to generate messages.
        """
        self.responses = responses

    def _matches_filled_slots(
<<<<<<< HEAD
        self,
        filled_slots: Dict[Text, Any],
        response: Dict[Text, Any],
=======
        self, filled_slots: Dict[Text, Any], response: Dict[Text, Any]
>>>>>>> a9932b4a
    ) -> bool:
        """Checks if the conditional response variation matches the filled slots."""
        constraints = response.get(RESPONSE_CONDITION)
        for constraint in constraints:
            name = constraint["name"]
            value = constraint["value"]
            if filled_slots.get(name) != value:
                return False

        return True

    def _responses_for_utter_action(
        self, utter_action: Text, output_channel: Text, filled_slots: Dict[Text, Any]
    ) -> List[Dict[Text, Any]]:
        """Returns array of responses that fit the channel, action and condition."""
        default_responses = list(
            filter(
                lambda x: (x.get(RESPONSE_CONDITION) is None),
                self.responses[utter_action],
            )
        )
        conditional_responses = list(
            filter(
                lambda x: (
                    x.get(RESPONSE_CONDITION)
                    and self._matches_filled_slots(
                        filled_slots=filled_slots, response=x
                    )
                ),
                self.responses[utter_action],
            )
        )

        conditional_channel = list(
            filter(lambda x: (x.get(CHANNEL) == output_channel), conditional_responses)
        )
        conditional_no_channel = list(
            filter(lambda x: (x.get(CHANNEL) is None), conditional_responses)
        )
        default_channel = list(
            filter(lambda x: (x.get(CHANNEL) == output_channel), default_responses)
        )
        default_no_channel = list(
            filter(lambda x: (x.get(CHANNEL) is None), default_responses)
        )

        if conditional_channel:
            return conditional_channel

        if default_channel:
            return default_channel

        if conditional_no_channel:
            return conditional_no_channel

        return default_no_channel

    # noinspection PyUnusedLocal
    def _random_response_for(
        self, utter_action: Text, output_channel: Text, filled_slots: Dict[Text, Any]
    ) -> Optional[Dict[Text, Any]]:
        """Select random response for the utter action from available ones.

        If channel-specific responses for the current output channel are given,
        only choose from channel-specific ones.
        """
        import numpy as np

        if utter_action in self.responses:
            suitable_responses = self._responses_for_utter_action(
                utter_action, output_channel, filled_slots
            )

            if suitable_responses:
                selected_response = np.random.choice(suitable_responses)
                condition = selected_response.get(RESPONSE_CONDITION)
                if condition:
                    formatted_response_conditions = self._format_response_conditions(
                        condition
                    )
                    logger.debug(
                        "Selecting response variation with conditions:"
                        f"{formatted_response_conditions}"
                    )
                return selected_response
            else:
                return None
        else:
            return None

    async def generate(
        self,
        utter_action: Text,
        tracker: DialogueStateTracker,
        output_channel: Text,
        **kwargs: Any,
    ) -> Optional[Dict[Text, Any]]:
        """Generate a response for the requested utter action."""
        filled_slots = tracker.current_slot_values()
        return self.generate_from_slots(
            utter_action, filled_slots, output_channel, **kwargs
        )

    def generate_from_slots(
        self,
        utter_action: Text,
        filled_slots: Dict[Text, Any],
        output_channel: Text,
        **kwargs: Any,
    ) -> Optional[Dict[Text, Any]]:
        """Generate a response for the requested utter action."""
        # Fetching a random response for the passed utter action
        r = copy.deepcopy(
            self._random_response_for(utter_action, output_channel, filled_slots)
        )
        # Filling the slots in the response with placeholders and returning the response
        if r is not None:
            return self._fill_response(r, filled_slots, **kwargs)
        else:
            return None

    def _fill_response(
        self,
        response: Dict[Text, Any],
        filled_slots: Optional[Dict[Text, Any]] = None,
        **kwargs: Any,
    ) -> Dict[Text, Any]:
        """Combine slot values and key word arguments to fill responses."""
        # Getting the slot values in the response variables
        response_vars = self._response_variables(filled_slots, kwargs)

        keys_to_interpolate = [
            "text",
            "image",
            "custom",
            "buttons",
            "attachment",
            "quick_replies",
        ]
        if response_vars:
            for key in keys_to_interpolate:
                if key in response:
                    response[key] = interpolator.interpolate(
                        response[key], response_vars
                    )
        return response

    @staticmethod
    def _response_variables(
        filled_slots: Dict[Text, Any], kwargs: Dict[Text, Any]
    ) -> Dict[Text, Any]:
        """Combine slot values and key word arguments to fill responses."""
        if filled_slots is None:
            filled_slots = {}

        # Copying the filled slots in the response variables.
        response_vars = filled_slots.copy()
        response_vars.update(kwargs)
        return response_vars

    @staticmethod
    def _format_response_conditions(response_conditions: List[Dict[Text, Any]]) -> Text:
        formatted_response_conditions = [""]
        for index, condition in enumerate(response_conditions):
            constraints = []
            constraints.append(f"type: {str(condition['type'])}")
            constraints.append(f"name: {str(condition['name'])}")
            constraints.append(f"value: {str(condition['value'])}")

            condition_message = " | ".join(constraints)
            formatted_condition = f"[condition {str(index + 1)}] {condition_message}"
            formatted_response_conditions.append(formatted_condition)

        return "\n".join(formatted_response_conditions)<|MERGE_RESOLUTION|>--- conflicted
+++ resolved
@@ -27,13 +27,7 @@
         self.responses = responses
 
     def _matches_filled_slots(
-<<<<<<< HEAD
-        self,
-        filled_slots: Dict[Text, Any],
-        response: Dict[Text, Any],
-=======
         self, filled_slots: Dict[Text, Any], response: Dict[Text, Any]
->>>>>>> a9932b4a
     ) -> bool:
         """Checks if the conditional response variation matches the filled slots."""
         constraints = response.get(RESPONSE_CONDITION)
