--- conflicted
+++ resolved
@@ -17,11 +17,8 @@
 
 from rasa.cli import utils as cli_utils
 from rasa.shared.constants import DOCS_BASE_URL, DEFAULT_SENDER_ID
-<<<<<<< HEAD
 import rasa.otel
-=======
 from rasa.shared.exceptions import RasaException
->>>>>>> fcdff3ff
 
 try:
     from urlparse import urljoin
