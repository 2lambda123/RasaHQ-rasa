from __future__ import annotations
import contextlib
import itertools
import json
import logging
import os
from inspect import isawaitable, iscoroutinefunction

from time import sleep
from typing import (
    Any,
    Callable,
    Dict,
    Iterable,
    Iterator,
    List,
    Optional,
    Text,
    Union,
    TYPE_CHECKING,
    Generator,
)

from boto3.dynamodb.conditions import Key
from pymongo.collection import Collection

import rasa.core.utils as core_utils
import rasa.shared.utils.cli
import rasa.shared.utils.common
import rasa.shared.utils.io
from rasa.shared.core.constants import ACTION_LISTEN_NAME
from rasa.core.brokers.broker import EventBroker
from rasa.core.constants import (
    POSTGRESQL_SCHEMA,
    POSTGRESQL_MAX_OVERFLOW,
    POSTGRESQL_POOL_SIZE,
)
from rasa.shared.core.conversation import Dialogue
from rasa.shared.core.domain import Domain
from rasa.shared.core.events import SessionStarted
from rasa.shared.core.trackers import (
    ActionExecuted,
    DialogueStateTracker,
    EventVerbosity,
)
from rasa.shared.exceptions import ConnectionException, RasaException
from rasa.shared.nlu.constants import INTENT_NAME_KEY
from rasa.utils.endpoints import EndpointConfig
import sqlalchemy as sa
from sqlalchemy.ext.declarative import declarative_base, DeclarativeMeta

if TYPE_CHECKING:
    import boto3.resources.factory.dynamodb.Table
    from sqlalchemy.engine.url import URL
    from sqlalchemy.engine.base import Engine
    from sqlalchemy.orm import Session, Query
    from sqlalchemy import Sequence

logger = logging.getLogger(__name__)

# default values of PostgreSQL pool size and max overflow
POSTGRESQL_DEFAULT_MAX_OVERFLOW = 100
POSTGRESQL_DEFAULT_POOL_SIZE = 50

# default value for key prefix in RedisTrackerStore
DEFAULT_REDIS_TRACKER_STORE_KEY_PREFIX = "tracker:"


def check_if_tracker_store_async(tracker_store: TrackerStore) -> bool:
    """
    Evaluates if a tracker store implementation is async based on async methods in base class
    :param tracker_store: tracker store object we're evaluating
    :return: boolean indicating if the tracker store correctly implemented all async methods
    """
    return all(iscoroutinefunction(getattr(tracker_store, method)) for method in get_async_tracker_store_methods())


def get_async_tracker_store_methods() -> List[str]:
    return [attribute for attribute in dir(TrackerStore) if iscoroutinefunction(getattr(TrackerStore, attribute))]


class TrackerDeserialisationException(RasaException):
    """Raised when an error is encountered while deserialising a tracker."""


class TrackerStore:
    """Represents common behavior and interface for all `TrackerStore`s."""

    def __init__(
        self,
        domain: Optional[Domain],
        event_broker: Optional[EventBroker] = None,
        **kwargs: Dict[Text, Any],
    ) -> None:
        """Create a TrackerStore.

        Args:
            domain: The `Domain` to initialize the `DialogueStateTracker`.
            event_broker: An event broker to publish any new events to another
                destination.
            kwargs: Additional kwargs.
        """
        self.domain = domain or Domain.empty()
        self.event_broker = event_broker
        self.max_event_history = None

    @staticmethod
    def create(
        obj: Union["TrackerStore", EndpointConfig, None],
        domain: Optional[Domain] = None,
        event_broker: Optional[EventBroker] = None,
    ) -> "TrackerStore":
        """Factory to create a tracker store."""
        if isinstance(obj, TrackerStore):
            return obj

        from botocore.exceptions import BotoCoreError
        import pymongo.errors
        import sqlalchemy.exc

        try:
            tracker_store = _create_from_endpoint_config(obj, domain, event_broker)
            if not check_if_tracker_store_async(tracker_store):
                rasa.shared.utils.io.raise_deprecation_warning(f"Tracker store implementation "
                                                               f"{tracker_store.__class__.__name__} "
                                                               f"is not asynchronous. Non-asynchronous tracker stores "
                                                               f"are currently deprecated and will be removed in 4.0. "
                                                               f"Please make the following methods async: "
                                                               f"{get_async_tracker_store_methods()}")
                tracker_store = AwaitableTrackerStore(tracker_store)
            return tracker_store
        except (
            BotoCoreError,
            pymongo.errors.ConnectionFailure,
            sqlalchemy.exc.OperationalError,
            ConnectionError,
            pymongo.errors.OperationFailure,
        ) as error:
            raise ConnectionException(
                "Cannot connect to tracker store." + str(error)
            ) from error

    async def get_or_create_tracker(
        self,
        sender_id: Text,
        max_event_history: Optional[int] = None,
        append_action_listen: bool = True,
    ) -> "DialogueStateTracker":
        """Returns tracker or creates one if the retrieval returns None.

        Args:
            sender_id: Conversation ID associated with the requested tracker.
            max_event_history: Value to update the tracker store's max event history to.
            append_action_listen: Whether or not to append an initial `action_listen`.
        """
        self.max_event_history = max_event_history

        tracker = await self.retrieve(sender_id)

        if tracker is None:
            tracker = await self.create_tracker(
                sender_id, append_action_listen=append_action_listen
            )

        return tracker

    def init_tracker(self, sender_id: Text) -> "DialogueStateTracker":
        """Returns a Dialogue State Tracker"""
        return DialogueStateTracker(
            sender_id,
            self.domain.slots if self.domain else None,
            max_event_history=self.max_event_history,
        )

    async def create_tracker(
        self, sender_id: Text, append_action_listen: bool = True
    ) -> DialogueStateTracker:
        """Creates a new tracker for `sender_id`.

        The tracker begins with a `SessionStarted` event and is initially listening.

        Args:
            sender_id: Conversation ID associated with the tracker.
            append_action_listen: Whether or not to append an initial `action_listen`.

        Returns:
            The newly created tracker for `sender_id`.
        """
        tracker = self.init_tracker(sender_id)

        if append_action_listen:
            tracker.update(ActionExecuted(ACTION_LISTEN_NAME))

        await self.save(tracker)

        return tracker

    async def save(self, tracker: DialogueStateTracker) -> None:
        """Save method that will be overridden by specific tracker."""
        raise NotImplementedError()

    async def exists(self, conversation_id: Text) -> bool:
        """Checks if tracker exists for the specified ID.

        This method may be overridden by the specific tracker store for
        faster implementations.

        Args:
            conversation_id: Conversation ID to check if the tracker exists.

        Returns:
            `True` if the tracker exists, `False` otherwise.
        """
        return await self.retrieve(conversation_id) is not None

    async def retrieve(self, sender_id: Text) -> Optional[DialogueStateTracker]:
        """Retrieves tracker for the latest conversation session.

        This method will be overridden by the specific tracker store.

        Args:
            sender_id: Conversation ID to fetch the tracker for.

        Returns:
            Tracker containing events from the latest conversation sessions.
        """
        raise NotImplementedError()

    async def retrieve_full_tracker(
        self, conversation_id: Text
    ) -> Optional[DialogueStateTracker]:
        """Retrieve method for fetching all tracker events across conversation sessions
        that may be overridden by specific tracker.

        The default implementation uses `self.retrieve()`.

        Args:
            conversation_id: The conversation ID to retrieve the tracker for.

        Returns:
            The fetch tracker containing all events across session starts.
        """
        return await self.retrieve(conversation_id)

<<<<<<< HEAD
    async def stream_events(self, tracker: DialogueStateTracker) -> None:
        """Streams events to a message broker"""
        offset = await self.number_of_existing_events(tracker.sender_id)
=======
    def stream_events(self, tracker: DialogueStateTracker) -> None:
        """Streams events to a message broker."""
        if self.event_broker is None:
            return None

        offset = self.number_of_existing_events(tracker.sender_id)
>>>>>>> d86c6728
        events = tracker.events
        for event in list(itertools.islice(events, offset, len(events))):
            body = {"sender_id": tracker.sender_id}
            body.update(event.as_dict())
            self.event_broker.publish(body)

    async def number_of_existing_events(self, sender_id: Text) -> int:
        """Return number of stored events for a given sender id."""
        old_tracker = await self.retrieve(sender_id)

        return len(old_tracker.events) if old_tracker else 0

    async def keys(self) -> Iterable[Text]:
        """Returns the set of values for the tracker store's primary key"""
        raise NotImplementedError()

    @staticmethod
    def serialise_tracker(tracker: DialogueStateTracker) -> Text:
        """Serializes the tracker, returns representation of the tracker."""
        dialogue = tracker.as_dialogue()

        return json.dumps(dialogue.as_dict())

    def deserialise_tracker(
        self, sender_id: Text, serialised_tracker: Union[Text, bytes]
    ) -> Optional[DialogueStateTracker]:
        """Deserializes the tracker and returns it."""
        tracker = self.init_tracker(sender_id)

        try:
            dialogue = Dialogue.from_parameters(json.loads(serialised_tracker))
        except UnicodeDecodeError as e:
            raise TrackerDeserialisationException(
                "Tracker cannot be deserialised. "
                "Trackers must be serialised as json. "
                "Support for deserialising pickled trackers has been removed."
            ) from e

        tracker.recreate_from_dialogue(dialogue)

        return tracker


class InMemoryTrackerStore(TrackerStore):
    """Stores conversation history in memory"""

    def __init__(
        self,
        domain: Domain,
        event_broker: Optional[EventBroker] = None,
        **kwargs: Dict[Text, Any],
    ) -> None:
        self.store: Dict[Text, Text] = {}
        super().__init__(domain, event_broker, **kwargs)

<<<<<<< HEAD
    async def save(self, tracker: DialogueStateTracker) -> None:
        """Updates and saves the current conversation state"""
        if self.event_broker:
            await self.stream_events(tracker)
=======
    def save(self, tracker: DialogueStateTracker) -> None:
        """Updates and saves the current conversation state."""
        self.stream_events(tracker)
>>>>>>> d86c6728
        serialised = InMemoryTrackerStore.serialise_tracker(tracker)
        self.store[tracker.sender_id] = serialised

    async def retrieve(self, sender_id: Text) -> Optional[DialogueStateTracker]:
        if sender_id in self.store:
            logger.debug(f"Recreating tracker for id '{sender_id}'")
            return self.deserialise_tracker(sender_id, self.store[sender_id])

        logger.debug(f"Could not find tracker for conversation ID '{sender_id}'.")

        return None

    async def keys(self) -> Iterable[Text]:
        """Returns sender_ids of the Tracker Store in memory"""
        return self.store.keys()


class RedisTrackerStore(TrackerStore):
    """Stores conversation history in Redis"""

    def __init__(
        self,
        domain: Domain,
        host: Text = "localhost",
        port: int = 6379,
        db: int = 0,
        password: Optional[Text] = None,
        event_broker: Optional[EventBroker] = None,
        record_exp: Optional[float] = None,
        key_prefix: Optional[Text] = None,
        use_ssl: bool = False,
        ssl_keyfile: Optional[Text] = None,
        ssl_certfile: Optional[Text] = None,
        ssl_ca_certs: Optional[Text] = None,
        **kwargs: Dict[Text, Any],
    ) -> None:
        import redis

        self.red = redis.StrictRedis(
            host=host,
            port=port,
            db=db,
            password=password,
            ssl=use_ssl,
            ssl_keyfile=ssl_keyfile,
            ssl_certfile=ssl_certfile,
            ssl_ca_certs=ssl_ca_certs,
            decode_responses=True,
        )
        self.record_exp = record_exp

        self.key_prefix = DEFAULT_REDIS_TRACKER_STORE_KEY_PREFIX
        if key_prefix:
            logger.debug(f"Setting non-default redis key prefix: '{key_prefix}'.")
            self._set_key_prefix(key_prefix)

        super().__init__(domain, event_broker, **kwargs)

    def _set_key_prefix(self, key_prefix: Text) -> None:
        if isinstance(key_prefix, str) and key_prefix.isalnum():
            self.key_prefix = key_prefix + ":" + DEFAULT_REDIS_TRACKER_STORE_KEY_PREFIX
        else:
            logger.warning(
                f"Omitting provided non-alphanumeric redis key prefix: '{key_prefix}'. "
                f"Using default '{self.key_prefix}' instead."
            )

    def _get_key_prefix(self) -> Text:
        return self.key_prefix

    async def save(
        self, tracker: DialogueStateTracker, timeout: Optional[float] = None
    ) -> None:
        """Saves the current conversation state."""
<<<<<<< HEAD
        if self.event_broker:
            await self.stream_events(tracker)
=======
        self.stream_events(tracker)
>>>>>>> d86c6728

        if not timeout and self.record_exp:
            timeout = self.record_exp

        serialised_tracker = self.serialise_tracker(tracker)
        self.red.set(
            self.key_prefix + tracker.sender_id, serialised_tracker, ex=timeout
        )

    async def retrieve(self, sender_id: Text) -> Optional[DialogueStateTracker]:
        """Retrieves tracker for the latest conversation session.

        The Redis key is formed by appending a prefix to sender_id.

        Args:
            sender_id: Conversation ID to fetch the tracker for.

        Returns:
            Tracker containing events from the latest conversation sessions.
        """
        stored = self.red.get(self.key_prefix + sender_id)
        if stored is not None:
            return self.deserialise_tracker(sender_id, stored)
        else:
            return None

    async def keys(self) -> Iterable[Text]:
        """Returns keys of the Redis Tracker Store."""
        return self.red.keys(self.key_prefix + "*")


class DynamoTrackerStore(TrackerStore):
    """Stores conversation history in DynamoDB"""

    def __init__(
        self,
        domain: Domain,
        table_name: Text = "states",
        region: Text = "us-east-1",
        event_broker: Optional[EndpointConfig] = None,
        **kwargs: Dict[Text, Any],
    ) -> None:
        """Initialize `DynamoTrackerStore`.

        Args:
            domain: Domain associated with this tracker store.
            table_name: The name of the DynamoDB table, does not need to be present a
                priori.
            region: The name of the region associated with the client.
                A client is associated with a single region.
            event_broker: An event broker used to publish events.
            kwargs: Additional kwargs.
        """
        import boto3

        self.client = boto3.client("dynamodb", region_name=region)
        self.region = region
        self.table_name = table_name
        self.db = self.get_or_create_table(table_name)
        super().__init__(domain, event_broker, **kwargs)

    def get_or_create_table(
        self, table_name: Text
    ) -> "boto3.resources.factory.dynamodb.Table":
        """Returns table or creates one if the table name is not in the table list."""
        import boto3

        dynamo = boto3.resource("dynamodb", region_name=self.region)
        try:
            self.client.describe_table(TableName=table_name)
        except self.client.exceptions.ResourceNotFoundException:
            table = dynamo.create_table(
                TableName=self.table_name,
                KeySchema=[{"AttributeName": "sender_id", "KeyType": "HASH"}],
                AttributeDefinitions=[
                    {"AttributeName": "sender_id", "AttributeType": "S"}
                ],
                ProvisionedThroughput={"ReadCapacityUnits": 5, "WriteCapacityUnits": 5},
            )

            # Wait until the table exists.
            table.meta.client.get_waiter("table_exists").wait(TableName=table_name)
        else:
            table = dynamo.Table(table_name)

        return table

    async def save(self, tracker: DialogueStateTracker) -> None:
        """Saves the current conversation state."""
<<<<<<< HEAD
        if self.event_broker:
            await self.stream_events(tracker)
=======
        self.stream_events(tracker)
>>>>>>> d86c6728
        serialized = self.serialise_tracker(tracker)

        self.db.put_item(Item=serialized)

    def serialise_tracker(self, tracker: "DialogueStateTracker") -> Dict:
        """Serializes the tracker, returns object with decimal types."""
        d = tracker.as_dialogue().as_dict()
        d.update({"sender_id": tracker.sender_id})
        # DynamoDB cannot store `float`s, so we'll convert them to `Decimal`s
        return core_utils.replace_floats_with_decimals(d)

    async def retrieve(self, sender_id: Text) -> Optional[DialogueStateTracker]:
        """Retrieve dialogues for a sender_id in reverse-chronological order.

        Based on the session_date sort key.
        """
        dialogues = self.db.query(
            KeyConditionExpression=Key("sender_id").eq(sender_id),
            Limit=1,
            ScanIndexForward=False,
        )["Items"]

        if not dialogues:
            return None

        events = dialogues[0].get("events", [])

        # `float`s are stored as `Decimal` objects - we need to convert them back
        events_with_floats = core_utils.replace_decimals_with_floats(events)

        if self.domain is None:
            slots = []
        else:
            slots = self.domain.slots

        return DialogueStateTracker.from_dict(sender_id, events_with_floats, slots)

    async def keys(self) -> Iterable[Text]:
        """Returns sender_ids of the `DynamoTrackerStore`."""
        response = self.db.scan(ProjectionExpression="sender_id")
        sender_ids = [i["sender_id"] for i in response["Items"]]

        while response.get("LastEvaluatedKey"):
            response = self.db.scan(
                ProjectionExpression="sender_id",
                ExclusiveStartKey=response["LastEvaluatedKey"],
            )
            sender_ids.extend([i["sender_id"] for i in response["Items"]])

        return sender_ids


class MongoTrackerStore(TrackerStore):
    """Stores conversation history in Mongo.

    Property methods:
        conversations: returns the current conversation
    """

    def __init__(
        self,
        domain: Domain,
        host: Optional[Text] = "mongodb://localhost:27017",
        db: Optional[Text] = "rasa",
        username: Optional[Text] = None,
        password: Optional[Text] = None,
        auth_source: Optional[Text] = "admin",
        collection: Optional[Text] = "conversations",
        event_broker: Optional[EventBroker] = None,
        **kwargs: Dict[Text, Any],
    ) -> None:
        from pymongo.database import Database
        from pymongo import MongoClient

        self.client = MongoClient(
            host,
            username=username,
            password=password,
            authSource=auth_source,
            # delay connect until process forking is done
            connect=False,
        )

        self.db = Database(self.client, db)
        self.collection = collection
        super().__init__(domain, event_broker, **kwargs)

        self._ensure_indices()

    @property
    def conversations(self) -> Collection:
        """Returns the current conversation."""
        return self.db[self.collection]

    def _ensure_indices(self) -> None:
        """Create an index on the sender_id."""
        self.conversations.create_index("sender_id")

    @staticmethod
    def _current_tracker_state_without_events(tracker: DialogueStateTracker) -> Dict:
        # get current tracker state and remove `events` key from state
        # since events are pushed separately in the `update_one()` operation
        state = tracker.current_state(EventVerbosity.ALL)
        state.pop("events", None)

        return state

    async def save(self, tracker: DialogueStateTracker) -> None:
        """Saves the current conversation state."""
<<<<<<< HEAD
        if self.event_broker:
            await self.stream_events(tracker)
=======
        self.stream_events(tracker)
>>>>>>> d86c6728

        additional_events = self._additional_events(tracker)

        self.conversations.update_one(
            {"sender_id": tracker.sender_id},
            {
                "$set": self._current_tracker_state_without_events(tracker),
                "$push": {
                    "events": {"$each": [e.as_dict() for e in additional_events]}
                },
            },
            upsert=True,
        )

    def _additional_events(self, tracker: DialogueStateTracker) -> Iterator:
        """Return events from the tracker which aren't currently stored.

        Args:
            tracker: Tracker to inspect.

        Returns:
            List of serialised events that aren't currently stored.

        """

        stored = self.conversations.find_one({"sender_id": tracker.sender_id}) or {}
        all_events = self._events_from_serialized_tracker(stored)

        number_events_since_last_session = len(
            self._events_since_last_session_start(all_events)
        )

        return itertools.islice(
            tracker.events, number_events_since_last_session, len(tracker.events)
        )

    @staticmethod
    def _events_from_serialized_tracker(serialised: Dict) -> List[Dict]:
        return serialised.get("events", [])

    @staticmethod
    def _events_since_last_session_start(events: List[Dict]) -> List[Dict]:
        """Retrieve events since and including the latest `SessionStart` event.

        Args:
            events: All events for a conversation ID.

        Returns:
            List of serialised events since and including the latest `SessionStarted`
            event. Returns all events if no such event is found.

        """

        events_after_session_start = []
        for event in reversed(events):
            events_after_session_start.append(event)
            if event["event"] == SessionStarted.type_name:
                break

        return list(reversed(events_after_session_start))

    async def _retrieve(
        self, sender_id: Text, fetch_events_from_all_sessions: bool
    ) -> Optional[List[Dict[Text, Any]]]:
        stored = self.conversations.find_one({"sender_id": sender_id})

        # look for conversations which have used an `int` sender_id in the past
        # and update them.
        if not stored and sender_id.isdigit():
            from pymongo import ReturnDocument

            stored = self.conversations.find_one_and_update(
                {"sender_id": int(sender_id)},
                {"$set": {"sender_id": str(sender_id)}},
                return_document=ReturnDocument.AFTER,
            )

        if not stored:
            return None

        events = self._events_from_serialized_tracker(stored)

        if not fetch_events_from_all_sessions:
            events = self._events_since_last_session_start(events)

        return events

    async def retrieve(self, sender_id: Text) -> Optional[DialogueStateTracker]:
        """Retrieves tracker for the latest conversation session."""
        events = await self._retrieve(sender_id, fetch_events_from_all_sessions=False)

        if not events:
            return None

        return DialogueStateTracker.from_dict(sender_id, events, self.domain.slots)

    async def retrieve_full_tracker(
        self, conversation_id: Text
    ) -> Optional[DialogueStateTracker]:
        """Fetching all tracker events across conversation sessions."""
        events = await self._retrieve(conversation_id, fetch_events_from_all_sessions=True)

        if not events:
            return None

        return DialogueStateTracker.from_dict(
            conversation_id, events, self.domain.slots
        )

    async def keys(self) -> Iterable[Text]:
        """Returns sender_ids of the Mongo Tracker Store."""
        return [c["sender_id"] for c in self.conversations.find()]


def _create_sequence(table_name: Text) -> "Sequence":
    """Creates a sequence object for a specific table name.

    If using Oracle you will need to create a sequence in your database,
    as described here: https://rasa.com/docs/rasa/tracker-stores#sqltrackerstore
    Args:
        table_name: The name of the table, which gets a Sequence assigned

    Returns: A `Sequence` object
    """
    from sqlalchemy.ext.declarative import declarative_base

    sequence_name = f"{table_name}_seq"
    Base = declarative_base()
    return sa.Sequence(sequence_name, metadata=Base.metadata, optional=True)


def is_postgresql_url(url: Union[Text, "URL"]) -> bool:
    """Determine whether `url` configures a PostgreSQL connection.

    Args:
        url: SQL connection URL.

    Returns:
        `True` if `url` is a PostgreSQL connection URL.
    """
    if isinstance(url, str):
        return "postgresql" in url

    return url.drivername == "postgresql"


def create_engine_kwargs(url: Union[Text, "URL"]) -> Dict[Text, Any]:
    """Get `sqlalchemy.create_engine()` kwargs.

    Args:
        url: SQL connection URL.

    Returns:
        kwargs to be passed into `sqlalchemy.create_engine()`.
    """
    if not is_postgresql_url(url):
        return {}

    kwargs = {}

    schema_name = os.environ.get(POSTGRESQL_SCHEMA)

    if schema_name:
        logger.debug(f"Using PostgreSQL schema '{schema_name}'.")
        kwargs["connect_args"] = {"options": f"-csearch_path={schema_name}"}

    # pool_size and max_overflow can be set to control the number of
    # connections that are kept in the connection pool. Not available
    # for SQLite, and only  tested for PostgreSQL. See
    # https://docs.sqlalchemy.org/en/13/core/pooling.html#sqlalchemy.pool.QueuePool
    kwargs["pool_size"] = int(
        os.environ.get(POSTGRESQL_POOL_SIZE, POSTGRESQL_DEFAULT_POOL_SIZE)
    )
    kwargs["max_overflow"] = int(
        os.environ.get(POSTGRESQL_MAX_OVERFLOW, POSTGRESQL_DEFAULT_MAX_OVERFLOW)
    )

    return kwargs


def ensure_schema_exists(session: "Session") -> None:
    """Ensure that the requested PostgreSQL schema exists in the data if isinstance(obj, TrackerStore):base.

    Args:
        session: Session used to inspect the database.

    Raises:
        `ValueError` if the requested schema does not exist.
    """
    schema_name = os.environ.get(POSTGRESQL_SCHEMA)

    if not schema_name:
        return

    engine = session.get_bind()

    if is_postgresql_url(engine.url):
        query = sa.exists(
            sa.select([(sa.text("schema_name"))])
            .select_from(sa.text("information_schema.schemata"))
            .where(sa.text(f"schema_name = '{schema_name}'"))
        )
        if not session.query(query).scalar():
            raise ValueError(schema_name)


def validate_port(port: Any) -> Optional[int]:
    """Ensure that port can be converted to integer.

    Raises:
        RasaException if port cannot be cast to integer.
    """
    if port is not None and not isinstance(port, int):
        try:
            port = int(port)
        except ValueError as e:
            raise RasaException(f"The port '{port}' cannot be cast to integer.") from e

    return port


class SQLTrackerStore(TrackerStore):
    """Store which can save and retrieve trackers from an SQL database."""

    Base: DeclarativeMeta = declarative_base()

    class SQLEvent(Base):
        """Represents an event in the SQL Tracker Store."""

        __tablename__ = "events"

        # `create_sequence` is needed to create a sequence for databases that
        # don't autoincrement Integer primary keys (e.g. Oracle)
        id = sa.Column(sa.Integer, _create_sequence(__tablename__), primary_key=True)
        sender_id = sa.Column(sa.String(255), nullable=False, index=True)
        type_name = sa.Column(sa.String(255), nullable=False)
        timestamp = sa.Column(sa.Float)
        intent_name = sa.Column(sa.String(255))
        action_name = sa.Column(sa.String(255))
        data = sa.Column(sa.Text)

    def __init__(
        self,
        domain: Optional[Domain] = None,
        dialect: Text = "sqlite",
        host: Optional[Text] = None,
        port: Optional[int] = None,
        db: Text = "rasa.db",
        username: Text = None,
        password: Text = None,
        event_broker: Optional[EventBroker] = None,
        login_db: Optional[Text] = None,
        query: Optional[Dict] = None,
        **kwargs: Dict[Text, Any],
    ) -> None:
        import sqlalchemy.exc

        port = validate_port(port)

        engine_url = self.get_db_url(
            dialect, host, port, db, username, password, login_db, query
        )

        self.engine = sa.create_engine(engine_url, **create_engine_kwargs(engine_url))

        logger.debug(
            f"Attempting to connect to database via '{repr(self.engine.url)}'."
        )

        # Database might take a while to come up
        while True:
            try:
                # if `login_db` has been provided, use current channel with
                # that database to create working database `db`
                if login_db:
                    self._create_database_and_update_engine(db, engine_url)

                try:
                    self.Base.metadata.create_all(self.engine)
                except (
                    sqlalchemy.exc.OperationalError,
                    sqlalchemy.exc.ProgrammingError,
                ) as e:
                    # Several Rasa services started in parallel may attempt to
                    # create tables at the same time. That is okay so long as
                    # the first services finishes the table creation.
                    logger.error(f"Could not create tables: {e}")

                self.sessionmaker = sa.orm.session.sessionmaker(bind=self.engine)
                break
            except (
                sqlalchemy.exc.OperationalError,
                sqlalchemy.exc.IntegrityError,
            ) as error:

                logger.warning(error)
                sleep(5)

        logger.debug(f"Connection to SQL database '{db}' successful.")

        super().__init__(domain, event_broker, **kwargs)

    @staticmethod
    def get_db_url(
        dialect: Text = "sqlite",
        host: Optional[Text] = None,
        port: Optional[int] = None,
        db: Text = "rasa.db",
        username: Text = None,
        password: Text = None,
        login_db: Optional[Text] = None,
        query: Optional[Dict] = None,
    ) -> Union[Text, "URL"]:
        """Build an SQLAlchemy `URL` object representing the parameters needed
        to connect to an SQL database.

        Args:
            dialect: SQL database type.
            host: Database network host.
            port: Database network port.
            db: Database name.
            username: User name to use when connecting to the database.
            password: Password for database user.
            login_db: Alternative database name to which initially connect, and create
                the database specified by `db` (PostgreSQL only).
            query: Dictionary of options to be passed to the dialect and/or the
                DBAPI upon connect.

        Returns:
            URL ready to be used with an SQLAlchemy `Engine` object.
        """
        from urllib import parse

        # Users might specify a url in the host
        if host and "://" in host:
            # assumes this is a complete database host name including
            # e.g. `postgres://...`
            return host
        elif host:
            # add fake scheme to properly parse components
            parsed = parse.urlsplit(f"scheme://{host}")

            # users might include the port in the url
            port = parsed.port or port
            host = parsed.hostname or host

        return sa.engine.url.URL(
            dialect,
            username,
            password,
            host,
            port,
            database=login_db if login_db else db,
            query=query,
        )

    def _create_database_and_update_engine(self, db: Text, engine_url: "URL") -> None:
        """Creates database `db` and updates engine accordingly."""
        from sqlalchemy import create_engine

        if not self.engine.dialect.name == "postgresql":
            rasa.shared.utils.io.raise_warning(
                "The parameter 'login_db' can only be used with a postgres database."
            )
            return

        self._create_database(self.engine, db)
        self.engine.dispose()
        engine_url = sa.engine.url.URL(
            drivername=engine_url.drivername,
            username=engine_url.username,
            password=engine_url.password,
            host=engine_url.host,
            port=engine_url.port,
            database=db,
            query=engine_url.query,
        )
        self.engine = create_engine(engine_url)

    @staticmethod
    def _create_database(engine: "Engine", database_name: Text) -> None:
        """Create database `db` on `engine` if it does not exist."""
        import sqlalchemy.exc

        conn = engine.connect()

        matching_rows = (
            conn.execution_options(isolation_level="AUTOCOMMIT")
            .execute(
                sa.text(
                    "SELECT 1 FROM pg_catalog.pg_database "
                    "WHERE datname = :database_name"
                ),
                database_name=database_name,
            ).rowcount
        )

        if not matching_rows:
            try:
                conn.execute(f"CREATE DATABASE {database_name}")
            except (
                sqlalchemy.exc.ProgrammingError,
                sqlalchemy.exc.IntegrityError,
            ) as e:
                logger.error(f"Could not create database '{database_name}': {e}")

        conn.close()

    @contextlib.contextmanager
    def session_scope(self) -> Generator["Session", None, None]:
        """Provide a transactional scope around a series of operations."""
        session = self.sessionmaker()
        try:
            ensure_schema_exists(session)
            yield session
        except ValueError as e:
            rasa.shared.utils.cli.print_error_and_exit(
                f"Requested PostgreSQL schema '{e}' was not found in the database. To "
                f"continue, please create the schema by running 'CREATE DATABASE {e};' "
                f"or unset the '{POSTGRESQL_SCHEMA}' environment variable in order to "
                f"use the default schema. Exiting application."
            )
        finally:
            session.close()

    async def keys(self) -> Iterable[Text]:
        """Returns sender_ids of the SQLTrackerStore."""
        with self.session_scope() as session:
            sender_ids = session.query(self.SQLEvent.sender_id).distinct().all()
            return [sender_id for (sender_id,) in sender_ids]

    async def retrieve(self, sender_id: Text) -> Optional[DialogueStateTracker]:
        """Retrieves tracker for the latest conversation session."""
        return await self._retrieve(sender_id, fetch_events_from_all_sessions=False)

    async def retrieve_full_tracker(
        self, conversation_id: Text
    ) -> Optional[DialogueStateTracker]:
        """Fetching all tracker events across conversation sessions."""
        return await self._retrieve(conversation_id, fetch_events_from_all_sessions=True)

    async def _retrieve(
            self, sender_id: Text, fetch_events_from_all_sessions: bool
    ) -> Optional[DialogueStateTracker]:
        with self.session_scope() as session:

            serialised_events = self._event_query(
                session,
                sender_id,
                fetch_events_from_all_sessions=fetch_events_from_all_sessions,
            ).all()

            events = [json.loads(event.data) for event in serialised_events]

            if self.domain and len(events) > 0:
                logger.debug(f"Recreating tracker from sender id '{sender_id}'")
                return DialogueStateTracker.from_dict(
                    sender_id, events, self.domain.slots
                )
            else:
                logger.debug(
                    f"Can't retrieve tracker matching "
                    f"sender id '{sender_id}' from SQL storage. "
                    f"Returning `None` instead."
                )
                return None

    def _event_query(
        self, session: "Session", sender_id: Text, fetch_events_from_all_sessions: bool
    ) -> "Query":
        """Provide the query to retrieve the conversation events for a specific sender.

        Args:
            session: Current database session.
            sender_id: Sender id whose conversation events should be retrieved.
            fetch_events_from_all_sessions: Whether to fetch events from all
                conversation sessions. If `False`, only fetch events from the
                latest conversation session.

        Returns:
            Query to get the conversation events.
        """
        # Subquery to find the timestamp of the latest `SessionStarted` event
        session_start_sub_query = (
            session.query(sa.func.max(self.SQLEvent.timestamp).label("session_start")).filter(
                self.SQLEvent.sender_id == sender_id,
                self.SQLEvent.type_name == SessionStarted.type_name,
            ).subquery()
        )

        event_query = session.query(self.SQLEvent).filter(
            self.SQLEvent.sender_id == sender_id
        )
        if not fetch_events_from_all_sessions:
            event_query = event_query.filter(
                # Find events after the latest `SessionStarted` event or return all
                # events
                sa.or_(
                    self.SQLEvent.timestamp >= session_start_sub_query.c.session_start,
                    session_start_sub_query.c.session_start.is_(None),
                )
            )

        return event_query.order_by(self.SQLEvent.timestamp)

    async def save(self, tracker: DialogueStateTracker) -> None:
        """Update database with events from the current conversation."""
<<<<<<< HEAD

        if self.event_broker:
            await self.stream_events(tracker)
=======
        self.stream_events(tracker)
>>>>>>> d86c6728

        with self.session_scope() as session:
            # only store recent events
            events = self._additional_events(session, tracker)

            for event in events:
                data = event.as_dict()
                intent = (
                    data.get("parse_data", {}).get("intent", {}).get(INTENT_NAME_KEY)
                )
                action = data.get("name")
                timestamp = data.get("timestamp")

                # noinspection PyArgumentList
                session.add(
                    self.SQLEvent(
                        sender_id=tracker.sender_id,
                        type_name=event.type_name,
                        timestamp=timestamp,
                        intent_name=intent,
                        action_name=action,
                        data=json.dumps(data),
                    )
                )
            session.commit()

        logger.debug(f"Tracker with sender_id '{tracker.sender_id}' stored to database")

    def _additional_events(
        self, session: "Session", tracker: DialogueStateTracker
    ) -> Iterator:
        """Return events from the tracker which aren't currently stored."""
        number_of_events_since_last_session = self._event_query(
            session, tracker.sender_id, fetch_events_from_all_sessions=False
        ).count()

        return itertools.islice(
            tracker.events, number_of_events_since_last_session, len(tracker.events)
        )


class FailSafeTrackerStore(TrackerStore):
    """Wraps a tracker store so that we can fallback to a different tracker store in
    case of errors."""

    def __init__(
        self,
        tracker_store: TrackerStore,
        on_tracker_store_error: Optional[Callable[[Exception], None]] = None,
        fallback_tracker_store: Optional[TrackerStore] = None,
    ) -> None:
        """Create a `FailSafeTrackerStore`.

        Args:
            tracker_store: Primary tracker store.
            on_tracker_store_error: Callback which is called when there is an error
                in the primary tracker store.
        """

        self._fallback_tracker_store: Optional[TrackerStore] = fallback_tracker_store
        self._tracker_store = tracker_store
        self._on_tracker_store_error = on_tracker_store_error

        super().__init__(tracker_store.domain, tracker_store.event_broker)

    @property
    def domain(self) -> Optional[Domain]:
        return self._tracker_store.domain

    @domain.setter
    def domain(self, domain: Optional[Domain]) -> None:
        self._tracker_store.domain = domain

        if self._fallback_tracker_store:
            self._fallback_tracker_store.domain = domain

    @property
    def fallback_tracker_store(self) -> TrackerStore:
        if not self._fallback_tracker_store:
            self._fallback_tracker_store = AwaitableTrackerStore.create(InMemoryTrackerStore(
                self._tracker_store.domain, self._tracker_store.event_broker
            ))

        return self._fallback_tracker_store

    def on_tracker_store_error(self, error: Exception) -> None:
        if self._on_tracker_store_error:
            self._on_tracker_store_error(error)
        else:
            logger.error(
                f"Error happened when trying to save conversation tracker to "
                f"'{self._tracker_store.__class__.__name__}'. Falling back to use "
                f"the '{InMemoryTrackerStore.__name__}'. Please "
                f"investigate the following error: {error}."
            )

    async def retrieve(self, sender_id: Text) -> Optional[DialogueStateTracker]:
        try:
            return await self._tracker_store.retrieve(sender_id)
        except Exception as e:
            self.on_tracker_store_error(e)
            return None

    async def keys(self) -> Iterable[Text]:
        try:
            return await self._tracker_store.keys()
        except Exception as e:
            self.on_tracker_store_error(e)
            return []

    async def save(self, tracker: DialogueStateTracker) -> None:
        try:
            await self._tracker_store.save(tracker)
        except Exception as e:
            self.on_tracker_store_error(e)
            await self.fallback_tracker_store.save(tracker)


def _create_from_endpoint_config(
    endpoint_config: Optional[EndpointConfig] = None,
    domain: Optional[Domain] = None,
    event_broker: Optional[EventBroker] = None,
) -> "TrackerStore":
    """Given an endpoint configuration, create a proper tracker store object."""

    domain = domain or Domain.empty()

    if endpoint_config is None or endpoint_config.type is None:
        # default tracker store if no type is set
        tracker_store = InMemoryTrackerStore(domain, event_broker)
    elif endpoint_config.type.lower() == "redis":
        tracker_store = RedisTrackerStore(
            domain=domain,
            host=endpoint_config.url,
            event_broker=event_broker,
            **endpoint_config.kwargs,
        )
    elif endpoint_config.type.lower() == "mongod":
        tracker_store = MongoTrackerStore(
            domain=domain,
            host=endpoint_config.url,
            event_broker=event_broker,
            **endpoint_config.kwargs,
        )
    elif endpoint_config.type.lower() == "sql":
        tracker_store = SQLTrackerStore(
            domain=domain,
            host=endpoint_config.url,
            event_broker=event_broker,
            **endpoint_config.kwargs,
        )
    elif endpoint_config.type.lower() == "dynamo":
        tracker_store = DynamoTrackerStore(
            domain=domain, event_broker=event_broker, **endpoint_config.kwargs
        )
    else:
        tracker_store = _load_from_module_name_in_endpoint_config(
            domain, endpoint_config, event_broker
        )

    logger.debug(f"Connected to {tracker_store.__class__.__name__}.")

    return tracker_store


def _load_from_module_name_in_endpoint_config(
    domain: Domain, store: EndpointConfig, event_broker: Optional[EventBroker] = None
) -> "TrackerStore":
    """Initializes a custom tracker.

    Defaults to the InMemoryTrackerStore if the module path can not be found.

    Args:
        domain: defines the universe in which the assistant operates
        store: the specific tracker store
        event_broker: an event broker to publish events

    Returns:
        a tracker store from a specified type in a stores endpoint configuration
    """

    try:
        tracker_store_class = rasa.shared.utils.common.class_from_module_path(
            store.type
        )

        return tracker_store_class(
            host=store.url, domain=domain, event_broker=event_broker, **store.kwargs
        )
    except (AttributeError, ImportError):
        rasa.shared.utils.io.raise_warning(
            f"Tracker store with type '{store.type}' not found. "
            f"Using `InMemoryTrackerStore` instead."
        )
        return InMemoryTrackerStore(domain)


class AwaitableTrackerStore(TrackerStore):
    """Wraps a tracker store so it can be implemented with async overrides."""

    def __init__(
            self,
            tracker_store: TrackerStore,
    ) -> None:
        """Create a `AwaitableTrackerStore`.
        Args:
            tracker_store: the wrapped tracker store.
        """

        self._tracker_store = tracker_store

        super().__init__(tracker_store.domain, tracker_store.event_broker)

    @property
    def domain(self) -> Optional[Domain]:
        return self._tracker_store.domain

    @domain.setter
    def domain(self, domain: Optional[Domain]) -> None:
        self._tracker_store.domain = domain

    @staticmethod
    def create(obj: Union[TrackerStore, EndpointConfig, None],
               domain: Optional[Domain] = None,
               event_broker: Optional[EventBroker] = None, ) -> Optional[TrackerStore]:
        if isinstance(obj, TrackerStore):
            return AwaitableTrackerStore(obj)
        else:
            raise ValueError(f"{type(obj).__name__} supplied but expected object of type {TrackerStore.__name__}.")

    async def retrieve(self, sender_id: Text) -> Optional[DialogueStateTracker]:
        result = self._tracker_store.retrieve(sender_id)
        return await result if isawaitable(result) else result

    async def keys(self) -> Iterable[Text]:
        result = self._tracker_store.keys()
        return await result if isawaitable(result) else result

    async def save(self, tracker: DialogueStateTracker) -> None:
        result = self._tracker_store.save(tracker)
        return await result if isawaitable(result) else result

    async def retrieve_full_tracker(
        self, conversation_id: Text
    ) -> Optional[DialogueStateTracker]:
        result = self._tracker_store.retrieve_full_tracker(conversation_id)
        return await result if isawaitable(result) else result<|MERGE_RESOLUTION|>--- conflicted
+++ resolved
@@ -242,18 +242,12 @@
         """
         return await self.retrieve(conversation_id)
 
-<<<<<<< HEAD
     async def stream_events(self, tracker: DialogueStateTracker) -> None:
-        """Streams events to a message broker"""
-        offset = await self.number_of_existing_events(tracker.sender_id)
-=======
-    def stream_events(self, tracker: DialogueStateTracker) -> None:
         """Streams events to a message broker."""
         if self.event_broker is None:
             return None
 
-        offset = self.number_of_existing_events(tracker.sender_id)
->>>>>>> d86c6728
+        offset = await self.number_of_existing_events(tracker.sender_id)
         events = tracker.events
         for event in list(itertools.islice(events, offset, len(events))):
             body = {"sender_id": tracker.sender_id}
@@ -309,16 +303,9 @@
         self.store: Dict[Text, Text] = {}
         super().__init__(domain, event_broker, **kwargs)
 
-<<<<<<< HEAD
     async def save(self, tracker: DialogueStateTracker) -> None:
-        """Updates and saves the current conversation state"""
-        if self.event_broker:
-            await self.stream_events(tracker)
-=======
-    def save(self, tracker: DialogueStateTracker) -> None:
         """Updates and saves the current conversation state."""
-        self.stream_events(tracker)
->>>>>>> d86c6728
+        await self.stream_events(tracker)
         serialised = InMemoryTrackerStore.serialise_tracker(tracker)
         self.store[tracker.sender_id] = serialised
 
@@ -393,12 +380,7 @@
         self, tracker: DialogueStateTracker, timeout: Optional[float] = None
     ) -> None:
         """Saves the current conversation state."""
-<<<<<<< HEAD
-        if self.event_broker:
-            await self.stream_events(tracker)
-=======
-        self.stream_events(tracker)
->>>>>>> d86c6728
+        await self.stream_events(tracker)
 
         if not timeout and self.record_exp:
             timeout = self.record_exp
@@ -488,12 +470,7 @@
 
     async def save(self, tracker: DialogueStateTracker) -> None:
         """Saves the current conversation state."""
-<<<<<<< HEAD
-        if self.event_broker:
-            await self.stream_events(tracker)
-=======
-        self.stream_events(tracker)
->>>>>>> d86c6728
+        await self.stream_events(tracker)
         serialized = self.serialise_tracker(tracker)
 
         self.db.put_item(Item=serialized)
@@ -603,12 +580,7 @@
 
     async def save(self, tracker: DialogueStateTracker) -> None:
         """Saves the current conversation state."""
-<<<<<<< HEAD
-        if self.event_broker:
-            await self.stream_events(tracker)
-=======
-        self.stream_events(tracker)
->>>>>>> d86c6728
+        await self.stream_events(tracker)
 
         additional_events = self._additional_events(tracker)
 
@@ -1116,13 +1088,7 @@
 
     async def save(self, tracker: DialogueStateTracker) -> None:
         """Update database with events from the current conversation."""
-<<<<<<< HEAD
-
-        if self.event_broker:
-            await self.stream_events(tracker)
-=======
-        self.stream_events(tracker)
->>>>>>> d86c6728
+        await self.stream_events(tracker)
 
         with self.session_scope() as session:
             # only store recent events
