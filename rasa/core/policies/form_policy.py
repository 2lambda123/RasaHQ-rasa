--- conflicted
+++ resolved
@@ -16,7 +16,6 @@
 
     ENABLE_FEATURE_STRING_COMPRESSION = True
 
-<<<<<<< HEAD
     default = {"priority": 4,
                "max_history": 2,
                }
@@ -30,20 +29,6 @@
         # previous meaningful action before action listen
         super(FormPolicy, self).__init__(policy_config=policy_config,
                                          featurizer=featurizer)
-=======
-    def __init__(
-        self,
-        featurizer: Optional[TrackerFeaturizer] = None,
-        priority: int = 5,
-        lookup: Optional[Dict] = None,
-    ) -> None:
-
-        # max history is set to 2 in order to capture
-        # previous meaningful action before action listen
-        super(FormPolicy, self).__init__(
-            featurizer=featurizer, priority=priority, max_history=2, lookup=lookup
-        )
->>>>>>> 8f152619
 
     @staticmethod
     def _get_active_form_name(state):
