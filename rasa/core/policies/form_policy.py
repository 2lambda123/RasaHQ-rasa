import logging
<<<<<<< HEAD
from typing import List, Optional, Dict, Text, Any
=======
import typing
from typing import List, Optional, Dict, Text, Optional
>>>>>>> 0cfa6731

from rasa.core.actions.action import ACTION_LISTEN_NAME
from rasa.core.domain import PREV_PREFIX, ACTIVE_FORM_PREFIX, Domain, InvalidDomain
from rasa.core.events import FormValidation
from rasa.core.featurizers import TrackerFeaturizer
from rasa.core.policies.memoization import MemoizationPolicy
from rasa.core.trackers import DialogueStateTracker
from rasa.core.constants import FORM_POLICY_PRIORITY

if typing.TYPE_CHECKING:
    from rasa.core.policies.ensemble import PolicyEnsemble


logger = logging.getLogger(__name__)


class FormPolicy(MemoizationPolicy):
    """Policy which handles prediction of Forms"""

    ENABLE_FEATURE_STRING_COMPRESSION = True

    # max history is set to 2 in order to capture
    # previous meaningful action before action listen
    defaults = {"priority": 4, "max_history": 2}

    def __init__(
        self,
        config: Optional[Dict[Text, Any]] = None,
        featurizer: Optional[TrackerFeaturizer] = None,
<<<<<<< HEAD
        **kwargs
=======
        priority: int = FORM_POLICY_PRIORITY,
        lookup: Optional[Dict] = None,
>>>>>>> 0cfa6731
    ) -> None:

        if config is None:
            config = {}
        config.update(kwargs)

        super(FormPolicy, self).__init__(config=config, featurizer=featurizer)

    @classmethod
    def validate_against_domain(
        cls, ensemble: Optional["PolicyEnsemble"], domain: Optional[Domain]
    ) -> None:
        if not domain:
            return

        has_form_policy = ensemble is not None and any(
            isinstance(p, cls) for p in ensemble.policies
        )
        if domain.form_names and not has_form_policy:
            raise InvalidDomain(
                "You have defined a form action, but haven't added the "
                "FormPolicy to your policy ensemble. Either remove all "
                "forms from your domain or exclude the FormPolicy from your "
                "policy configuration."
            )

    @staticmethod
    def _get_active_form_name(state):
        found_forms = [
            state_name[len(ACTIVE_FORM_PREFIX) :]
            for state_name, prob in state.items()
            if ACTIVE_FORM_PREFIX in state_name and prob > 0
        ]
        # by construction there is only one active form
        return found_forms[0] if found_forms else None

    @staticmethod
    def _prev_action_listen_in_state(state):
        return any(
            PREV_PREFIX + ACTION_LISTEN_NAME in state_name and prob > 0
            for state_name, prob in state.items()
        )

    @staticmethod
    def _modified_states(states):
        """Modify the states to
            - capture previous meaningful action before action_listen
            - ignore previous intent
        """
        if states[0] is None:
            action_before_listen = None
        else:
            action_before_listen = {
                state_name: prob
                for state_name, prob in states[0].items()
                if PREV_PREFIX in state_name and prob > 0
            }

        return [action_before_listen, states[-1]]

    def _add_states_to_lookup(
        self, trackers_as_states, trackers_as_actions, domain, online=False
    ):
        """Add states to lookup dict"""
        for states in trackers_as_states:
            active_form = self._get_active_form_name(states[-1])
            if active_form and self._prev_action_listen_in_state(states[-1]):
                # modify the states
                states = self._modified_states(states)
                feature_key = self._create_feature_key(states)
                # even if there are two identical feature keys
                # their form will be the same
                # because of `active_form_...` feature
                self.lookup[feature_key] = active_form

    def recall(
        self,
        states: List[Dict[Text, float]],
        tracker: DialogueStateTracker,
        domain: Domain,
    ) -> Optional[int]:
        # modify the states
        return self._recall_states(self._modified_states(states))

    def state_is_unhappy(self, tracker, domain):
        # since it is assumed that training stories contain
        # only unhappy paths, notify the form that
        # it should not be validated if predicted by other policy
        tracker_as_states = self.featurizer.prediction_states([tracker], domain)
        states = tracker_as_states[0]

        memorized_form = self.recall(states, tracker, domain)

        state_is_unhappy = (
            memorized_form is not None
            and memorized_form == tracker.active_form.get("name")
        )

        if state_is_unhappy:
            logger.debug(
                "There is a memorized tracker state {}, "
                "added `FormValidation(False)` event"
                "".format(self._modified_states(states))
            )

        return state_is_unhappy

    def predict_action_probabilities(
        self, tracker: DialogueStateTracker, domain: Domain
    ) -> List[float]:
        """Predicts the corresponding form action if there is an active form"""
        result = [0.0] * domain.num_actions

        if tracker.active_form.get("name"):
            logger.debug(
                "There is an active form '{}'".format(tracker.active_form["name"])
            )
            if tracker.latest_action_name == ACTION_LISTEN_NAME:
                # predict form action after user utterance

                if tracker.active_form.get("rejected"):
                    if self.state_is_unhappy(tracker, domain):
                        tracker.update(FormValidation(False))
                        return result

                idx = domain.index_for_action(tracker.active_form["name"])
                result[idx] = 1.0

            elif tracker.latest_action_name == tracker.active_form.get("name"):
                # predict action_listen after form action
                idx = domain.index_for_action(ACTION_LISTEN_NAME)
                result[idx] = 1.0
        else:
            logger.debug("There is no active form")

        return result<|MERGE_RESOLUTION|>--- conflicted
+++ resolved
@@ -1,10 +1,6 @@
 import logging
-<<<<<<< HEAD
-from typing import List, Optional, Dict, Text, Any
-=======
 import typing
 from typing import List, Optional, Dict, Text, Optional
->>>>>>> 0cfa6731
 
 from rasa.core.actions.action import ACTION_LISTEN_NAME
 from rasa.core.domain import PREV_PREFIX, ACTIVE_FORM_PREFIX, Domain, InvalidDomain
@@ -34,12 +30,8 @@
         self,
         config: Optional[Dict[Text, Any]] = None,
         featurizer: Optional[TrackerFeaturizer] = None,
-<<<<<<< HEAD
+        lookup: Optional[Dict] = None,
         **kwargs
-=======
-        priority: int = FORM_POLICY_PRIORITY,
-        lookup: Optional[Dict] = None,
->>>>>>> 0cfa6731
     ) -> None:
 
         if config is None:
