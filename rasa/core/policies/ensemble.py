from __future__ import annotations
from abc import abstractmethod, ABC
from typing import Optional, Text, List, Dict, Any
import logging

from rasa.engine.graph import GraphComponent
from rasa.engine.storage.storage import ModelStorage
from rasa.engine.storage.resource import Resource
from rasa.engine.runner.interface import ExecutionContext
from rasa.core.policies.policy import PolicyPrediction
from rasa.shared.exceptions import RasaException, InvalidConfigException
from rasa.shared.core.constants import ACTION_LISTEN_NAME
from rasa.shared.core.domain import Domain
from rasa.shared.core.events import (
    ActionExecutionRejected,
    ActionExecuted,
    DefinePrevUserUtteredFeaturization,
)
from rasa.shared.core.trackers import DialogueStateTracker

logger = logging.getLogger(__name__)


def is_not_in_training_data(
    policy_name: Optional[Text], max_confidence: Optional[float] = None
) -> bool:
    """Checks whether the prediction is empty or by a policy which did not memoize data.

    Args:
        policy_name: The name of the policy.
        max_confidence: The max confidence of the policy's prediction.

    Returns:
        `False` if and only if an action was predicted (i.e. `max_confidence` > 0) by
        a `MemoizationPolicy`
    """
    from rasa.core.policies.rule_policy import RulePolicy
    from rasa.core.policies.memoization import (
        MemoizationPolicy,
        AugmentedMemoizationPolicy,
    )

    if not policy_name:
        return True

    memorizing_policies = [
        RulePolicy.__name__,
        MemoizationPolicy.__name__,
        AugmentedMemoizationPolicy.__name__,
    ]
    is_memorized = any(
        policy_name.endswith(f"_{memoizing_policy}")
        for memoizing_policy in memorizing_policies
    )

    # also check if confidence is 0, than it cannot be count as prediction
    return not is_memorized or max_confidence == 0.0


class InvalidPolicyEnsembleConfig(RasaException):
    """Exception that can be raised when the policy ensemble is not valid."""


class PolicyPredictionEnsemble(ABC):
    """Interface for any policy prediction ensemble.

    Given a list of predictions from policies, which include some meta data about the
    policies themselves, an "ensemble" decides what the final prediction should be, in
    the following way:
    1. If the previously predicted action was rejected, then the ensemble sets the
       probability for this action to 0.0 (in all given predictions).
    2. It combines the information from the single predictions, which include some
       meta data about the policies (e.g. priority), into a final prediction.
    3. If the sequence of events given at the time of prediction ends with a user
       utterance, then the ensemble adds a special event to the event-list included in
       the final prediction that indicates whether the final prediction was made based
       on the actual text of that user utterance.

    Observe that policies predict "mandatory" as well as "optional"
    events. The ensemble decides which of the optional events should
    be passed on.
    """

    def combine_predictions_from_kwargs(
        self, tracker: DialogueStateTracker, domain: Domain, **kwargs: Any
    ) -> PolicyPrediction:
        """Derives a single prediction from predictions given as kwargs.

        Args:
            tracker: dialogue state tracker holding the state of the conversation,
              which may influence the combination of predictions as well
            domain: the common domain
            **kwargs: arbitrary keyword arguments. All policy predictions passed as
              kwargs will be combined.

        Returns:
            a single prediction
        """
        predictions = [
            value for value in kwargs.values() if isinstance(value, PolicyPrediction)
        ]
        return self.combine_predictions(
<<<<<<< HEAD
            predictions=predictions,
            tracker=tracker,
            domain=domain,
=======
            predictions=predictions, tracker=tracker, domain=domain
>>>>>>> a9932b4a
        )

    @abstractmethod
    def combine_predictions(
        self,
        predictions: List[PolicyPrediction],
        tracker: DialogueStateTracker,
        domain: Domain,
    ) -> PolicyPrediction:
        """Derives a single prediction from the given list of predictions.

        Args:
            predictions: a list of policy predictions that include "confidence scores"
              which are non-negative but *do not* necessarily up to 1
            tracker: dialogue state tracker holding the state of the conversation,
              which may influence the combination of predictions as well
            domain: the common domain

        Returns:
            a single prediction
        """
        ...


class DefaultPolicyPredictionEnsemble(PolicyPredictionEnsemble, GraphComponent):
    """An ensemble that picks the "best" prediction and combines events from all.

    The following rules determine which prediction is the "best":
    1. "No user" predictions overrule all other predictions.

    2. End-to-end predictions overrule all other predictions based on
        user input - if and only if *no* "no user" prediction is present in the
        given ensemble.

    3. Given two predictions, if the maximum confidence of one prediction is
        strictly larger than that of the other, then the prediction with the
        strictly larger maximum confidence is considered to be "better".
        The priorities of the policies that made these predictions does not matter.

    4. Given two predictions of policies that are equally confident, the
        prediction of the policy with the higher priority is considered to be
        "better".

    Observe that this comparison is *not* symmetric if the priorities are allowed to
    coincide (i.e. if we cannot distinguish two predictions using 1.-4., then
    the first prediction is considered to be "better").

    The list of events in the final prediction will contain all mandatory
    events contained in the given predictions, the optional events given in the
    "best" prediction, and `DefinePrevUserUtteredFeaturization` event (if the
    prediction was made for a sequence of events ending with a user utterance).
    """

    @classmethod
    def create(
        cls,
        config: Dict[Text, Any],
        model_storage: ModelStorage,
        resource: Resource,
        execution_context: ExecutionContext,
    ) -> DefaultPolicyPredictionEnsemble:
        """Creates a new instance (see parent class for full docstring)."""
        return cls()

    def __str__(self) -> Text:
        return f"{self.__class__.__name__}()"

    @staticmethod
    def _pick_best_policy(predictions: List[PolicyPrediction]) -> PolicyPrediction:
        """Picks the best policy prediction based on probabilities and policy priority.

        Args:
            predictions: a list containing policy predictions

        Returns:
            The index of the best prediction
        """
        best_confidence = (-1, -1)
        best_index = -1

        # different type of predictions have different priorities
        # No user predictions overrule all other predictions.
        is_no_user_prediction = any(
            prediction.is_no_user_prediction for prediction in predictions
        )
        # End-to-end predictions overrule all other predictions based on user input.
        is_end_to_end_prediction = any(
            prediction.is_end_to_end_prediction for prediction in predictions
        )

        policy_events = []
        for idx, prediction in enumerate(predictions):
            policy_events += prediction.events

            # No user predictions (e.g. happy path loop predictions)
            # overrule all other predictions.
            if prediction.is_no_user_prediction != is_no_user_prediction:
                continue

            # End-to-end predictions overrule all other predictions based on user input.
            if (
                not is_no_user_prediction
                and prediction.is_end_to_end_prediction != is_end_to_end_prediction
            ):
                continue

            confidence = (prediction.max_confidence, prediction.policy_priority)
            if confidence > best_confidence:
                # pick the best policy
                best_confidence = confidence
                best_index = idx

        if best_index < 0:
            raise InvalidConfigException(
                "No best prediction found. Please check your model configuration."
            )

        best_prediction = predictions[best_index]
        policy_events += best_prediction.optional_events

        return PolicyPrediction(
            best_prediction.probabilities,
            best_prediction.policy_name,
            best_prediction.policy_priority,
            policy_events,
            is_end_to_end_prediction=best_prediction.is_end_to_end_prediction,
            is_no_user_prediction=best_prediction.is_no_user_prediction,
            diagnostic_data=best_prediction.diagnostic_data,
            hide_rule_turn=best_prediction.hide_rule_turn,
            action_metadata=best_prediction.action_metadata,
        )

    @staticmethod
    def _best_policy_prediction(
        predictions: List[PolicyPrediction],
        tracker: DialogueStateTracker,
        domain: Domain,
    ) -> PolicyPrediction:
        """Finds the best policy prediction.

        Args:
            predictions: a list of policy predictions that include "confidence scores"
              which are non-negative but *do not* necessarily up to 1
            tracker: dialogue state tracker holding the state of the conversation,
              which may influence the combination of predictions as well
            domain: the common domain

        Returns:
            The winning policy prediction.
        """
        last_action_event = next(
            (
                event
                for event in reversed(tracker.events)
                if isinstance(event, (ActionExecutionRejected, ActionExecuted))
            ),
            None,
        )

        rejected_action_name = None
        if len(tracker.events) > 0 and isinstance(
            last_action_event, ActionExecutionRejected
        ):
            rejected_action_name = last_action_event.action_name

        if rejected_action_name:
            logger.debug(
                f"Execution of '{rejected_action_name}' was rejected. "
                f"Setting its confidence to 0.0 in all predictions."
            )
            index_of_rejected_action = domain.index_for_action(rejected_action_name)
            for prediction in predictions:
                prediction.probabilities[index_of_rejected_action] = 0.0

        return DefaultPolicyPredictionEnsemble._pick_best_policy(predictions)

    def combine_predictions(
        self,
        predictions: List[PolicyPrediction],
        tracker: DialogueStateTracker,
        domain: Domain,
    ) -> PolicyPrediction:
        """Derives a single prediction from the given list of predictions.

        Note that you might get unexpected results if the priorities are non-unique.
        Moreover, the order of events in the result is determined by the order of the
        predictions passed to this method.

        Args:
            predictions: a list of policy predictions that include "probabilities"
              which are non-negative but *do not* necessarily up to 1
            tracker: dialogue state tracker holding the state of the conversation
            domain: the common domain

        Returns:
            The "best" prediction.
        """
        if not predictions:
            raise InvalidConfigException(
                "Expected at least one prediction. Please check your model "
                "configuration."
            )
        # Reminder: If just a single policy is given, we do *not* just return it because
        # it is expected that the final prediction contains mandatory and optional
        # events in the `events` attribute and no optional events.

        winning_prediction = self._best_policy_prediction(
            predictions=predictions, domain=domain, tracker=tracker
        )

        if tracker.latest_action_name == ACTION_LISTEN_NAME:
            if winning_prediction.is_end_to_end_prediction:
                logger.debug("Made e2e prediction using user text.")
                logger.debug("Added `DefinePrevUserUtteredFeaturization(True)` event.")
                winning_prediction.events.append(
                    DefinePrevUserUtteredFeaturization(True)
                )
            else:
                logger.debug("Made prediction using user intent.")
                logger.debug("Added `DefinePrevUserUtteredFeaturization(False)` event.")
                winning_prediction.events.append(
                    DefinePrevUserUtteredFeaturization(False)
                )

        logger.debug(f"Predicted next action using {winning_prediction.policy_name}.")
        return winning_prediction<|MERGE_RESOLUTION|>--- conflicted
+++ resolved
@@ -100,13 +100,7 @@
             value for value in kwargs.values() if isinstance(value, PolicyPrediction)
         ]
         return self.combine_predictions(
-<<<<<<< HEAD
-            predictions=predictions,
-            tracker=tracker,
-            domain=domain,
-=======
             predictions=predictions, tracker=tracker, domain=domain
->>>>>>> a9932b4a
         )
 
     @abstractmethod
