--- conflicted
+++ resolved
@@ -2,19 +2,7 @@
 from abc import abstractmethod, ABC
 from typing import Optional, Text, List, Dict, Any
 import logging
-<<<<<<< HEAD
-import math
-import os
-import sys
-from pathlib import Path
-from collections import defaultdict
-from datetime import datetime
-from pathlib import Path
-from typing import Text, Optional, Any, List, Dict, Tuple, Type, Union, Callable
-
-import rasa.core
-import rasa.core.training.training
-=======
+from typing import Text, Optional, Any, List, Dict
 
 from rasa.engine.graph import GraphComponent
 from rasa.engine.storage.storage import ModelStorage
@@ -22,7 +10,6 @@
 from rasa.engine.runner.interface import ExecutionContext
 from rasa.core.policies.policy import PolicyPrediction
 from rasa.core.policies._ensemble import SimplePolicyEnsemble, PolicyEnsemble
->>>>>>> 677c1b2a
 from rasa.shared.exceptions import RasaException, InvalidConfigException
 from rasa.shared.core.constants import ACTION_LISTEN_NAME
 from rasa.shared.core.domain import Domain
@@ -129,43 +116,7 @@
         tracker: DialogueStateTracker,
         domain: Domain,
     ) -> PolicyPrediction:
-<<<<<<< HEAD
-        raise NotImplementedError
-
-    def _max_histories(self) -> List[Optional[int]]:
-        """Return max history."""
-
-        max_histories = []
-        for p in self.policies:
-            if isinstance(p.featurizer, MaxHistoryTrackerFeaturizer):
-                max_histories.append(p.featurizer.max_history)
-            else:
-                max_histories.append(None)
-        return max_histories
-
-    def _add_package_version_info(self, metadata: Dict[Text, Any]) -> None:
-        """Adds version info for self.versioned_packages to metadata."""
-
-        for package_name in self.versioned_packages:
-            try:
-                p = importlib.import_module(package_name)
-                v = p.__version__
-                metadata[package_name] = v
-            except ImportError:
-                pass
-
-    def _persist_metadata(self, path: Text) -> None:
-        """Persists the domain specification to storage."""
-        # make sure the directory we persist exists
-        domain_spec_path = Path(path) / "metadata.json"
-        rasa.shared.utils.io.create_directory_for_file(domain_spec_path)
-
-        policy_names = [
-            rasa.shared.utils.common.module_path_from_instance(p) for p in self.policies
-        ]
-=======
         """Derives a single prediction from the given list of predictions.
->>>>>>> 677c1b2a
 
         Args:
             predictions: a list of policy predictions that include "confidence scores"
@@ -190,20 +141,10 @@
         user input - if and only if *no* "no user" prediction is present in the
         given ensemble.
 
-<<<<<<< HEAD
-    @classmethod
-    def load_metadata(cls, path: Text) -> Dict[Text, Any]:
-        metadata_path = Path.joinpath(path, "metadata.json")
-        metadata = json.loads(
-            rasa.shared.utils.io.read_file(Path.absolute(metadata_path))
-        )
-        return metadata
-=======
     3. Given two predictions, if the maximum confidence of one prediction is
         strictly larger than that of the other, then the prediction with the
         strictly larger maximum confidence is considered to be "better".
         The priorities of the policies that made these predictions does not matter.
->>>>>>> 677c1b2a
 
     4. Given two predictions of policies that are equally confident, the
         prediction of the policy with the higher priority is considered to be
@@ -222,42 +163,6 @@
     @classmethod
     def create(
         cls,
-<<<<<<< HEAD
-        path: Union[Text, Path],
-        new_config: Optional[Dict] = None,
-        finetuning_epoch_fraction: float = 1.0,
-    ) -> "PolicyEnsemble":
-        """Loads policy and domain specification from disk."""
-        metadata = cls.load_metadata(path)
-        cls.ensure_model_compatibility(metadata)
-        policies = []
-        for i, policy_name in enumerate(metadata["policy_names"]):
-            policy_cls = registry.policy_from_module_path(policy_name)
-            dir_name = f"policy_{i}_{policy_cls.__name__}"
-            policy_path = Path.joinpath(path, dir_name)
-
-            context = {}
-            if new_config:
-                context["should_finetune"] = True
-
-                config_for_policy = new_config["policies"][i]
-                epochs = cls._get_updated_epochs(
-                    policy_cls, config_for_policy, finetuning_epoch_fraction
-                )
-                if epochs:
-                    context["epoch_override"] = epochs
-
-            policy = policy_cls.load(policy_path, **context)
-            cls._ensure_loaded_policy(policy, policy_cls, policy_name)
-            if policy is not None:
-                policies.append(policy)
-        ensemble_cls = rasa.shared.utils.common.class_from_module_path(
-            metadata["ensemble_name"]
-        )
-        fingerprints = metadata.get("action_fingerprints", {})
-        ensemble = ensemble_cls(policies, fingerprints)
-        return ensemble
-=======
         config: Dict[Text, Any],
         model_storage: ModelStorage,
         resource: Resource,
@@ -265,7 +170,6 @@
     ) -> DefaultPolicyPredictionEnsemble:
         """Creates a new instance (see parent class for full docstring)."""
         return cls()
->>>>>>> 677c1b2a
 
     def __str__(self) -> Text:
         return f"{self.__class__.__name__}()"
