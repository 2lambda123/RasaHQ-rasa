import json
import logging
import os
import typing
from typing import Any, Callable, Dict, List, Optional, Text, Tuple
from collections import defaultdict, OrderedDict
import scipy.sparse

import numpy as np
import rasa.utils.io as io_utils
import rasa.utils.common as common_utils
import rasa.utils.tensorflow.model_data_utils as model_data_utils
from rasa.utils.features import Features
from rasa.core.constants import DEFAULT_POLICY_PRIORITY
from rasa.core.domain import Domain
from rasa.core.featurizers.single_state_featurizer import SingleStateFeaturizer
from rasa.core.featurizers.tracker_featurizers import (
    MaxHistoryTrackerFeaturizer,
    TrackerFeaturizer,
)
from rasa.core.interpreter import NaturalLanguageInterpreter
from rasa.core.policies.policy import Policy
from rasa.core.trackers import DialogueStateTracker
<<<<<<< HEAD
from rasa.core.training.generator import TrackerWithCachedStates
=======
from rasa.core.training.data import DialogueTrainingData
import rasa.shared.utils.io
>>>>>>> 4a20b3cd
from sklearn.base import clone
from sklearn.linear_model import LogisticRegression
from sklearn.model_selection import GridSearchCV
from sklearn.preprocessing import LabelEncoder
from rasa.nlu.constants import TEXT, ACTION_TEXT
from rasa.utils.tensorflow.constants import SENTENCE
from rasa.utils.tensorflow.model_data import Data

# noinspection PyProtectedMember
from sklearn.utils import shuffle as sklearn_shuffle

logger = logging.getLogger(__name__)

if typing.TYPE_CHECKING:
    import sklearn


class SklearnPolicy(Policy):
    """Use an sklearn classifier to train a policy."""

    DEFAULT_MAX_HISTORY = 5

    @staticmethod
    def _standard_featurizer(
        max_history: int = DEFAULT_MAX_HISTORY,
    ) -> MaxHistoryTrackerFeaturizer:
        # Sklearn policy always uses MaxHistoryTrackerFeaturizer
        return MaxHistoryTrackerFeaturizer(
            state_featurizer=SingleStateFeaturizer(), max_history=5
        )

    def __init__(
        self,
        featurizer: Optional[MaxHistoryTrackerFeaturizer] = None,
        priority: int = DEFAULT_POLICY_PRIORITY,
        max_history: int = DEFAULT_MAX_HISTORY,
        model: Optional["sklearn.base.BaseEstimator"] = None,
        param_grid: Optional[Dict[Text, List] or List[Dict]] = None,
        cv: Optional[int] = None,
        scoring: Optional[Text or List or Dict or Callable] = "accuracy",
        label_encoder: LabelEncoder = LabelEncoder(),
        shuffle: bool = True,
        zero_state_features: Optional[Dict[Text, List["Features"]]] = None,
        **kwargs: Any,
    ) -> None:
        """Create a new sklearn policy.

        Args:
            featurizer: Featurizer used to convert the training data into
                vector format.
            model: The sklearn model or model pipeline.
            param_grid: If *param_grid* is not None and *cv* is given,
                a grid search on the given *param_grid* is performed
                (e.g. *param_grid={'n_estimators': [50, 100]}*).
            cv: If *cv* is not None, perform a cross validation on
                the training data. *cv* should then conform to the
                sklearn standard (e.g. *cv=5* for a 5-fold cross-validation).
            scoring: Scoring strategy, using the sklearn standard.
            label_encoder: Encoder for the labels. Must implement an
                *inverse_transform* method.
            shuffle: Whether to shuffle training data.
            zero_state_features: Contains default feature values for attributes
        """

        if featurizer:
            if not isinstance(featurizer, MaxHistoryTrackerFeaturizer):
                raise TypeError(
                    f"Passed featurizer of type '{type(featurizer).__name__}', "
                    f"should be MaxHistoryTrackerFeaturizer."
                )
            if not featurizer.max_history:
                raise ValueError(
                    "Passed featurizer without `max_history`, `max_history` should be "
                    "set to a positive integer value."
                )
        else:
            if not max_history:
                raise ValueError(
                    "max_history should be set to a positive integer value."
                )
            featurizer = self._standard_featurizer(max_history)

        super().__init__(featurizer, priority)

        self.model = model or self._default_model()
        self.cv = cv
        self.param_grid = param_grid
        self.scoring = scoring
        self.label_encoder = label_encoder
        self.shuffle = shuffle

        # attributes that need to be restored after loading
        self._pickle_params = ["model", "cv", "param_grid", "scoring", "label_encoder"]
        self._train_params = kwargs
        self.zero_state_features = zero_state_features or defaultdict(list)

    @staticmethod
    def _default_model() -> Any:
        return LogisticRegression(solver="liblinear", multi_class="auto")

    @property
    def _state(self):
        return {attr: getattr(self, attr) for attr in self._pickle_params}

    def model_architecture(self, **kwargs) -> Any:
        # filter out kwargs that cannot be passed to model
        train_params = self._get_valid_params(self.model.__init__, **kwargs)
        return self.model.set_params(**train_params)

    @staticmethod
    def _fill_in_features_to_max_length(
        features: List[np.ndarray], max_history: int
    ) -> List[np.ndarray]:
        """
        Pad features with zeros to maximum length;
        Args:
            features: list of features for each dialog;
                each feature has shape [dialog_history x shape_attribute]
            max_history: maximum history of the dialogs
        Returns:
            padded features
        """
        feature_shape = features[0].shape[-1]
        features = [
            feature
            if feature.shape[0] == max_history
            else np.vstack(
                [np.zeros((max_history - feature.shape[0], feature_shape)), feature]
            )
            for feature in features
        ]
        return features

    def _get_features_for_attribute(self, attribute_data: Dict[Text, List[np.ndarray]]):
        """
        Given a list of all features for one attribute, turn it into a numpy array;
        shape_attribute = features[SENTENCE][0][0].shape[-1]
            (Shape of features of one attribute)
        Args:
            attribute_data: all features in the attribute stored in a np.array;
        Output:
            2D np.ndarray with features for an attribute with
                shape [num_dialogs x (max_history * shape_attribute)]
        """
        sentence_features = attribute_data[SENTENCE][0]
        if isinstance(sentence_features[0], scipy.sparse.coo_matrix):
            sentence_features = [feature.toarray() for feature in sentence_features]
        # MaxHistoryFeaturizer is always used with SkLearn policy;
        max_history = self.featurizer.max_history
        features = self._fill_in_features_to_max_length(sentence_features, max_history)
        features = [feature.reshape((1, -1)) for feature in features]
        return np.vstack(features)

    def _preprocess_data(self, data: Data) -> np.ndarray:
        """
        Turn data into np.ndarray for sklearn training; dialogue history features
        are flattened.
        Args:
            data: training data containing all the features
        Returns:
            Training_data: shape [num_dialogs x (max_history * all_features)];
            all_features - sum of number of features of
            intent, action_name, entities, forms, slots.
        """
        if TEXT in data or ACTION_TEXT in data:
            raise Exception(
                f"{self.__name__} cannot be applied to text data. "
                f"Try to use TEDPolicy instead. "
            )

        attribute_data = {
            attribute: self._get_features_for_attribute(attribute_data)
            for attribute, attribute_data in data.items()
        }
        # turning it into OrderedDict so that the order of features is the same
        attribute_data = OrderedDict(attribute_data)
        return np.concatenate(list(attribute_data.values()), axis=-1)

    def _search_and_score(self, model, X, y, param_grid) -> Tuple[Any, Any]:
        search = GridSearchCV(
            model, param_grid=param_grid, cv=self.cv, scoring="accuracy", verbose=1
        )
        search.fit(X, y)
        print("Best params:", search.best_params_)
        return search.best_estimator_, search.best_score_

    def train(
        self,
        training_trackers: List[TrackerWithCachedStates],
        domain: Domain,
        interpreter: NaturalLanguageInterpreter,
        **kwargs: Any,
    ) -> None:
        tracker_state_features, label_ids = self.featurize_for_training(
            training_trackers, domain, interpreter, **kwargs
        )
        training_data, zero_state_features = model_data_utils.convert_to_data_format(
            tracker_state_features
        )
        self.zero_state_features = zero_state_features

        self._train_params.update(kwargs)
        model = self.model_architecture(**self._train_params)
        score = None
        # Note: clone is called throughout to avoid mutating default arguments.
        self.label_encoder = clone(self.label_encoder).fit(label_ids)
        X = self._preprocess_data(training_data)
        y = self.label_encoder.transform(label_ids)

        if self.shuffle:
            X, y = sklearn_shuffle(X, y)

        if self.cv is None:
            model = clone(model).fit(X, y)
        else:
            param_grid = self.param_grid or {}
            model, score = self._search_and_score(model, X, y, param_grid)

        self.model = model
        logger.info("Done fitting sklearn policy model")
        if score is not None:
            logger.info(f"Cross validation score: {score:.5f}")

    def _postprocess_prediction(self, y_proba, domain) -> List[float]:
        yp = y_proba[0].tolist()

        # Some classes might not be part of the training labels. Since
        # sklearn does not predict labels it has never encountered
        # during training, it is necessary to insert missing classes.
        indices = self.label_encoder.inverse_transform(np.arange(len(yp)))
        y_filled = [0.0 for _ in range(domain.num_actions)]
        for i, pred in zip(indices, yp):
            y_filled[i] = pred

        return y_filled

    def predict_action_probabilities(
        self,
        tracker: DialogueStateTracker,
        domain: Domain,
        interpreter: NaturalLanguageInterpreter,
        **kwargs: Any,
    ) -> List[float]:
        X = self.featurizer.create_state_features([tracker], domain, interpreter)
        training_data, _ = model_data_utils.convert_to_data_format(
            X, self.zero_state_features
        )
        Xt = self._preprocess_data(training_data)
        y_proba = self.model.predict_proba(Xt)
        return self._postprocess_prediction(y_proba, domain)

    def persist(self, path: Text) -> None:

        if self.model:
            self.featurizer.persist(path)

            meta = {"priority": self.priority}

            meta_file = os.path.join(path, "sklearn_policy.json")
            io_utils.dump_obj_as_json_to_file(meta_file, meta)

            filename = os.path.join(path, "sklearn_model.pkl")
            io_utils.pickle_dump(filename, self._state)
            zero_features_filename = os.path.join(path, "zero_state_features.pkl")
            io_utils.pickle_dump(zero_features_filename, self.zero_state_features)
        else:
<<<<<<< HEAD
            common_utils.raise_warning(
=======
            rasa.shared.utils.io.raise_warning(
>>>>>>> 4a20b3cd
                "Persist called without a trained model present. "
                "Nothing to persist then!"
            )

    @classmethod
    def load(cls, path: Text) -> Policy:
        filename = os.path.join(path, "sklearn_model.pkl")
        zero_features_filename = os.path.join(path, "zero_state_features.pkl")
        if not os.path.exists(path):
            raise OSError(
                "Failed to load dialogue model. Path {} "
                "doesn't exist".format(os.path.abspath(filename))
            )

        featurizer = TrackerFeaturizer.load(path)
        assert isinstance(featurizer, MaxHistoryTrackerFeaturizer), (
            "Loaded featurizer of type {}, should be "
            "MaxHistoryTrackerFeaturizer.".format(type(featurizer).__name__)
        )

        meta_file = os.path.join(path, "sklearn_policy.json")
        meta = json.loads(io_utils.read_file(meta_file))
        zero_state_features = io_utils.pickle_load(zero_features_filename)

        policy = cls(
            featurizer=featurizer,
            priority=meta["priority"],
            zero_state_features=zero_state_features,
        )

        state = io_utils.pickle_load(filename)

        vars(policy).update(state)

        logger.info("Loaded sklearn model")
        return policy<|MERGE_RESOLUTION|>--- conflicted
+++ resolved
@@ -8,7 +8,6 @@
 
 import numpy as np
 import rasa.utils.io as io_utils
-import rasa.utils.common as common_utils
 import rasa.utils.tensorflow.model_data_utils as model_data_utils
 from rasa.utils.features import Features
 from rasa.core.constants import DEFAULT_POLICY_PRIORITY
@@ -21,12 +20,8 @@
 from rasa.core.interpreter import NaturalLanguageInterpreter
 from rasa.core.policies.policy import Policy
 from rasa.core.trackers import DialogueStateTracker
-<<<<<<< HEAD
 from rasa.core.training.generator import TrackerWithCachedStates
-=======
-from rasa.core.training.data import DialogueTrainingData
 import rasa.shared.utils.io
->>>>>>> 4a20b3cd
 from sklearn.base import clone
 from sklearn.linear_model import LogisticRegression
 from sklearn.model_selection import GridSearchCV
@@ -293,11 +288,7 @@
             zero_features_filename = os.path.join(path, "zero_state_features.pkl")
             io_utils.pickle_dump(zero_features_filename, self.zero_state_features)
         else:
-<<<<<<< HEAD
-            common_utils.raise_warning(
-=======
             rasa.shared.utils.io.raise_warning(
->>>>>>> 4a20b3cd
                 "Persist called without a trained model present. "
                 "Nothing to persist then!"
             )
