--- conflicted
+++ resolved
@@ -282,13 +282,8 @@
             meta = {"priority": self.priority}
             path = Path(path)
 
-<<<<<<< HEAD
             meta_file = path / "sklearn_policy.json"
-            rasa.utils.io.dump_obj_as_json_to_file(meta_file, meta)
-=======
-            meta_file = os.path.join(path, "sklearn_policy.json")
             rasa.shared.utils.io.dump_obj_as_json_to_file(meta_file, meta)
->>>>>>> 0c5cde9e
 
             filename = path / "sklearn_model.pkl"
             rasa.utils.io.pickle_dump(filename, self._state)
