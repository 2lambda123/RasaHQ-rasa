import logging
from typing import List, Dict, Text, Optional, Any, Set, TYPE_CHECKING

import json

<<<<<<< HEAD
from rasa.cli.utils import bcolors, wrap_with_color
from rasa.core.events import FormValidation, UserUttered
=======
from rasa.core.events import FormValidation
>>>>>>> 44d288ce
from rasa.core.featurizers.tracker_featurizers import TrackerFeaturizer
from rasa.core.domain import Domain, InvalidDomain, State
from rasa.core.interpreter import NaturalLanguageInterpreter
from rasa.core.policies.memoization import MemoizationPolicy
from rasa.core.policies.policy import SupportedData
from rasa.core.trackers import (
    DialogueStateTracker,
    get_active_loop_name,
<<<<<<< HEAD
    prev_action_listen_in_state,
=======
    is_prev_action_listen_in_state,
>>>>>>> 44d288ce
)
from rasa.core.training.generator import TrackerWithCachedStates
from rasa.core.constants import (
    FORM_POLICY_PRIORITY,
    USER_INTENT_RESTART,
    USER_INTENT_BACK,
    USER_INTENT_SESSION_START,
    SHOULD_NOT_BE_SET,
    PREVIOUS_ACTION,
    LOOP_REJECTED,
)
from rasa.core.actions.action import (
    ACTION_LISTEN_NAME,
    ACTION_RESTART_NAME,
    ACTION_BACK_NAME,
    ACTION_SESSION_START_NAME,
    RULE_SNIPPET_ACTION_NAME,
    ACTION_DEFAULT_FALLBACK_NAME,
)
from rasa.nlu.constants import ACTION_NAME, INTENT_NAME_KEY

if TYPE_CHECKING:
    from rasa.core.policies.ensemble import PolicyEnsemble  # pytype: disable=pyi-error

logger = logging.getLogger(__name__)

# These are Rasa Open Source default actions and overrule everything at any time.
DEFAULT_ACTION_MAPPINGS = {
    USER_INTENT_RESTART: ACTION_RESTART_NAME,
    USER_INTENT_BACK: ACTION_BACK_NAME,
    USER_INTENT_SESSION_START: ACTION_SESSION_START_NAME,
}

RULES = "rules"
RULES_FOR_LOOP_UNHAPPY_PATH = "rules_for_loop_unhappy_path"
DO_NOT_VALIDATE_LOOP = "do_not_validate_loop"
DO_NOT_PREDICT_LOOP_ACTION = "do_not_predict_loop_action"
<<<<<<< HEAD


class InvalidRules(Exception):
    """Exception that can be raised when domain is not valid."""

    def __init__(self, message) -> None:
        self.message = message

    def __str__(self):
        # return message in error colours
        return wrap_with_color(self.message, color=bcolors.FAIL)
=======
>>>>>>> 44d288ce


class RulePolicy(MemoizationPolicy):
    """Policy which handles all the rules"""

    # rules use explicit json strings
    ENABLE_FEATURE_STRING_COMPRESSION = False

    # number of user inputs that is allowed in case rules are restricted
    ALLOWED_NUMBER_OF_USER_INPUTS = 1

    @staticmethod
    def supported_data() -> SupportedData:
        """The type of data supported by this policy.

        Returns:
            The data type supported by this policy (rule data).
        """
        return SupportedData.ML_AND_RULE_DATA

    def __init__(
        self,
        featurizer: Optional[TrackerFeaturizer] = None,
        priority: int = FORM_POLICY_PRIORITY,
        lookup: Optional[Dict] = None,
        core_fallback_threshold: float = 0.3,
        core_fallback_action_name: Text = ACTION_DEFAULT_FALLBACK_NAME,
        enable_fallback_prediction: bool = True,
        restrict_rules: bool = True,
    ) -> None:
        """Create a `RulePolicy` object.

        Args:
            featurizer: `Featurizer` which is used to convert conversation states to
                features.
            priority: Priority of the policy which is used if multiple policies predict
                actions with the same confidence.
            lookup: Lookup table which is used to pick matching rules for a conversation
                state.
            core_fallback_threshold: Confidence of the prediction if no rule matched
                and de-facto threshold for a core fallback.
            core_fallback_action_name: Name of the action which should be predicted
                if no rule matched.
            enable_fallback_prediction: If `True` `core_fallback_action_name` is
                predicted in case no rule matched.
        """

        self._core_fallback_threshold = core_fallback_threshold
        self._fallback_action_name = core_fallback_action_name
        self._enable_fallback_prediction = enable_fallback_prediction
        self._restrict_rules = restrict_rules

        # max history is set to `None` in order to capture any lengths of rule stories
        super().__init__(
            featurizer=featurizer, priority=priority, max_history=None, lookup=lookup
        )

    @classmethod
    def validate_against_domain(
        cls, ensemble: Optional["PolicyEnsemble"], domain: Optional[Domain]
    ) -> None:
        if ensemble is None:
            return

        rule_policy = next(
            (p for p in ensemble.policies if isinstance(p, RulePolicy)), None
        )
        if not rule_policy or not rule_policy._enable_fallback_prediction:
            return

        if (
            domain is None
            or rule_policy._fallback_action_name not in domain.action_names
        ):
            raise InvalidDomain(
                f"The fallback action '{rule_policy._fallback_action_name}' which was "
                f"configured for the {RulePolicy.__name__} must be present in the "
                f"domain."
            )

    @staticmethod
    def _is_rule_snippet_state(state: State) -> bool:
        prev_action_name = state.get(PREVIOUS_ACTION, {}).get(ACTION_NAME)
        return prev_action_name == RULE_SNIPPET_ACTION_NAME

    def _create_feature_key(self, states: List[State]) -> Optional[Text]:
        new_states = []
        for state in reversed(states):
            if self._is_rule_snippet_state(state):
                # remove all states before RULE_SNIPPET_ACTION_NAME
                break
            new_states.insert(0, state)

        if not new_states:
            return

        # we sort keys to make sure that the same states
        # represented as dictionaries have the same json strings
        return json.dumps(new_states, sort_keys=True)

    @staticmethod
    def _states_for_unhappy_loop_predictions(states: List[State]) -> List[State]:
        """Modifies the states to create feature keys for loop unhappy path conditions.

        Args:
            states: a representation of a tracker
                as a list of dictionaries containing features

        Returns:
            modified states
        """

        # leave only last 2 dialogue turns to
        # - capture previous meaningful action before action_listen
        # - ignore previous intent
        if len(states) == 1 or not states[-2].get(PREVIOUS_ACTION):
            return [states[-1]]
        else:
            return [{PREVIOUS_ACTION: states[-2][PREVIOUS_ACTION]}, states[-1]]

    @staticmethod
    def _remove_rule_snippet_predictions(lookup: Dict[Text, Text]) -> Dict[Text, Text]:
        # Delete rules if it would predict the RULE_SNIPPET_ACTION_NAME action
        return {
            feature_key: action
            for feature_key, action in lookup.items()
            if action != RULE_SNIPPET_ACTION_NAME
        }

    def _create_loop_unhappy_lookup_from_states(
        self,
        trackers_as_states: List[List[State]],
        trackers_as_actions: List[List[Text]],
    ) -> Dict[Text, Text]:
        """Creates lookup dictionary from the tracker represented as states.

        Args:
            trackers_as_states: representation of the trackers as a list of states
            trackers_as_actions: representation of the trackers as a list of actions

        Returns:
            lookup dictionary
        """

        lookup = {}
        for states, actions in zip(trackers_as_states, trackers_as_actions):
            action = actions[0]
            active_loop = get_active_loop_name(states[-1])
            # even if there are two identical feature keys
            # their loop will be the same
            if not active_loop:
                continue

            states = self._states_for_unhappy_loop_predictions(states)
            feature_key = self._create_feature_key(states)
            if not feature_key:
                continue

            # Since rule snippets and stories inside the loop contain
            # only unhappy paths, notify the loop that
            # it was predicted after an answer to a different question and
            # therefore it should not validate user input
            if (
                # loop is predicted after action_listen in unhappy path,
                # therefore no validation is needed
<<<<<<< HEAD
                prev_action_listen_in_state(states[-1])
=======
                is_prev_action_listen_in_state(states[-1])
>>>>>>> 44d288ce
                and action == active_loop
            ):
                lookup[feature_key] = DO_NOT_VALIDATE_LOOP
            elif (
                # some action other than action_listen and active_loop
                # is predicted in unhappy path,
                # therefore active_loop shouldn't be predicted by the rule
<<<<<<< HEAD
                not prev_action_listen_in_state(states[-1])
=======
                not is_prev_action_listen_in_state(states[-1])
>>>>>>> 44d288ce
                and action not in {ACTION_LISTEN_NAME, active_loop}
            ):
                lookup[feature_key] = DO_NOT_PREDICT_LOOP_ACTION
        return lookup

    def _check_rule_trackers(self, rule_trackers):
        bad_rules = []
        for tracker in rule_trackers:
            number_of_user_uttered = sum(
                isinstance(event, UserUttered) for event in tracker.events
            )
            if number_of_user_uttered > self.ALLOWED_NUMBER_OF_USER_INPUTS:
                bad_rules.append(tracker.sender_id)

        if bad_rules:
            raise InvalidRules(
                f"Found rules {bad_rules} that contain more than "
                f"{self.ALLOWED_NUMBER_OF_USER_INPUTS} user inputs. "
                f"Rules are not meant to hardcode a state machine. "
                f"Please use stories for these cases."
            )

    def train(
        self,
        training_trackers: List[TrackerWithCachedStates],
        domain: Domain,
        interpreter: NaturalLanguageInterpreter,
        **kwargs: Any,
    ) -> None:

        # only consider original trackers (no augmented ones)
        training_trackers = [
            t
            for t in training_trackers
            if not hasattr(t, "is_augmented") or not t.is_augmented
        ]
        # only use trackers from rule-based training data
        rule_trackers = [t for t in training_trackers if t.is_rule_tracker]
        (
            rule_trackers_as_states,
            rule_trackers_as_actions,
        ) = self.featurizer.training_states_and_actions(rule_trackers, domain)

        if self._restrict_rules:
            self._check_rule_trackers(rule_trackers)

        rules_lookup = self._create_lookup_from_states(
            rule_trackers_as_states, rule_trackers_as_actions
        )
        self.lookup[RULES] = self._remove_rule_snippet_predictions(rules_lookup)

        story_trackers = [t for t in training_trackers if not t.is_rule_tracker]
        (
            story_trackers_as_states,
            story_trackers_as_actions,
        ) = self.featurizer.training_states_and_actions(story_trackers, domain)

        # use all trackers to find negative rules in unhappy paths
        trackers_as_states = rule_trackers_as_states + story_trackers_as_states
        trackers_as_actions = rule_trackers_as_actions + story_trackers_as_actions

        # negative rules are not anti-rules, they are auxiliary to actual rules
        self.lookup[
            RULES_FOR_LOOP_UNHAPPY_PATH
        ] = self._create_loop_unhappy_lookup_from_states(
            trackers_as_states, trackers_as_actions
        )

        # TODO use story_trackers and rule_trackers
        #  to check that stories don't contradict rules

        logger.debug(f"Memorized '{len(self.lookup[RULES])}' unique rules.")

    @staticmethod
    def _does_rule_match_state(rule_state: State, conversation_state: State) -> bool:
        for state_type, rule_sub_state in rule_state.items():
            conversation_sub_state = conversation_state.get(state_type, {})
            for key, value in rule_sub_state.items():
                if isinstance(value, list):
                    # json dumps and loads tuples as lists,
                    # so we need to convert them back
                    value = tuple(value)

                if (
                    # value should be set, therefore
                    # check whether it is the same as in the state
                    value
                    and value != SHOULD_NOT_BE_SET
                    and conversation_sub_state.get(key) != value
                ) or (
                    # value shouldn't be set, therefore
                    # it should be None or non existent in the state
                    value == SHOULD_NOT_BE_SET
                    and conversation_sub_state.get(key)
                ):
                    return False

        return True

    @staticmethod
    def _rule_key_to_state(rule_key: Text) -> List[State]:
        return json.loads(rule_key)

    def _is_rule_applicable(
        self, rule_key: Text, turn_index: int, conversation_state: State
    ) -> bool:
        """Check if rule is satisfied with current state at turn."""

        # turn_index goes back in time
        reversed_rule_states = list(reversed(self._rule_key_to_state(rule_key)))

        return bool(
            # rule is shorter than current turn index
            turn_index >= len(reversed_rule_states)
            # current rule and state turns are empty
            or (not reversed_rule_states[turn_index] and not conversation_state)
            # check that current rule turn features are present in current state turn
            or (
                reversed_rule_states[turn_index]
                and conversation_state
                and self._does_rule_match_state(
                    reversed_rule_states[turn_index], conversation_state
                )
            )
        )

    def _get_possible_keys(
        self, lookup: Dict[Text, Text], states: List[State]
    ) -> Set[Text]:
        possible_keys = set(lookup.keys())
        for i, state in enumerate(reversed(states)):
            # find rule keys that correspond to current state
            possible_keys = set(
                filter(
                    lambda _key: self._is_rule_applicable(_key, i, state), possible_keys
                )
            )
        return possible_keys

    @staticmethod
    def _find_action_from_default_actions(
        tracker: DialogueStateTracker,
    ) -> Optional[Text]:
        if (
            not tracker.latest_action_name == ACTION_LISTEN_NAME
            or not tracker.latest_message
        ):
            return None

        default_action_name = DEFAULT_ACTION_MAPPINGS.get(
            tracker.latest_message.intent.get(INTENT_NAME_KEY)
        )

        if default_action_name:
            logger.debug(f"Predicted default action '{default_action_name}'.")

        return default_action_name

    @staticmethod
    def _find_action_from_loop_happy_path(
        tracker: DialogueStateTracker,
    ) -> Optional[Text]:

        active_loop_name = tracker.active_loop_name
        active_loop_rejected = tracker.active_loop.get(LOOP_REJECTED)
        should_predict_loop = (
            active_loop_name
            and not active_loop_rejected
            and tracker.latest_action.get(ACTION_NAME) != active_loop_name
        )
        should_predict_listen = (
            active_loop_name
            and not active_loop_rejected
            and tracker.latest_action_name == active_loop_name
        )

        if should_predict_loop:
            logger.debug(f"Predicted loop '{active_loop_name}'.")
            return active_loop_name

        # predict `action_listen` if loop action was run successfully
        if should_predict_listen:
            logger.debug(
                f"Predicted '{ACTION_LISTEN_NAME}' after loop '{active_loop_name}'."
            )
            return ACTION_LISTEN_NAME

    def _find_action_from_rules(
        self, tracker: DialogueStateTracker, domain: Domain
    ) -> Optional[Text]:
        tracker_as_states = self.featurizer.prediction_states([tracker], domain)
        states = tracker_as_states[0]

        logger.debug(f"Current tracker state: {states}")

        rule_keys = self._get_possible_keys(self.lookup[RULES], states)
        predicted_action_name = None
        best_rule_key = ""
        if rule_keys:
            # if there are several rules,
            # it should mean that some rule is a subset of another rule
            # therefore we pick a rule of maximum length
            best_rule_key = max(rule_keys, key=len)
            predicted_action_name = self.lookup[RULES].get(best_rule_key)

        active_loop_name = tracker.active_loop_name
        if active_loop_name:
            # find rules for unhappy path of the loop
            loop_unhappy_keys = self._get_possible_keys(
                self.lookup[RULES_FOR_LOOP_UNHAPPY_PATH], states
            )
            # there could be several unhappy path conditions
            unhappy_path_conditions = [
                self.lookup[RULES_FOR_LOOP_UNHAPPY_PATH].get(key)
                for key in loop_unhappy_keys
            ]

            # Check if a rule that predicted action_listen
            # was applied inside the loop.
            # Rules might not explicitly switch back to the loop.
            # Hence, we have to take care of that.
            predicted_listen_from_general_rule = (
                predicted_action_name == ACTION_LISTEN_NAME
                and not get_active_loop_name(self._rule_key_to_state(best_rule_key)[-1])
            )
            if predicted_listen_from_general_rule:
                if DO_NOT_PREDICT_LOOP_ACTION not in unhappy_path_conditions:
                    # negative rules don't contain a key that corresponds to
                    # the fact that active_loop shouldn't be predicted
                    logger.debug(
                        f"Predicted loop '{active_loop_name}' by overwriting "
                        f"'{ACTION_LISTEN_NAME}' predicted by general rule."
                    )
                    return active_loop_name

                # do not predict anything
                predicted_action_name = None

            if DO_NOT_VALIDATE_LOOP in unhappy_path_conditions:
                logger.debug("Added `FormValidation(False)` event.")
                tracker.update(FormValidation(False))

        if predicted_action_name is not None:
            logger.debug(
                f"There is a rule for the next action '{predicted_action_name}'."
            )
        else:
            logger.debug("There is no applicable rule.")

        return predicted_action_name

    def predict_action_probabilities(
        self,
        tracker: DialogueStateTracker,
        domain: Domain,
        interpreter: NaturalLanguageInterpreter,
        **kwargs: Any,
    ) -> List[float]:

        result = self._default_predictions(domain)

        # Rasa Open Source default actions overrule anything. If users want to achieve
        # the same, they need to write a rule or make sure that their loop rejects
        # accordingly.
        default_action_name = self._find_action_from_default_actions(tracker)
        if default_action_name:
            return self._prediction_result(default_action_name, tracker, domain)

        # A loop has priority over any other rule.
        # The rules or any other prediction will be applied only if a loop was rejected.
        # If we are in a loop, and the loop didn't run previously or rejected, we can
        # simply force predict the loop.
        loop_happy_path_action_name = self._find_action_from_loop_happy_path(tracker)
        if loop_happy_path_action_name:
            return self._prediction_result(loop_happy_path_action_name, tracker, domain)

        rules_action_name = self._find_action_from_rules(tracker, domain)
        if rules_action_name:
            return self._prediction_result(rules_action_name, tracker, domain)

        return result

    def _default_predictions(self, domain: Domain) -> List[float]:
        result = super()._default_predictions(domain)

        if self._enable_fallback_prediction:
            result[
                domain.index_for_action(self._fallback_action_name)
            ] = self._core_fallback_threshold
        return result<|MERGE_RESOLUTION|>--- conflicted
+++ resolved
@@ -3,12 +3,8 @@
 
 import json
 
-<<<<<<< HEAD
-from rasa.cli.utils import bcolors, wrap_with_color
+import rasa.shared.utils.io
 from rasa.core.events import FormValidation, UserUttered
-=======
-from rasa.core.events import FormValidation
->>>>>>> 44d288ce
 from rasa.core.featurizers.tracker_featurizers import TrackerFeaturizer
 from rasa.core.domain import Domain, InvalidDomain, State
 from rasa.core.interpreter import NaturalLanguageInterpreter
@@ -17,11 +13,7 @@
 from rasa.core.trackers import (
     DialogueStateTracker,
     get_active_loop_name,
-<<<<<<< HEAD
-    prev_action_listen_in_state,
-=======
     is_prev_action_listen_in_state,
->>>>>>> 44d288ce
 )
 from rasa.core.training.generator import TrackerWithCachedStates
 from rasa.core.constants import (
@@ -59,7 +51,6 @@
 RULES_FOR_LOOP_UNHAPPY_PATH = "rules_for_loop_unhappy_path"
 DO_NOT_VALIDATE_LOOP = "do_not_validate_loop"
 DO_NOT_PREDICT_LOOP_ACTION = "do_not_predict_loop_action"
-<<<<<<< HEAD
 
 
 class InvalidRules(Exception):
@@ -70,9 +61,9 @@
 
     def __str__(self):
         # return message in error colours
-        return wrap_with_color(self.message, color=bcolors.FAIL)
-=======
->>>>>>> 44d288ce
+        return rasa.shared.utils.io.wrap_with_color(
+            self.message, color=rasa.shared.utils.io.bcolors.FAIL
+        )
 
 
 class RulePolicy(MemoizationPolicy):
@@ -238,11 +229,7 @@
             if (
                 # loop is predicted after action_listen in unhappy path,
                 # therefore no validation is needed
-<<<<<<< HEAD
-                prev_action_listen_in_state(states[-1])
-=======
                 is_prev_action_listen_in_state(states[-1])
->>>>>>> 44d288ce
                 and action == active_loop
             ):
                 lookup[feature_key] = DO_NOT_VALIDATE_LOOP
@@ -250,11 +237,7 @@
                 # some action other than action_listen and active_loop
                 # is predicted in unhappy path,
                 # therefore active_loop shouldn't be predicted by the rule
-<<<<<<< HEAD
-                not prev_action_listen_in_state(states[-1])
-=======
                 not is_prev_action_listen_in_state(states[-1])
->>>>>>> 44d288ce
                 and action not in {ACTION_LISTEN_NAME, active_loop}
             ):
                 lookup[feature_key] = DO_NOT_PREDICT_LOOP_ACTION
