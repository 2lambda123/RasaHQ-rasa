--- conflicted
+++ resolved
@@ -4,19 +4,9 @@
 import json
 
 from rasa.core.events import FormValidation
-<<<<<<< HEAD
-from rasa.core.domain import Domain, InvalidDomain, STATE
 from rasa.core.featurizers.tracker_featurizers import TrackerFeaturizer
+from rasa.core.domain import Domain, InvalidDomain, State
 from rasa.core.interpreter import NaturalLanguageInterpreter
-=======
-from rasa.core.domain import (
-    Domain,
-    InvalidDomain,
-    State,
-)
-from rasa.core.featurizers import TrackerFeaturizer
-from rasa.core.interpreter import NaturalLanguageInterpreter, RegexInterpreter
->>>>>>> b563438c
 from rasa.core.policies.memoization import MemoizationPolicy
 from rasa.core.policies.policy import SupportedData
 from rasa.core.trackers import DialogueStateTracker
