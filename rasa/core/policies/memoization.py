--- conflicted
+++ resolved
@@ -8,14 +8,8 @@
 from typing import Optional, Any, Dict, List, Text
 
 import rasa.utils.io
-<<<<<<< HEAD
-import rasa.utils.common as common_utils
-from rasa.constants import DOCS_URL_POLICIES
-
-=======
 import rasa.shared.utils.io
 from rasa.constants import DOCS_URL_POLICIES
->>>>>>> 44d288ce
 from rasa.core.domain import Domain, State
 from rasa.core.events import ActionExecuted
 from rasa.core.featurizers.tracker_featurizers import (
@@ -92,11 +86,7 @@
 
         if max_history == MAX_HISTORY_NOT_SET:
             max_history = OLD_DEFAULT_MAX_HISTORY  # old default value
-<<<<<<< HEAD
-            common_utils.raise_warning(
-=======
             rasa.shared.utils.io.raise_warning(
->>>>>>> 44d288ce
                 f"Please configure the max history in your configuration file, "
                 f"currently 'max_history' is set to old default value of "
                 f"'{max_history}'. If you want to have infinite max history "
