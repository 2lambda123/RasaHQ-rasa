--- conflicted
+++ resolved
@@ -13,17 +13,10 @@
 
 import rasa.utils.io as io_utils
 import rasa.core.actions.action
-<<<<<<< HEAD
-from rasa.nlu.extractors.extractor import EntityExtractor
-from rasa.nlu.classifiers.diet_classifier import EntityTagSpec
-=======
-from rasa.nlu.constants import TOKENS_NAMES
 from rasa.nlu.extractors.extractor import EntityExtractor, EntityTagSpec
->>>>>>> b8f3c870
 from rasa.shared.core.domain import Domain
 from rasa.core.featurizers.tracker_featurizers import (
     TrackerFeaturizer,
-    FullDialogueTrackerFeaturizer,
     MaxHistoryTrackerFeaturizer,
 )
 from rasa.core.featurizers.single_state_featurizer import SingleStateFeaturizer
@@ -38,12 +31,9 @@
     ENTITY_ATTRIBUTE_TYPE,
     ENTITY_TAGS,
     EXTRACTOR,
-<<<<<<< HEAD
     TOKENS_NAMES,
-=======
     SPLIT_ENTITIES_BY_COMMA,
     SPLIT_ENTITIES_BY_COMMA_DEFAULT_VALUE,
->>>>>>> b8f3c870
 )
 from rasa.shared.nlu.interpreter import NaturalLanguageInterpreter
 from rasa.core.policies.policy import Policy, PolicyPrediction
