--- conflicted
+++ resolved
@@ -1,5 +1,7 @@
 from __future__ import annotations
 import logging
+from rasa.shared.nlu.training_data.message import Message
+from rasa.shared.core.domain import Domain
 import shutil
 from pathlib import Path
 from collections import defaultdict
@@ -22,16 +24,7 @@
 from rasa.core.featurizers.tracker_featurizers import (
     MaxHistoryTrackerFeaturizer2 as MaxHistoryTrackerFeaturizer,
 )
-from rasa.core.featurizers.single_state_featurizer import (
-    SingleStateFeaturizer2 as SingleStateFeaturizer,
-)
-<<<<<<< HEAD
-from rasa.core.policies.policy import PolicyPrediction, PolicyGraphComponent
-from rasa.core.constants import DIALOGUE, POLICY_MAX_HISTORY
-=======
->>>>>>> 9dc91a6a
 from rasa.shared.exceptions import RasaException
-from rasa.shared.constants import DIAGNOSTIC_DATA
 from rasa.shared.nlu.constants import (
     ACTION_TEXT,
     ACTION_NAME,
@@ -45,11 +38,6 @@
     SPLIT_ENTITIES_BY_COMMA,
     SPLIT_ENTITIES_BY_COMMA_DEFAULT_VALUE,
 )
-<<<<<<< HEAD
-from rasa.shared.nlu.training_data.message import Message
-from rasa.shared.core.domain import Domain
-=======
-from rasa.shared.nlu.interpreter import NaturalLanguageInterpreter, RegexInterpreter
 from rasa.core.policies.policy import PolicyPrediction, PolicyGraphComponent
 from rasa.core.constants import (
     DIALOGUE,
@@ -59,7 +47,6 @@
     POLICY_PRIORITY,
 )
 from rasa.shared.constants import DIAGNOSTIC_DATA
->>>>>>> 9dc91a6a
 from rasa.shared.core.constants import ACTIVE_LOOP, SLOTS, ACTION_LISTEN_NAME
 from rasa.shared.core.trackers import DialogueStateTracker
 from rasa.shared.core.generator import TrackerWithCachedStates
