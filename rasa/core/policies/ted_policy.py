--- conflicted
+++ resolved
@@ -9,11 +9,6 @@
 
 import numpy as np
 import tensorflow as tf
-<<<<<<< HEAD
-from typing import Any, List, Optional, Text, Dict, Tuple, Union, TYPE_CHECKING, Type
-=======
-import tensorflow_addons as tfa
->>>>>>> 90fa4f4d
 
 from rasa.engine.graph import ExecutionContext
 from rasa.engine.storage.resource import Resource
