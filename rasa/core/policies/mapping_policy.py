import logging
import json
import os
<<<<<<< HEAD
from typing import Any, List, Text, Dict, Optional
=======
import typing
from typing import Any, List, Text, Optional
>>>>>>> 0cfa6731

import rasa.utils.io

from rasa.core import utils
from rasa.core.actions.action import (
    ACTION_BACK_NAME,
    ACTION_LISTEN_NAME,
    ACTION_RESTART_NAME,
)
from rasa.core.constants import USER_INTENT_BACK, USER_INTENT_RESTART
from rasa.core.domain import Domain, InvalidDomain
from rasa.core.events import ActionExecuted
from rasa.core.policies.policy import Policy
from rasa.core.trackers import DialogueStateTracker
from rasa.core.constants import MAPPING_POLICY_PRIORITY

if typing.TYPE_CHECKING:
    from rasa.core.policies.ensemble import PolicyEnsemble


logger = logging.getLogger(__name__)


class MappingPolicy(Policy):
    """Policy which maps intents directly to actions.

    Intents can be assigned actions in the domain file which are to be
    executed whenever the intent is detected. This policy takes precedence over
    any other policy."""

<<<<<<< HEAD
    defaults = {"priority": 3}

    def __init__(
        self,
        config: Optional[Dict[Text, Any]] = None,
        featurizer: Optional = None,
        **kwargs: Any
    ) -> None:
=======
    def __init__(self, priority: int = MAPPING_POLICY_PRIORITY) -> None:
>>>>>>> 0cfa6731
        """Create a new Mapping policy."""

        if config is None:
            config = {}
        config.update(kwargs)

        super(MappingPolicy, self).__init__(config)

    @classmethod
    def validate_against_domain(
        cls, ensemble: Optional["PolicyEnsemble"], domain: Optional[Domain]
    ) -> None:
        if not domain:
            return

        has_mapping_policy = ensemble is not None and any(
            isinstance(p, cls) for p in ensemble.policies
        )
        has_triggers_in_domain = any(
            [
                "triggers" in properties
                for intent, properties in domain.intent_properties.items()
            ]
        )
        if has_triggers_in_domain and not has_mapping_policy:
            raise InvalidDomain(
                "You have defined triggers in your domain, but haven't "
                "added the MappingPolicy to your policy ensemble. "
                "Either remove the triggers from your domain or "
                "exclude the MappingPolicy from your policy configuration."
            )

    def train(
        self,
        training_trackers: List[DialogueStateTracker],
        domain: Domain,
        **kwargs: Any
    ) -> None:
        """Does nothing. This policy is deterministic."""

        pass

    def predict_action_probabilities(
        self, tracker: DialogueStateTracker, domain: Domain
    ) -> List[float]:
        """Predicts the assigned action.

        If the current intent is assigned to an action that action will be
        predicted with the highest probability of all policies. If it is not
        the policy will predict zero for every action."""

        prediction = [0.0] * domain.num_actions
        intent = tracker.latest_message.intent.get("name")
        if intent == USER_INTENT_RESTART:
            action = ACTION_RESTART_NAME
        elif intent == USER_INTENT_BACK:
            action = ACTION_BACK_NAME
        else:
            action = domain.intent_properties.get(intent, {}).get("triggers")

        if tracker.latest_action_name == ACTION_LISTEN_NAME:
            if action:
                idx = domain.index_for_action(action)
                if idx is None:
                    logger.warning(
                        "MappingPolicy tried to predict unknown "
                        "action '{}'.".format(action)
                    )
                else:
                    prediction[idx] = 1

            if any(prediction):
                logger.debug(
                    "The predicted intent '{}' is mapped to "
                    " action '{}' in the domain."
                    "".format(intent, action)
                )
        elif tracker.latest_action_name == action and action is not None:
            latest_action = tracker.get_last_event_for(ActionExecuted)
            assert latest_action.action_name == action
            if latest_action.policy == type(
                self
            ).__name__ or latest_action.policy.endswith("_" + type(self).__name__):
                # this ensures that we only predict listen, if we predicted
                # the mapped action
                logger.debug(
                    "The mapped action, '{}', for this intent, '{}', was "
                    "executed last so MappingPolicy is returning to "
                    "action_listen.".format(action, intent)
                )

                idx = domain.index_for_action(ACTION_LISTEN_NAME)
                prediction[idx] = 1
            else:
                logger.debug(
                    "The mapped action, '{}', for this intent, '{}', was "
                    "executed last, but it was predicted by another policy, '{}', so MappingPolicy is not"
                    "predicting any action.".format(
                        action, intent, latest_action.policy
                    )
                )
        else:
            logger.debug(
                "There is no mapped action for the predicted intent, "
                "'{}'.".format(intent)
            )
        return prediction

    def persist(self, path: Text) -> None:
        """Only persists the priority."""

        config_file = os.path.join(path, "mapping_policy.json")
        rasa.utils.io.create_directory_for_file(config_file)
        utils.dump_obj_as_json_to_file(config_file, self.config)

    @classmethod
    def load(cls, path: Text) -> "MappingPolicy":
        """Returns the class with the configured priority."""

        meta = {}
        if os.path.exists(path):
            meta_path = os.path.join(path, "mapping_policy.json")
            if os.path.isfile(meta_path):
                meta = json.loads(rasa.utils.io.read_file(meta_path))

        return cls(**meta)<|MERGE_RESOLUTION|>--- conflicted
+++ resolved
@@ -1,12 +1,8 @@
 import logging
 import json
 import os
-<<<<<<< HEAD
-from typing import Any, List, Text, Dict, Optional
-=======
 import typing
 from typing import Any, List, Text, Optional
->>>>>>> 0cfa6731
 
 import rasa.utils.io
 
@@ -37,8 +33,7 @@
     executed whenever the intent is detected. This policy takes precedence over
     any other policy."""
 
-<<<<<<< HEAD
-    defaults = {"priority": 3}
+    defaults = {"priority": MAPPING_POLICY_PRIORITY}
 
     def __init__(
         self,
@@ -46,9 +41,6 @@
         featurizer: Optional = None,
         **kwargs: Any
     ) -> None:
-=======
-    def __init__(self, priority: int = MAPPING_POLICY_PRIORITY) -> None:
->>>>>>> 0cfa6731
         """Create a new Mapping policy."""
 
         if config is None:
