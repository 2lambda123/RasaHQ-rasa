--- conflicted
+++ resolved
@@ -191,7 +191,6 @@
         if predicted_action is not None:
             return self._create_prediction_result(predicted_action, domain, 1.0, [])
 
-<<<<<<< HEAD
         def handle_multi_intent_message(tracker, domain, flows, multi_intent):
             executor = FlowExecutor.from_tracker(
                 tracker, flows or FlowsList([]), domain
@@ -254,7 +253,6 @@
             prediction = handle_multi_intent_message(
                 tracker, domain, flows, multi_intent
             )
-
             return self._create_prediction_result(
                 prediction.action_name,
                 domain,
@@ -262,9 +260,6 @@
                 prediction.events,
                 prediction.metadata,
             )
-=======
-        executor = FlowExecutor.from_tracker(tracker, flows or FlowsList([]), domain)
->>>>>>> f6ade130
 
         executor = FlowExecutor.from_tracker(tracker, flows or FlowsList([]), domain)
 
@@ -481,11 +476,8 @@
             return StackFrameType.RESUME
         elif typ == StackFrameType.CORRECTION.value:
             return StackFrameType.CORRECTION
-<<<<<<< HEAD
         elif typ == StackFrameType.SEQUENCE.value:
             return StackFrameType.SEQUENCE
-=======
->>>>>>> f6ade130
         else:
             raise NotImplementedError
 
@@ -1031,10 +1023,7 @@
             if current_frame := self.flow_stack.pop():
                 previous_flow = self.flow_stack.top_flow(self.all_flows)
                 previous_flow_step = self.flow_stack.top_flow_step(self.all_flows)
-<<<<<<< HEAD
                 prev_frame = self.flow_stack.top()
-=======
->>>>>>> f6ade130
                 if current_frame.frame_type == StackFrameType.INTERRUPT:
                     # get stack frame that is below the current one and which will
                     # be continued now that this one has ended.
@@ -1062,7 +1051,6 @@
                         self._correct_flow_position(
                             corrected_slots, previous_flow_step, previous_flow, tracker
                         )
-<<<<<<< HEAD
                 elif prev_frame.frame_type == StackFrameType.SEQUENCE:
                     structlogger.debug("HERE", "CHECKING")
                     structlogger.debug("flow.test", vars(self.flow_stack.top()))
@@ -1079,16 +1067,14 @@
                         events=events,
                     )
 
-                structlogger.debug("flow.current_frame", vars(current_frame))
-                structlogger.debug("flow.previous_flow", vars(previous_flow))
-                structlogger.debug("flow.previous_flow_step", vars(previous_flow_step))
-
-=======
-                    else:
-                        # TODO: we need to figure out how to actually "undo" the
-                        #    changed slots
-                        pass
->>>>>>> f6ade130
+                else:
+                    # TODO: we need to figure out how to actually "undo" the
+                    #    changed slots
+                    pass
+            structlogger.debug("flow.current_frame", vars(current_frame))
+            structlogger.debug("flow.previous_flow", vars(previous_flow))
+            structlogger.debug("flow.previous_flow_step", vars(previous_flow_step))
+
             return ActionPrediction(None, 0.0, events=events)
         else:
             raise FlowException(f"Unknown flow step type {type(step)}")