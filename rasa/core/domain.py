--- conflicted
+++ resolved
@@ -72,12 +72,8 @@
     KEY_E2E_ACTIONS,
 ]
 
-<<<<<<< HEAD
-# State is a dictionary with origin as keys (USER, PREVIOUS_ACTION, SLOTS, ACTIVE_LOOP);
-=======
 # State is a dictionary with keys (USER, PREVIOUS_ACTION, SLOTS, ACTIVE_LOOP)
 # representing the origin of a SubState;
->>>>>>> 44d288ce
 # the values are SubStates, that contain the information needed for featurization
 SubState = Dict[Text, Union[Text, Tuple[Union[float, Text]]]]
 State = Dict[Text, SubState]
@@ -612,15 +608,9 @@
         """Returns all available slot state strings."""
 
         return [
-<<<<<<< HEAD
-            f"{s.name}_{i}"
-            for s in self.slots
-            for i in range(0, s.feature_dimensionality())
-=======
             f"{slot.name}_{feature_index}"
             for slot in self.slots
             for feature_index in range(0, slot.feature_dimensionality())
->>>>>>> 44d288ce
         ]
 
     @lazy_property
@@ -640,32 +630,6 @@
             + self.form_names
         )
 
-<<<<<<< HEAD
-    def _get_user_states(
-        self, tracker: "DialogueStateTracker"
-    ) -> Dict[Text, Dict[Text, Union[Text, Tuple[Text]]]]:
-        state_dict = {}
-
-        # Set all found entities with the state value 1.0, unless they should
-        # be ignored for the current intent
-        latest_message = tracker.latest_message
-
-        if not latest_message or latest_message == UserUttered.empty():
-            return state_dict
-
-        state_dict[USER] = latest_message.as_sub_state()
-
-        # filter entities based on intent config
-        entities = tuple(self._get_featurized_entities(latest_message))
-        if entities:
-            state_dict[USER][ENTITIES] = entities
-        elif state_dict[USER].get(ENTITIES):
-            del state_dict[USER][ENTITIES]
-
-        return state_dict
-
-=======
->>>>>>> 44d288ce
     def _get_featurized_entities(self, latest_message: UserUttered) -> Set[Text]:
         intent_name = latest_message.intent.get(INTENT_NAME_KEY)
         intent_config = self.intent_config(intent_name)
@@ -678,41 +642,6 @@
 
         return entity_names.intersection(wanted_entities)
 
-<<<<<<< HEAD
-    @staticmethod
-    def _get_slots_states(
-        tracker: "DialogueStateTracker",
-    ) -> Dict[Text, Dict[Text, Union[Text, Tuple[float]]]]:
-        # Set all set slots with the featurization of the stored value
-
-        # proceed with values only if the user of a bot have done something
-        # at the previous step i.e., when the state is not empty.
-        if tracker.latest_message == UserUttered.empty() or not tracker.latest_action:
-            return {}
-
-        slots = {}
-        for slot_name, slot in tracker.slots.items():
-            if slot is not None and slot.as_feature():
-                if slot.value == SHOULD_NOT_BE_SET:
-                    slots[slot_name] = SHOULD_NOT_BE_SET
-                elif any(slot.as_feature()):
-                    # only add slot if some of the features are not zero
-                    slots[slot_name] = tuple(slot.as_feature())
-        if slots:
-            return {SLOTS: slots}
-
-        return {}
-
-    @staticmethod
-    def _get_prev_action_states(
-        tracker: "DialogueStateTracker",
-    ) -> Dict[Text, Dict[Text, Text]]:
-        """Turn the previous taken action into a state name."""
-        latest_action = tracker.latest_action
-
-        if latest_action:
-            return {PREVIOUS_ACTION: latest_action}
-=======
     def _get_user_sub_state(
         self, tracker: "DialogueStateTracker"
     ) -> Dict[Text, Union[Text, Tuple[Text]]]:
@@ -737,7 +666,6 @@
         entities = tuple(self._get_featurized_entities(latest_message))
         if entities:
             sub_state[ENTITIES] = entities
->>>>>>> 44d288ce
         else:
             sub_state.pop(ENTITIES, None)
 
@@ -783,12 +711,6 @@
         return tracker.latest_action
 
     @staticmethod
-<<<<<<< HEAD
-    def _get_active_loop_states(
-        tracker: "DialogueStateTracker",
-    ) -> Dict[Text, Dict[Text, Text]]:
-        """Turn tracker's active loop into a state name."""
-=======
     def _get_active_loop_sub_state(
         tracker: "DialogueStateTracker",
     ) -> Dict[Text, Text]:
@@ -798,25 +720,10 @@
         Returns:
             a dictionary mapping "name" to active loop name if present
         """
->>>>>>> 44d288ce
 
         # we don't use tracker.active_loop_name
         # because we need to keep should_not_be_set
         active_loop = tracker.active_loop.get(LOOP_NAME)
-<<<<<<< HEAD
-        if active_loop is not None:
-            return {ACTIVE_LOOP: {LOOP_NAME: active_loop}}
-        else:
-            return {}
-
-    def get_active_states(self, tracker: "DialogueStateTracker") -> State:
-        """Return a bag of active states from the tracker state."""
-        state_dict = self._get_user_states(tracker)
-        state_dict.update(self._get_slots_states(tracker))
-        state_dict.update(self._get_prev_action_states(tracker))
-        state_dict.update(self._get_active_loop_states(tracker))
-        return state_dict
-=======
         if active_loop:
             return {LOOP_NAME: active_loop}
         else:
@@ -839,7 +746,6 @@
             ACTIVE_LOOP: self._get_active_loop_sub_state(tracker),
         }
         return self._clean_state(state)
->>>>>>> 44d288ce
 
     def states_for_tracker_history(
         self, tracker: "DialogueStateTracker"
