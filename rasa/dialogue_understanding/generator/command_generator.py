from dataclasses import dataclass
from typing import Any, Dict, List, Optional, Text

import structlog

from rasa.dialogue_understanding.commands import Command, StartFlowCommand, ErrorCommand
from rasa.shared.core.flows import FlowsList
from rasa.shared.core.trackers import DialogueStateTracker
from rasa.shared.nlu.training_data.message import Message
from rasa.shared.nlu.constants import COMMANDS, TEXT
from rasa.shared.utils.llm import DEFAULT_MAX_USER_INPUT_CHARACTERS
from rasa.shared.constants import (
    RASA_PATTERN_INTERNAL_ERROR_USER_INPUT_TOO_LONG,
    RASA_PATTERN_INTERNAL_ERROR_USER_INPUT_EMPTY,
)

structlogger = structlog.get_logger()


@dataclass
class UserInputConfig:
    """Configuration class for user input settings."""

    max_characters: int = DEFAULT_MAX_USER_INPUT_CHARACTERS
    """The maximum number of characters allowed in the user input."""

    def __post_init__(self) -> None:
        if self.max_characters is None:
            self.max_characters = DEFAULT_MAX_USER_INPUT_CHARACTERS

    @classmethod
    def from_dict(cls, data: Dict[str, Any]) -> "UserInputConfig":
        return cls(
            max_characters=data.get("max_characters", DEFAULT_MAX_USER_INPUT_CHARACTERS)
        )


class CommandGenerator:
    """A command generator.

    Parses a message and returns a list of commands. The commands are then
    executed and will lead to tracker state modifications and action
    predictions."""

    def __init__(self, config: Dict[Text, Any]):
        self.user_input_config = UserInputConfig.from_dict(
            config.get("user_input") or {}
        )

    def process(
        self,
        messages: List[Message],
        flows: FlowsList,
        tracker: Optional[DialogueStateTracker] = None,
    ) -> List[Message]:
        """Process a list of messages. For each message predict commands.

        The result of the generation is added to the message as a list of
        commands.

        Args:
            messages: The messages to process.
            tracker: The tracker containing the conversation history up to now.
            flows: The flows to use for command prediction.

        Returns:
        The processed messages (usually this is just one during prediction).
        """
        context_and_slots = self._get_context_and_slots(tracker)
        # flow guard check.
        startable_flows = flows.startable_flows(context_and_slots)

        for message in messages:

            if message.get(COMMANDS):
                # do not overwrite commands if they are already present
                # i.e. another command generator already predicted commands
                continue

            commands = self._evaluate_and_predict(message, startable_flows, tracker)
            # Double check commands for guarded flows. Unlikely but the llm could
            # have predicted a command for a flow that is not in the startable
            # flow list supplied in the prompt.
            commands = self._check_commands_against_startable_flows(
                commands, startable_flows
            )
            commands_dicts = [command.as_dict() for command in commands]
            message.set(COMMANDS, commands_dicts, add_to_output=True)

        return messages

    def _evaluate_and_predict(
        self,
        message: Message,
        startable_flows: FlowsList,
        tracker: Optional[DialogueStateTracker] = None,
    ) -> List[Command]:
        """Evaluates the given message for errors and predicts commands if no errors
        are found.

        Args:
            message: The message to process.
            tracker: The tracker containing the conversation history up to now.
            startable_flows: The startable flows to use for command prediction.

        Returns:
            Errors or predicted commands
        """
        # evaluate message for errors
        if error_commands := self.evaluate_message(message):
            return error_commands

        # if no errors, try predicting commands
        try:
            return self.predict_commands(message, startable_flows, tracker)
        except NotImplementedError:
            raise
        except Exception as e:
            structlogger.error("command_generator.predict.error", error=str(e))
            return []

    def predict_commands(
        self,
        message: Message,
        flows: FlowsList,
        tracker: Optional[DialogueStateTracker] = None,
    ) -> List[Command]:
        """Predict commands for a single message.

        Args:
            message: The message to predict commands for.
            flows: The flows to use for command prediction.
            tracker: The tracker containing the conversation history up to now.

        Returns:
        The predicted commands.
        """
        raise NotImplementedError()

    def _get_context_and_slots(
        self,
        tracker: Optional[DialogueStateTracker] = None,
    ) -> Optional[Dict[str, Any]]:
        """Get the context document for the flow guard check.

        Args:
            tracker: The tracker containing the conversation history up to now.

        Returns:
            The startable flows.
        """
        if not tracker:
            return {}

        # Get current context and slots to prepare document for flow guard check.
        return {
            "context": tracker.stack.current_context(),
            "slots": tracker.current_slot_values(),
        }

    def _check_commands_against_startable_flows(
        self, commands: List[Command], startable_flows: FlowsList
    ) -> List[Command]:
        """Check if the start flow commands are only for startable flows.

        Args:
            commands: The commands to check.
            startable_flows: The flows which have their starting conditions statisfied.

        Returns:
            The commands that are startable.
        """
        checked_commands = [
            command
            for command in commands
            if not (
                isinstance(command, StartFlowCommand)
                and command.flow not in startable_flows.flow_ids
            )
        ]
<<<<<<< HEAD
        structlogger.info(
            "command_generator.check_commands_against_startable_flows.startable_commands",
            commands=checked_commands,
        )
        return checked_commands

    def evaluate_message(self, message: Message) -> List[Command]:
        """Evaluates the given message

        Args:
            message: The message to evaluate.

        Returns:
            A list of error commands indicating the type of error.
        """

        errors: List[Command]

        if self.check_if_message_is_empty(message):
            # notify the user that the message is empty
            errors = [
                ErrorCommand(error_type=RASA_PATTERN_INTERNAL_ERROR_USER_INPUT_EMPTY)
            ]
        elif self.check_if_message_exceeds_limit(message):
            # notify the user about message length
            errors = [
                ErrorCommand(
                    error_type=RASA_PATTERN_INTERNAL_ERROR_USER_INPUT_TOO_LONG,
                    info={"max_characters": self.user_input_config.max_characters},
                )
            ]
        else:
            return []

        structlogger.info(
            "command_generator.evaluate_message.error",
            event_info="Invalid message",
            errors=[e.as_dict() for e in errors],
            message=message.get(TEXT),
        )
        return errors

    def check_if_message_exceeds_limit(self, message: Message) -> bool:
        """Checks if the given message exceeds the predefined number of characters."""
        # if limit was a negative number, omit it
        if self.user_input_config.max_characters < 0:
            return False
        return len(message.get(TEXT, "")) > self.user_input_config.max_characters

    def check_if_message_is_empty(self, message: Message) -> bool:
        """Checks if the given message is empty or whitespace-only."""
        return len(message.get(TEXT, "").strip()) == 0
=======

        if commands and len(checked_commands) != len(commands):
            structlogger.info(
                "command_generator.check_commands_against_startable_flows.startable_commands",
                commands=checked_commands,
            )

        return checked_commands
>>>>>>> 21b27b9b
<|MERGE_RESOLUTION|>--- conflicted
+++ resolved
@@ -178,11 +178,13 @@
                 and command.flow not in startable_flows.flow_ids
             )
         ]
-<<<<<<< HEAD
-        structlogger.info(
-            "command_generator.check_commands_against_startable_flows.startable_commands",
-            commands=checked_commands,
-        )
+
+        if commands and len(checked_commands) != len(commands):
+            structlogger.info(
+                "command_generator.check_commands_against_startable_flows.startable_commands",
+                commands=checked_commands,
+            )
+
         return checked_commands
 
     def evaluate_message(self, message: Message) -> List[Command]:
@@ -230,14 +232,4 @@
 
     def check_if_message_is_empty(self, message: Message) -> bool:
         """Checks if the given message is empty or whitespace-only."""
-        return len(message.get(TEXT, "").strip()) == 0
-=======
-
-        if commands and len(checked_commands) != len(commands):
-            structlogger.info(
-                "command_generator.check_commands_against_startable_flows.startable_commands",
-                commands=checked_commands,
-            )
-
-        return checked_commands
->>>>>>> 21b27b9b
+        return len(message.get(TEXT, "").strip()) == 0