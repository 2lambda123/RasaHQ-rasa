from __future__ import annotations

from dataclasses import dataclass
from typing import Any, Dict, List

import structlog
from rasa.dialogue_understanding.commands import Command
from rasa.dialogue_understanding.patterns.collect_information import (
    CollectInformationPatternFlowStackFrame,
)
from rasa.dialogue_understanding.stack.dialogue_stack import DialogueStack
from rasa.dialogue_understanding.stack.utils import (
    get_collect_steps_excluding_ask_before_filling_for_active_flow,
)
from rasa.shared.core.events import Event, SlotSet
from rasa.shared.core.flows import FlowsList
from rasa.shared.core.trackers import DialogueStateTracker

structlogger = structlog.get_logger()


def get_flows_predicted_to_start_from_tracker(
    tracker: DialogueStateTracker,
) -> List[str]:
    """Returns the flows that are predicted to start from the current state.

    Args:
        tracker: The tracker to use.

    Returns:
        The flows that are predicted to start from the current state.
    """
    from rasa.dialogue_understanding.processor.command_processor import (
        get_commands_from_tracker,
        filter_start_flow_commands,
    )

    commands = get_commands_from_tracker(tracker)
    return filter_start_flow_commands(commands)


@dataclass
class SetSlotCommand(Command):
    """A command to set a slot."""

    name: str
    value: Any

    @classmethod
    def command(cls) -> str:
        """Returns the command type."""
        return "set slot"

    @classmethod
    def from_dict(cls, data: Dict[str, Any]) -> SetSlotCommand:
        """Converts the dictionary to a command.

        Returns:
            The converted dictionary.
        """
        try:
            return SetSlotCommand(name=data["name"], value=data["value"])
        except KeyError as e:
            raise ValueError(f"Missing key when parsing SetSlotCommand: {e}") from e

    def run_command_on_tracker(
        self,
        tracker: DialogueStateTracker,
        all_flows: FlowsList,
        original_tracker: DialogueStateTracker,
    ) -> List[Event]:
        """Runs the command on the tracker.

        Args:
            tracker: The tracker to run the command on.
            all_flows: All flows in the assistant.
            original_tracker: The tracker before any command was executed.

        Returns:
            The events to apply to the tracker.
        """
<<<<<<< HEAD
        slots_so_far = filled_slots_for_active_flow(tracker.stack, all_flows)
=======
>>>>>>> 0c55e0f3
        if tracker.get_slot(self.name) == self.value:
            # value hasn't changed, skip this one
            structlogger.debug(
                "command_executor.skip_command.slot_already_set", command=self
            )
            return []

        stack = DialogueStack.from_tracker(tracker)
        # Get slots of the active flow
        slots_of_active_flow = (
            get_collect_steps_excluding_ask_before_filling_for_active_flow(
                stack, all_flows
            )
        )

        # Add slots that are asked in the current collect step. This is needed
        # to include slots that has ask_before_filling set to True.
        top_frame = stack.top()
        if isinstance(top_frame, CollectInformationPatternFlowStackFrame):
            slots_of_active_flow.add(top_frame.collect)

        if self.name not in slots_of_active_flow:
            # Get the other predicted flows from the most recent message on the tracker.
            predicted_flows = get_flows_predicted_to_start_from_tracker(tracker)
            use_slot_fill = any(
                step.collect == self.name and not step.ask_before_filling
                for flow in all_flows.underlying_flows
                if flow.id in predicted_flows
                for step in flow.get_collect_steps()
            )
            if not use_slot_fill:
                structlogger.debug(
                    "command_executor.skip_command.slot_not_asked_for", command=self
                )
                return []

        structlogger.debug("command_executor.set_slot", command=self)
        return [SlotSet(self.name, self.value)]<|MERGE_RESOLUTION|>--- conflicted
+++ resolved
@@ -8,7 +8,6 @@
 from rasa.dialogue_understanding.patterns.collect_information import (
     CollectInformationPatternFlowStackFrame,
 )
-from rasa.dialogue_understanding.stack.dialogue_stack import DialogueStack
 from rasa.dialogue_understanding.stack.utils import (
     get_collect_steps_excluding_ask_before_filling_for_active_flow,
 )
@@ -79,10 +78,6 @@
         Returns:
             The events to apply to the tracker.
         """
-<<<<<<< HEAD
-        slots_so_far = filled_slots_for_active_flow(tracker.stack, all_flows)
-=======
->>>>>>> 0c55e0f3
         if tracker.get_slot(self.name) == self.value:
             # value hasn't changed, skip this one
             structlogger.debug(
@@ -90,17 +85,16 @@
             )
             return []
 
-        stack = DialogueStack.from_tracker(tracker)
         # Get slots of the active flow
         slots_of_active_flow = (
             get_collect_steps_excluding_ask_before_filling_for_active_flow(
-                stack, all_flows
+                tracker.stack, all_flows
             )
         )
 
         # Add slots that are asked in the current collect step. This is needed
         # to include slots that has ask_before_filling set to True.
-        top_frame = stack.top()
+        top_frame = tracker.stack.top()
         if isinstance(top_frame, CollectInformationPatternFlowStackFrame):
             slots_of_active_flow.add(top_frame.collect)
 
