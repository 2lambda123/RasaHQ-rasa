version: "3.1"
responses:
  utter_boolean_slot_rejection:
    - text: "Sorry, the value you provided, `{{value}}`, is not valid. Please respond with a valid value."
      metadata:
        rephrase: True
        template: jinja

  utter_can_do_something_else:
    - text: "What else I can help you with?"
      metadata:
        rephrase: True

  utter_categorical_slot_rejection:
    - text: "Sorry, you responded with an invalid value - `{{value}}`. Please select one of the available options."
      metadata:
        rephrase: True
        template: jinja

  utter_clarification_options_rasa:
    - text: "I can help, but I need more information. Which of these would you like to do: {{context.clarification_options}}?"
      metadata:
        rephrase: True
        template: jinja

  utter_corrected_previous_input:
    - text: "Ok, I am updating {{ context.corrected_slots.keys()|join(', ') }} to {{ context.corrected_slots.values()|join(', ') }} respectively."
      metadata:
        rephrase: True
        template: jinja

  utter_float_slot_rejection:
    - text: "Sorry, it seems the value you provided `{{value}}` is not a valid number. Please provide a valid number in your response."
      metadata:
        rephrase: True
        template: jinja

  utter_flow_cancelled_rasa:
    - text: "Okay, stopping {{ context.canceled_name }}."
      metadata:
        rephrase: True
        template: jinja

  utter_flow_continue_interrupted:
    - text: "Let's continue with {{ context.previous_flow_name }}."
      metadata:
        rephrase: True
        template: jinja

  utter_free_chitchat_response:
    - text: "placeholder_this_utterance_needs_the_rephraser"
      metadata:
        rephrase: True
        rephrase_prompt: |
          You are an incredibly friendly assistant. Generate a short 
          response to the user's comment in simple english.

          User: {{current_input}}
          Response: 

  utter_human_handoff_not_available:
    - text: I understand you want to be connected to a human agent, but that's something I cannot help you with at the moment. Is there something else I can help you with?
      metadata:
        rephrase: True

  utter_inform_code_change:
    - text: There has been an update to my code. I need to wrap up our running dialogue and start from scratch.
      metadata:
        rephrase: True

  utter_internal_error_rasa:
    - text: Sorry, I am having trouble with that. Please try again in a few minutes.

  utter_no_knowledge_base:
    - text: I am afraid, I don't know the answer. At this point, I don't have access to a knowledge base.
      metadata:
        rephrase: True

  utter_skip_question_answer:
    - text: I'm here to provide you with the best assistance, and in order to do so, I kindly request that we complete this step together. Your input is essential for a seamless experience!
      metadata:
        rephrase: True

  utter_user_input_too_long_error_rasa:
    - text: I'm sorry, but your message is too long for me to process. Please keep your message concise and within {% if context.info.max_characters %}{{context.info.max_characters}} characters.{% else %}a reasonable length.{% endif %}
      metadata:
        template: jinja

slots:
  confirm_correction:
    type: bool
    mappings:
      - type: custom

flows:
  pattern_cancel_flow:
    description: A meta flow that's started when a flow is cancelled.
    name: pattern_cancel_flow
    steps:
      - action: action_cancel_flow
      - action: utter_flow_cancelled_rasa

  pattern_chitchat:
    description: handle interactions with the user that are not task-oriented
    name: pattern chitchat
    steps:
<<<<<<< HEAD
      - noop: |
          You are an incredibly friendly assistant. Generate a short 
          response to the user's comment in simple english.

          User: {{latest_user_message}}
          Response:
=======
      - action: utter_free_chitchat_response
>>>>>>> 569e6b83

  pattern_clarification:
    description: handle clarifications with the user
    name: pattern clarification
    steps:
      - action: action_clarify_flows
      - action: utter_clarification_options_rasa

  pattern_code_change:
    description: flow used to clean the stack after a bot update
    name: pattern code change
    steps:
      - action: utter_inform_code_change
      - action: action_clean_stack

  pattern_collect_information:
    description: flow used to fill a slot
    name: pattern collect information
    steps:
      - id: "start"
        action: action_run_slot_rejections
      - action: validate_{{context.collect}}
        next:
        - if: "slots.{{context.collect}} is not null"
          then: "END"
        - else: "ask_collect"
      - id: "ask_collect"
        action: "{{context.utter}}"
      - action: action_listen
        next: "start"

  pattern_completed:
    description: a flow has been completed and there is nothing else to be done
    name: pattern completed
    steps:
      - action: utter_can_do_something_else

  pattern_continue_interrupted:
    description: A flow that should will be started to continue an interrupted flow.
    name: pattern continue interrupted
    steps:
      - action: utter_flow_continue_interrupted

  pattern_correction:
    description: Handle a correction of a slot value.
    name: pattern correction
    steps:
      - action: action_correct_flow_slot
        next:
          - if: not context.is_reset_only
            then:
              - action: utter_corrected_previous_input
                next: "END"
          - else: "END"

  pattern_human_handoff:
    description: human handoff
    name: pattern human handoff
    steps:
      - action: utter_human_handoff_not_available

  pattern_internal_error:
    description: internal error
    name: pattern internal error
    steps:
      - noop: true
        next:
        - if: "'{{context.error_type}}' == 'rasa_internal_error_user_input_too_long'"
          then:
          - action: utter_user_input_too_long_error_rasa
            next: "END"
        - else:
            - action: utter_internal_error_rasa
              next: "END"

  pattern_search:
    description: handle a knowledge-based question or request
    name: pattern search
    steps:
      - action: utter_no_knowledge_base
      # - action: action_trigger_search to use doc search policy if present

  pattern_skip_question:
    description: flow used to handle users intent to skip questions (steps)
    name: pattern skip question
    steps:
      - action: utter_skip_question_answer<|MERGE_RESOLUTION|>--- conflicted
+++ resolved
@@ -104,16 +104,7 @@
     description: handle interactions with the user that are not task-oriented
     name: pattern chitchat
     steps:
-<<<<<<< HEAD
-      - noop: |
-          You are an incredibly friendly assistant. Generate a short 
-          response to the user's comment in simple english.
-
-          User: {{latest_user_message}}
-          Response:
-=======
       - action: utter_free_chitchat_response
->>>>>>> 569e6b83
 
   pattern_clarification:
     description: handle clarifications with the user
