--- conflicted
+++ resolved
@@ -117,15 +117,9 @@
         next: 
         - if: "{{context.collect}} is not null"
           then: "done"
-<<<<<<< HEAD
         - else: "ask_collect"
       - id: "ask_collect"
-        action: utter_ask_{{context.collect}}
-=======
-        - else: "ask_collect_information"
-      - id: "ask_collect_information"
         action: "{{context.utter}}"
->>>>>>> ed71677a
         next: "listen"
       - id: "listen"
         action: action_listen
