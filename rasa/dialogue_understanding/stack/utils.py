from typing import Optional, Set
from rasa.dialogue_understanding.patterns.collect_information import (
    CollectInformationPatternFlowStackFrame,
)
from rasa.dialogue_understanding.stack.frames import BaseFlowStackFrame
from rasa.dialogue_understanding.stack.dialogue_stack import DialogueStack
from rasa.dialogue_understanding.stack.frames import UserFlowStackFrame
from rasa.shared.core.flows.steps.constants import END_STEP
from rasa.shared.core.flows.steps.continuation import ContinueFlowStep
from rasa.shared.core.flows import FlowsList


def top_flow_frame(
    dialogue_stack: DialogueStack, ignore_collect_information_pattern: bool = True
) -> Optional[BaseFlowStackFrame]:
    """Returns the topmost flow frame from the tracker.

    By default, the topmost flow frame is ignored if it is the
    `pattern_collect_information`. This is because the `pattern_collect_information`
    is a special flow frame that is used to collect information from the user
    and commonly, is not what you are looking for when you want the topmost frame.

    Args:
        dialogue_stack: The dialogue stack to use.
        ignore_collect_information_pattern: Whether to ignore the
            `pattern_collect_information` frame.

    Returns:
        The topmost flow frame from the tracker. `None` if there
        is no frame on the stack.
    """

    for frame in reversed(dialogue_stack.frames):
        if ignore_collect_information_pattern and isinstance(
            frame, CollectInformationPatternFlowStackFrame
        ):
            continue
        if isinstance(frame, BaseFlowStackFrame):
            return frame
    return None


def top_user_flow_frame(dialogue_stack: DialogueStack) -> Optional[UserFlowStackFrame]:
    """Returns the topmost user flow frame from the tracker.

    A user flow frame is a flow defined by a bot builder. Other frame types
    (e.g. patterns, search frames, chitchat, ...) are ignored when looking
    for the topmost frame.

    Args:
        tracker: The tracker to use.


    Returns:
        The topmost user flow frame from the tracker."""
    for frame in reversed(dialogue_stack.frames):
        if isinstance(frame, UserFlowStackFrame):
            return frame
    return None


def filled_slots_for_active_flow(
    dialogue_stack: DialogueStack, all_flows: FlowsList
) -> Set[str]:
    """Get all slots that have been filled for the 'current user flow'.

    The 'current user flow' is the top-most flow that is user created. All
    patterns that sit ontop of that user flow, are also included. So any
    collect information step that is part of a pattern that is part of the
    current user flow is also included.

    Args:
        tracker: The tracker to get the filled slots from.
        all_flows: All flows.

    Returns:
    All slots that have been filled for the current flow.
    """
    filled_slots = set()

    for frame in reversed(dialogue_stack.frames):
        if not isinstance(frame, BaseFlowStackFrame):
            # we skip all frames that are not flows, e.g. chitchat / search
            # frames, because they don't have slots.
            continue
        flow = frame.flow(all_flows)
        for q in flow.previous_collect_steps(frame.step_id):
            filled_slots.add(q.collect)

        if isinstance(frame, UserFlowStackFrame):
            # as soon as we hit the first stack frame that is a "normal"
            # user defined flow we stop looking for previously asked collect infos
            # because we only want to ask collect infos that are part of the
            # current flow.
            break

    return filled_slots


def user_flows_on_the_stack(dialogue_stack: DialogueStack) -> Set[str]:
    """Get all user flows that are currently on the stack.

    Args:
        dialogue_stack: The dialogue stack.

    Returns:
        All user flows that are currently on the stack."""
    return {
        f.flow_id for f in dialogue_stack.frames if isinstance(f, UserFlowStackFrame)
    }


def end_top_user_flow(stack: DialogueStack) -> DialogueStack:
    """Ends all frames on top of the stack including the topmost user frame.

    Ends all flows until the next user flow is reached. This is useful
    if you want to end all flows that are currently on the stack and
    the user flow that triggered them.

    Args:
        stack: The dialogue stack.
    """
<<<<<<< HEAD
    for frame in reversed(stack.frames):
=======

    updated_stack = stack.copy()

    for frame in reversed(updated_stack.frames):
>>>>>>> 0c55e0f3
        if isinstance(frame, BaseFlowStackFrame):
            frame.step_id = ContinueFlowStep.continue_step_for_id(END_STEP)
            if isinstance(frame, UserFlowStackFrame):
                break
    return updated_stack


def get_collect_steps_excluding_ask_before_filling_for_active_flow(
    dialogue_stack: DialogueStack, all_flows: FlowsList
) -> Set[str]:
    """Get all collect steps that are part of the current flow, without
    considering the collect steps that has to be asked before filling.

    Args:
        dialogue_stack: The dialogue stack.
        all_flows: All flows.

    Returns:
        All collect steps that are part of the current active flow,
        excluding the collect steps that have to be asked before filling.
    """
    active_frame = top_user_flow_frame(dialogue_stack)
    if active_frame is None:
        return set()
    active_flow = active_frame.flow(all_flows)
    return set(
        step.collect
        for step in active_flow.get_collect_steps()
        if not step.ask_before_filling
    )<|MERGE_RESOLUTION|>--- conflicted
+++ resolved
@@ -120,14 +120,10 @@
     Args:
         stack: The dialogue stack.
     """
-<<<<<<< HEAD
-    for frame in reversed(stack.frames):
-=======
 
     updated_stack = stack.copy()
 
     for frame in reversed(updated_stack.frames):
->>>>>>> 0c55e0f3
         if isinstance(frame, BaseFlowStackFrame):
             frame.step_id = ContinueFlowStep.continue_step_for_id(END_STEP)
             if isinstance(frame, UserFlowStackFrame):
