--- conflicted
+++ resolved
@@ -195,11 +195,7 @@
             node_name: The name of the node that has run.
             config: The node's config.
             output: The output of the node.
-<<<<<<< HEAD
-            input_hook_data: Data returned rom `on_before_node`.
-=======
             input_hook_data: Data returned from `on_before_node`.
->>>>>>> 604111e5
         """
         ...
 
