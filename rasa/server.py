--- conflicted
+++ resolved
@@ -1176,14 +1176,7 @@
 
         data_path = Path(test_data_file).resolve()
 
-<<<<<<< HEAD
-        if (
-            not eval_agent.model_directory
-            or not Path(eval_agent.model_directory).exists()
-        ):
-=======
         if not eval_agent.is_ready():
->>>>>>> 9a18f547
             raise ErrorResponse(
                 HTTPStatus.CONFLICT, "Conflict", "Loaded model file not found."
             )
