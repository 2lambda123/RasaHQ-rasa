--- conflicted
+++ resolved
@@ -79,12 +79,7 @@
         response.HTTPResponse, Coroutine[Any, Any, response.HTTPResponse]
     ]
     SanicView = Callable[
-<<<<<<< HEAD
-        [Arg(Request, "request"), VarArg(), KwArg()],  # noqa: F821
-        SanicResponse,
-=======
         [Arg(Request, "request"), VarArg(), KwArg()], SanicResponse  # noqa: F821
->>>>>>> fbad4cf1
     ]
 
 
