import logging
import re
import string
from collections import defaultdict
from typing import Set, Text, Optional, Dict, Any, List, Tuple

from pypred import Predicate

import rasa.core.training.story_conflict
from rasa.shared.core.flows.flow import (
    ActionFlowStep,
    BranchFlowStep,
    CollectInformationFlowStep,
    FlowsList,
    IfFlowLink,
    SetSlotsFlowStep,
)
import rasa.shared.nlu.constants
from rasa.shared.constants import (
    ASSISTANT_ID_DEFAULT_VALUE,
    ASSISTANT_ID_KEY,
    CONFIG_MANDATORY_KEYS,
    DOCS_URL_DOMAINS,
    DOCS_URL_FORMS,
    UTTER_PREFIX,
    DOCS_URL_ACTIONS,
    REQUIRED_SLOTS_KEY,
)
from rasa.shared.core import constants
from rasa.shared.core.constants import MAPPING_CONDITIONS, ACTIVE_LOOP
from rasa.shared.core.events import ActionExecuted, ActiveLoop
from rasa.shared.core.events import UserUttered
from rasa.shared.core.domain import Domain
from rasa.shared.core.generator import TrainingDataGenerator
from rasa.shared.core.constants import SlotMappingType, MAPPING_TYPE
from rasa.shared.core.slots import ListSlot, Slot
from rasa.shared.core.training_data.structures import StoryGraph
from rasa.shared.importers.importer import TrainingDataImporter
from rasa.shared.nlu.training_data.training_data import TrainingData
import rasa.shared.utils.io

logger = logging.getLogger(__name__)


class Validator:
    """A class used to verify usage of intents and utterances."""

    def __init__(
        self,
        domain: Domain,
        intents: TrainingData,
        story_graph: StoryGraph,
        flows: FlowsList,
        config: Optional[Dict[Text, Any]],
    ) -> None:
        """Initializes the Validator object.

        Args:
            domain: The domain.
            intents: Training data.
            story_graph: The story graph.
            config: The configuration.
        """
        self.domain = domain
        self.intents = intents
        self.story_graph = story_graph
        self.flows = flows
        self.config = config or {}

    @classmethod
    def from_importer(cls, importer: TrainingDataImporter) -> "Validator":
        """Create an instance from the domain, nlu and story files."""
        domain = importer.get_domain()
        story_graph = importer.get_stories()
        intents = importer.get_nlu_data()
        config = importer.get_config()
        flows = importer.get_flows()

        return cls(domain, intents, story_graph, flows, config)

    def _non_default_intents(self) -> List[Text]:
        return [
            item
            for item in self.domain.intents
            if item not in constants.DEFAULT_INTENTS
        ]

    def verify_intents(self, ignore_warnings: bool = True) -> bool:
        """Compares list of intents in domain with intents in NLU training data."""
        everything_is_alright = True

        nlu_data_intents = {e.data["intent"] for e in self.intents.intent_examples}

        for intent in self._non_default_intents():
            if intent not in nlu_data_intents:
                rasa.shared.utils.io.raise_warning(
                    f"The intent '{intent}' is listed in the domain file, but "
                    f"is not found in the NLU training data."
                )
                everything_is_alright = ignore_warnings or everything_is_alright

        for intent in nlu_data_intents:
            if intent not in self.domain.intents:
                rasa.shared.utils.io.raise_warning(
                    f"There is a message in the training data labeled with intent "
                    f"'{intent}'. This intent is not listed in your domain. You "
                    f"should need to add that intent to your domain file!",
                    docs=DOCS_URL_DOMAINS,
                )
                everything_is_alright = ignore_warnings

        return everything_is_alright

    def verify_example_repetition_in_intents(
        self, ignore_warnings: bool = True
    ) -> bool:
        """Checks if there is no duplicated example in different intents."""

        everything_is_alright = True

        duplication_hash = defaultdict(set)
        for example in self.intents.intent_examples:
            text = example.get(rasa.shared.nlu.constants.TEXT)
            duplication_hash[text].add(example.get("intent"))

        for text, intents in duplication_hash.items():

            if len(duplication_hash[text]) > 1:
                everything_is_alright = ignore_warnings
                intents_string = ", ".join(sorted(intents))
                rasa.shared.utils.io.raise_warning(
                    f"The example '{text}' was found labeled with multiple "
                    f"different intents in the training data. Each annotated message "
                    f"should only appear with one intent. You should fix that "
                    f"conflict The example is labeled with: {intents_string}."
                )
        return everything_is_alright

    def verify_intents_in_stories(self, ignore_warnings: bool = True) -> bool:
        """Checks intents used in stories.

        Verifies if the intents used in the stories are valid, and whether
        all valid intents are used in the stories."""

        everything_is_alright = self.verify_intents(ignore_warnings=ignore_warnings)

        stories_intents = {
            event.intent["name"]
            for story in self.story_graph.story_steps
            for event in story.events
            if type(event) == UserUttered and event.intent_name is not None
        }

        for story_intent in stories_intents:
            if story_intent not in self.domain.intents:
                rasa.shared.utils.io.raise_warning(
                    f"The intent '{story_intent}' is used in your stories, but it "
                    f"is not listed in the domain file. You should add it to your "
                    f"domain file!",
                    docs=DOCS_URL_DOMAINS,
                )
                everything_is_alright = ignore_warnings

        for intent in self._non_default_intents():
            if intent not in stories_intents:
                rasa.shared.utils.io.raise_warning(
                    f"The intent '{intent}' is not used in any story or rule."
                )
                everything_is_alright = ignore_warnings or everything_is_alright

        return everything_is_alright

    def _gather_utterance_actions(self) -> Set[Text]:
        """Return all utterances which are actions.

        Returns:
            A set of response names found in the domain and data files, with the
            response key stripped in the case of response selector responses.
        """
        domain_responses = {
            response.split(rasa.shared.nlu.constants.RESPONSE_IDENTIFIER_DELIMITER)[0]
            for response in self.domain.responses.keys()
            if response in self.domain.action_names_or_texts
        }
        data_responses = {
            response.split(rasa.shared.nlu.constants.RESPONSE_IDENTIFIER_DELIMITER)[0]
            for response in self.intents.responses.keys()
        }
        return domain_responses.union(data_responses)

    def _does_story_only_use_valid_actions(
        self, used_utterances_in_stories: Set[str], utterance_actions: List[str]
    ) -> bool:
        """Checks if all utterances used in stories are valid."""
        has_no_warnings = True
        for used_utterance in used_utterances_in_stories:
            if used_utterance not in utterance_actions:
                rasa.shared.utils.io.raise_warning(
                    f"The action '{used_utterance}' is used in the stories, "
                    f"but is not a valid utterance action. Please make sure "
                    f"the action is listed in your domain and there is a "
                    f"template defined with its name.",
                    docs=DOCS_URL_ACTIONS + "#utterance-actions",
                )
                has_no_warnings = False
        return has_no_warnings

    def _utterances_used_in_stories(self) -> Set[str]:
        """Return all utterances which are used in stories."""
        stories_utterances = set()

        for story in self.story_graph.story_steps:
            for event in story.events:
                if not isinstance(event, ActionExecuted):
                    continue

                if not event.action_name:
                    continue

                if not event.action_name.startswith(UTTER_PREFIX):
                    # we are only interested in utter actions
                    continue

                if event.action_name in stories_utterances:
                    # we already processed this one before, we only want to warn once
                    continue

                stories_utterances.add(event.action_name)
        return stories_utterances

    def _utterances_used_in_flows(self) -> Set[str]:
        """Return all utterances which are used in flows."""
        flow_utterances = set()

        for flow in self.flows.underlying_flows:
            for step in flow.steps:
                if isinstance(step, ActionFlowStep) and step.action.startswith(
                    UTTER_PREFIX
                ):
                    flow_utterances.add(step.action)
                if isinstance(step, CollectInformationFlowStep):
<<<<<<< HEAD
                    flow_utterances.add(step.utter)

                    for rejection in step.rejections:
                        flow_utterances.add(rejection.utter)

=======
                    flow_utterances.add(UTTER_ASK_PREFIX + step.collect)
>>>>>>> 01798703
        return flow_utterances

    def verify_utterances_in_dialogues(self, ignore_warnings: bool = True) -> bool:
        """Verifies usage of utterances in stories or flows.

        Checks whether utterances used in the stories are valid,
        and whether all valid utterances are used in stories.
        """
        utterance_actions = self._gather_utterance_actions()

        stories_utterances = self._utterances_used_in_stories()
        flow_utterances = self._utterances_used_in_flows()

        all_used_utterances = flow_utterances.union(stories_utterances)

        everything_is_alright = (
            ignore_warnings
            or self._does_story_only_use_valid_actions(
                stories_utterances, list(utterance_actions)
            )
        )

        for utterance in utterance_actions:
            if utterance not in all_used_utterances:
                rasa.shared.utils.io.raise_warning(
                    f"The utterance '{utterance}' is not used in "
                    f"any story, rule or flow."
                )
                everything_is_alright = ignore_warnings or everything_is_alright

        return everything_is_alright

    def verify_forms_in_stories_rules(self) -> bool:
        """Verifies that forms referenced in active_loop directives are present."""
        all_forms_exist = True
        visited_loops = set()

        for story in self.story_graph.story_steps:
            for event in story.events:
                if not isinstance(event, ActiveLoop):
                    continue

                if event.name in visited_loops:
                    # We've seen this loop before, don't alert on it twice
                    continue

                if not event.name:
                    # To support setting `active_loop` to `null`
                    continue

                if event.name not in self.domain.action_names_or_texts:
                    rasa.shared.utils.io.raise_warning(
                        f"The form '{event.name}' is used in the "
                        f"'{story.block_name}' block, but it "
                        f"is not listed in the domain file. You should add it to your "
                        f"domain file!",
                        docs=DOCS_URL_FORMS,
                    )
                    all_forms_exist = False
                visited_loops.add(event.name)

        return all_forms_exist

    def verify_actions_in_stories_rules(self) -> bool:
        """Verifies that actions used in stories and rules are present in the domain."""
        everything_is_alright = True
        visited = set()

        for story in self.story_graph.story_steps:
            for event in story.events:
                if not isinstance(event, ActionExecuted):
                    continue

                if not event.action_name:
                    continue

                if not event.action_name.startswith("action_"):
                    continue

                if event.action_name in visited:
                    # we already processed this one before, we only want to warn once
                    continue

                if event.action_name not in self.domain.action_names_or_texts:
                    rasa.shared.utils.io.raise_warning(
                        f"The action '{event.action_name}' is used in the "
                        f"'{story.block_name}' block, but it "
                        f"is not listed in the domain file. You should add it to your "
                        f"domain file!",
                        docs=DOCS_URL_DOMAINS,
                    )
                    everything_is_alright = False
                visited.add(event.action_name)

        return everything_is_alright

    def verify_story_structure(
        self, ignore_warnings: bool = True, max_history: Optional[int] = None
    ) -> bool:
        """Verifies that the bot behaviour in stories is deterministic.

        Args:
            ignore_warnings: When `True`, return `True` even if conflicts were found.
            max_history: Maximal number of events to take into account for conflict
                identification.

        Returns:
            `False` is a conflict was found and `ignore_warnings` is `False`.
            `True` otherwise.
        """

        logger.info("Story structure validation...")

        trackers = TrainingDataGenerator(
            self.story_graph,
            domain=self.domain,
            remove_duplicates=False,
            augmentation_factor=0,
        ).generate_story_trackers()

        # Create a list of `StoryConflict` objects
        conflicts = rasa.core.training.story_conflict.find_story_conflicts(
            trackers, self.domain, max_history
        )

        if not conflicts:
            logger.info("No story structure conflicts found.")
        else:
            for conflict in conflicts:
                logger.warning(conflict)

        return ignore_warnings or not conflicts

    def verify_nlu(self, ignore_warnings: bool = True) -> bool:
        """Runs all the validations on intents and utterances."""

        logger.info("Validating intents...")
        intents_are_valid = self.verify_intents_in_stories(ignore_warnings)

        logger.info("Validating uniqueness of intents and stories...")
        there_is_no_duplication = self.verify_example_repetition_in_intents(
            ignore_warnings
        )

        logger.info("Validating utterances...")
        stories_are_valid = self.verify_utterances_in_dialogues(ignore_warnings)
        return intents_are_valid and stories_are_valid and there_is_no_duplication

    def verify_form_slots(self) -> bool:
        """Verifies that form slots match the slot mappings in domain."""
        domain_slot_names = [slot.name for slot in self.domain.slots]
        everything_is_alright = True

        for form in self.domain.form_names:
            form_slots = self.domain.required_slots_for_form(form)
            for slot in form_slots:
                if slot in domain_slot_names:
                    continue
                else:
                    rasa.shared.utils.io.raise_warning(
                        f"The form slot '{slot}' in form '{form}' "
                        f"is not present in the domain slots."
                        f"Please add the correct slot or check for typos.",
                        docs=DOCS_URL_DOMAINS,
                    )
                    everything_is_alright = False

        return everything_is_alright

    def verify_slot_mappings(self) -> bool:
        """Verifies that slot mappings match forms."""
        everything_is_alright = True

        for slot in self.domain.slots:
            for mapping in slot.mappings:
                for condition in mapping.get(MAPPING_CONDITIONS, []):
                    condition_active_loop = condition.get(ACTIVE_LOOP)
                    mapping_type = SlotMappingType(mapping.get(MAPPING_TYPE))
                    if (
                        condition_active_loop
                        and condition_active_loop not in self.domain.form_names
                    ):
                        rasa.shared.utils.io.raise_warning(
                            f"Slot '{slot.name}' has a mapping condition for form "
                            f"'{condition_active_loop}' which is not listed in "
                            f"domain forms. Please add this form to the forms section "
                            f"or check for typos."
                        )
                        everything_is_alright = False

                    form_slots = self.domain.forms.get(condition_active_loop, {}).get(
                        REQUIRED_SLOTS_KEY, {}
                    )
                    if (
                        form_slots
                        and slot.name not in form_slots
                        and mapping_type != SlotMappingType.FROM_TRIGGER_INTENT
                    ):
                        rasa.shared.utils.io.raise_warning(
                            f"Slot '{slot.name}' has a mapping condition for form "
                            f"'{condition_active_loop}', but it's not present in "
                            f"'{condition_active_loop}' form's '{REQUIRED_SLOTS_KEY}'. "
                            f"The slot needs to be added to this key."
                        )
                        everything_is_alright = False

        return everything_is_alright

    def verify_domain_validity(self) -> bool:
        """Checks whether the domain returned by the importer is empty.

        An empty domain or one that uses deprecated Mapping Policy is invalid.
        """
        if self.domain.is_empty():
            return False

        for intent_key, intent_dict in self.domain.intent_properties.items():
            if "triggers" in intent_dict:
                rasa.shared.utils.io.raise_warning(
                    f"The intent {intent_key} in the domain file "
                    f"is using the MappingPolicy format "
                    f"which has now been deprecated. "
                    f"Please migrate to RulePolicy."
                )
                return False

        return True

    def warn_if_config_mandatory_keys_are_not_set(self) -> None:
        """Raises a warning if mandatory keys are not present in the config.

        Additionally, raises a UserWarning if the assistant_id key is filled with the
        default placeholder value.
        """
        for key in set(CONFIG_MANDATORY_KEYS):
            if key not in self.config:
                rasa.shared.utils.io.raise_warning(
                    f"The config file is missing the '{key}' mandatory key."
                )

        assistant_id = self.config.get(ASSISTANT_ID_KEY)

        if assistant_id is not None and assistant_id == ASSISTANT_ID_DEFAULT_VALUE:
            rasa.shared.utils.io.raise_warning(
                f"The config file is missing a unique value for the "
                f"'{ASSISTANT_ID_KEY}' mandatory key. Please replace the default "
                f"placeholder value with a unique identifier."
            )

    @staticmethod
    def _log_error_if_slot_not_in_domain(
        slot_name: str,
        domain_slots: Dict[Text, Slot],
        step_id: str,
        flow_id: str,
        all_good: bool,
    ) -> bool:
        if slot_name not in domain_slots:
            logger.error(
                f"The slot '{slot_name}' is used in the "
                f"step '{step_id}' of flow id '{flow_id}', but it "
                f"is not listed in the domain slots. "
                f"You should add it to your domain file!",
            )
            all_good = False

        return all_good

    @staticmethod
    def _log_error_if_list_slot(
        slot: Slot, step_id: str, flow_id: str, all_good: bool
    ) -> bool:
        if isinstance(slot, ListSlot):
            logger.error(
                f"The slot '{slot.name}' is used in the "
                f"step '{step_id}' of flow id '{flow_id}', but it "
                f"is a list slot. List slots are currently not "
                f"supported in flows. You should change it to a "
                f"text, boolean or float slot in your domain file!",
            )
            all_good = False

        return all_good

    @staticmethod
    def _log_error_if_dialogue_stack_slot(
        slot: Slot, step_id: str, flow_id: str, all_good: bool
    ) -> bool:
        if slot.name == constants.DIALOGUE_STACK_SLOT:
            logger.error(
                f"The slot '{constants.DIALOGUE_STACK_SLOT}' is used in the "
                f"step '{step_id}' of flow id '{flow_id}', but it "
                f"is a reserved slot. You must not use reserved slots in "
                f"your flows.",
            )
            all_good = False

        return all_good

    def verify_flows_steps_against_domain(self) -> bool:
        """Checks flows steps' references against the domain file."""
        all_good = True
        domain_slots = {slot.name: slot for slot in self.domain.slots}
        for flow in self.flows.underlying_flows:
            for step in flow.steps:
                if isinstance(step, CollectInformationFlowStep):
                    all_good = self._log_error_if_slot_not_in_domain(
                        step.collect, domain_slots, step.id, flow.id, all_good
                    )
                    current_slot = domain_slots.get(step.collect)
                    if not current_slot:
                        continue

                    all_good = self._log_error_if_list_slot(
                        current_slot, step.id, flow.id, all_good
                    )
                    all_good = self._log_error_if_dialogue_stack_slot(
                        current_slot, step.id, flow.id, all_good
                    )

                elif isinstance(step, SetSlotsFlowStep):
                    for slot in step.slots:
                        slot_name = slot["key"]
                        all_good = self._log_error_if_slot_not_in_domain(
                            slot_name, domain_slots, step.id, flow.id, all_good
                        )
                        current_slot = domain_slots.get(slot_name)
                        if not current_slot:
                            continue

                        all_good = self._log_error_if_list_slot(
                            current_slot, step.id, flow.id, all_good
                        )
                        all_good = self._log_error_if_dialogue_stack_slot(
                            current_slot, step.id, flow.id, all_good
                        )

                elif isinstance(step, ActionFlowStep):
                    regex = r"{context\..+?}"
                    matches = re.findall(regex, step.action)
                    if matches:
                        logger.warning(
                            f"An interpolated action name '{step.action}' was "
                            f"found at step '{step.id}' of flow id '{flow.id}'. "
                            f"Skipping validation for this step. "
                            f"Please make sure that the action name is "
                            f"listed in your domain responses or actions."
                        )
                    elif step.action not in self.domain.action_names_or_texts:
                        logger.error(
                            f"The action '{step.action}' is used in the step "
                            f"'{step.id}' of flow id '{flow.id}', but it "
                            f"is not listed in the domain file. "
                            f"You should add it to your domain file!",
                        )
                        all_good = False
        return all_good

    def verify_unique_flows(self) -> bool:
        """Checks if all flows have unique names and descriptions."""
        all_good = True
        flow_names = set()
        flow_descriptions = set()
        punctuation_table = str.maketrans({i: "" for i in string.punctuation})

        for flow in self.flows.underlying_flows:
            flow_description = flow.description
            cleaned_description = flow_description.translate(punctuation_table)  # type: ignore[union-attr] # noqa: E501
            if cleaned_description in flow_descriptions:
                logger.error(
                    f"Detected duplicate flow description for flow id '{flow.id}'. "
                    f"Flow descriptions must be unique. "
                    f"Please make sure that all flows have different descriptions."
                )
                all_good = False

            if flow.name in flow_names:
                logger.error(
                    f"Detected duplicate flow name '{flow.name}' for flow "
                    f"id '{flow.id}'. Flow names must be unique. "
                    f"Please make sure that all flows have different names."
                )
                all_good = False

            flow_names.add(flow.name)
            flow_descriptions.add(cleaned_description)

        return all_good

    @staticmethod
    def _construct_predicate(
        predicate: Optional[str], step_id: str, all_good: bool = True
    ) -> Tuple[Optional[Predicate], bool]:
        try:
            pred = Predicate(predicate)
        except (TypeError, Exception) as exception:
            logger.error(
                f"Could not initialize the predicate found under step "
                f"'{step_id}': {exception}."
            )
            pred = None
            all_good = False

        return pred, all_good

    def verify_predicates(self) -> bool:
        """Checks that predicates used in branch flow steps or `collect` steps are valid."""  # noqa: E501
        all_good = True
        for flow in self.flows.underlying_flows:
            for step in flow.steps:
                if isinstance(step, BranchFlowStep):
                    for link in step.next.links:
                        if isinstance(link, IfFlowLink):
                            predicate, all_good = Validator._construct_predicate(
                                link.condition, step.id
                            )
                            if predicate and not predicate.is_valid():
                                logger.error(
                                    f"Detected invalid condition '{link.condition}' "
                                    f"at step '{step.id}' for flow id '{flow.id}'. "
                                    f"Please make sure that all conditions are valid."
                                )
                                all_good = False
                elif isinstance(step, CollectInformationFlowStep):
                    predicates = [predicate.if_ for predicate in step.rejections]
                    for predicate in predicates:
                        pred, all_good = Validator._construct_predicate(
                            predicate, step.id
                        )
                        if pred and not pred.is_valid():
                            logger.error(
                                f"Detected invalid rejection '{predicate}' "
                                f"at `collect` step '{step.id}' "
                                f"for flow id '{flow.id}'. "
                                f"Please make sure that all conditions are valid."
                            )
                            all_good = False
        return all_good

    def verify_flows(self) -> bool:
        """Checks for inconsistencies across flows."""
        logger.info("Validating flows...")

        if self.flows.is_empty():
            logger.warning(
                "No flows were found in the data files. "
                "Will not proceed with flow validation.",
            )
            return True

        condition_one = self.verify_flows_steps_against_domain()
        condition_two = self.verify_unique_flows()
        condition_three = self.verify_predicates()

        all_good = all([condition_one, condition_two, condition_three])

        return all_good<|MERGE_RESOLUTION|>--- conflicted
+++ resolved
@@ -239,15 +239,11 @@
                 ):
                     flow_utterances.add(step.action)
                 if isinstance(step, CollectInformationFlowStep):
-<<<<<<< HEAD
                     flow_utterances.add(step.utter)
 
                     for rejection in step.rejections:
                         flow_utterances.add(rejection.utter)
 
-=======
-                    flow_utterances.add(UTTER_ASK_PREFIX + step.collect)
->>>>>>> 01798703
         return flow_utterances
 
     def verify_utterances_in_dialogues(self, ignore_warnings: bool = True) -> bool:
