import copy
import datetime
import logging
import os
from typing import Any, Dict, List, Optional, Text

import rasa.nlu
import rasa.utils.io
from rasa.constants import MINIMUM_COMPATIBLE_VERSION
from rasa.nlu import components, utils  # pytype: disable=pyi-error
from rasa.nlu.classifiers.classifier import (  # pytype: disable=pyi-error
    IntentClassifier,
)
from rasa.nlu.components import Component, ComponentBuilder  # pytype: disable=pyi-error
from rasa.nlu.featurizers.featurizer import Featurizer  # pytype: disable=pyi-error
from rasa.nlu.tokenizers import tokenizer  # pytype: disable=pyi-error
from rasa.nlu.config import RasaNLUModelConfig, component_config_from_pipeline
from rasa.nlu.extractors.extractor import EntityExtractor  # pytype: disable=pyi-error

from rasa.nlu.constants import (
    INTENT_NAME_KEY,
    TEXT,
    INTENT,
    ENTITIES,
    INTENT_CONFIDENCE_KEY,
)

from rasa.nlu.persistor import Persistor
from rasa.nlu.training_data import Message, TrainingData
from rasa.nlu.utils import write_json_to_file
from rasa.nlu.constants import TEXT

MODEL_NAME_PREFIX = "nlu_"

logger = logging.getLogger(__name__)


class InvalidModelError(Exception):
    """Raised when a model failed to load.

    Attributes:
        message -- explanation of why the model is invalid
    """

    def __init__(self, message: Text) -> None:
        self.message = message

    def __str__(self) -> Text:
        return self.message


class UnsupportedModelError(Exception):
    """Raised when a model is too old to be loaded.

    Attributes:
        message -- explanation of why the model is invalid
    """

    def __init__(self, message: Text) -> None:
        self.message = message

    def __str__(self) -> Text:
        return self.message


class Metadata:
    """Captures all information about a model to load and prepare it."""

    @staticmethod
    def load(model_dir: Text):
        """Loads the metadata from a models directory.

        Args:
            model_dir: the directory where the model is saved.
        Returns:
            Metadata: A metadata object describing the model
        """
        try:
            metadata_file = os.path.join(model_dir, "metadata.json")
            data = rasa.utils.io.read_json_file(metadata_file)
            return Metadata(data, model_dir)
        except Exception as e:
            abspath = os.path.abspath(os.path.join(model_dir, "metadata.json"))
            raise InvalidModelError(
                f"Failed to load model metadata from '{abspath}'. {e}"
            )

    def __init__(self, metadata: Dict[Text, Any], model_dir: Optional[Text]):

        self.metadata = metadata
        self.model_dir = model_dir

    def get(self, property_name: Text, default: Any = None) -> Any:
        return self.metadata.get(property_name, default)

    @property
    def component_classes(self):
        if self.get("pipeline"):
            return [c.get("class") for c in self.get("pipeline", [])]
        else:
            return []

    @property
    def number_of_components(self):
        return len(self.get("pipeline", []))

    def for_component(self, index: int, defaults: Any = None) -> Dict[Text, Any]:
        return component_config_from_pipeline(index, self.get("pipeline", []), defaults)

    @property
    def language(self) -> Optional[Text]:
        """Language of the underlying model"""

        return self.get("language")

    def persist(self, model_dir: Text):
        """Persists the metadata of a model to a given directory."""

        metadata = self.metadata.copy()

        metadata.update(
            {
                "trained_at": datetime.datetime.now().strftime("%Y%m%d-%H%M%S"),
                "rasa_version": rasa.__version__,
            }
        )

        filename = os.path.join(model_dir, "metadata.json")
        write_json_to_file(filename, metadata, indent=4)


class Trainer:
    """Trainer will load the data and train all components.

    Requires a pipeline specification and configuration to use for
    the training.
    """

    def __init__(
        self,
        cfg: RasaNLUModelConfig,
        component_builder: Optional[ComponentBuilder] = None,
        skip_validation: bool = False,
    ):

        self.config = cfg
        self.skip_validation = skip_validation
        self.training_data = None  # type: Optional[TrainingData]

        if component_builder is None:
            # If no builder is passed, every interpreter creation will result in
            # a new builder. hence, no components are reused.
            component_builder = components.ComponentBuilder()

        # Before instantiating the component classes, lets check if all
        # required packages are available
        if not self.skip_validation:
            components.validate_requirements(cfg.component_names)

        # build pipeline
        self.pipeline = self._build_pipeline(cfg, component_builder)

    def _build_pipeline(
        self, cfg: RasaNLUModelConfig, component_builder: ComponentBuilder
    ) -> List[Component]:
        """Transform the passed names of the pipeline components into classes."""

        pipeline = []

        # Transform the passed names of the pipeline components into classes
        for i in range(len(cfg.pipeline)):
            component_cfg = cfg.for_component(i)
            component = component_builder.create_component(component_cfg, cfg)
            pipeline.append(component)

        if not self.skip_validation:
            components.validate_pipeline(pipeline)

        return pipeline

    def train(self, data: TrainingData, **kwargs: Any) -> "Interpreter":
        """Trains the underlying pipeline using the provided training data."""

        self.training_data = data

        self.training_data.validate()

        context = kwargs

        for component in self.pipeline:
            updates = component.provide_context()
            if updates:
                context.update(updates)

        # Before the training starts: check that all arguments are provided
        if not self.skip_validation:
            components.validate_required_components_from_data(
                self.pipeline, self.training_data
            )

        # data gets modified internally during the training - hence the copy
        working_data: TrainingData = copy.deepcopy(data)

        for i, component in enumerate(self.pipeline):
<<<<<<< HEAD
            if isinstance(
                component, (extractors.extractor.EntityExtractor, IntentClassifier)
            ):
=======
            if isinstance(component, (EntityExtractor, IntentClassifier),):
>>>>>>> fbb80953
                working_data = working_data.without_empty_e2e_examples()

            logger.info(f"Starting to train component {component.name}")
            component.prepare_partial_processing(self.pipeline[:i], context)
            updates = component.train(working_data, self.config, **context)
            logger.info("Finished training component.")
            if updates:
                context.update(updates)

        return Interpreter(self.pipeline, context)

    @staticmethod
    def _file_name(index: int, name: Text) -> Text:
        return f"component_{index}_{name}"

    def persist(
        self,
        path: Text,
        persistor: Optional[Persistor] = None,
        fixed_model_name: Text = None,
        persist_nlu_training_data: bool = False,
    ) -> Text:
        """Persist all components of the pipeline to the passed path.

        Returns the directory of the persisted model."""

        timestamp = datetime.datetime.now().strftime("%Y%m%d-%H%M%S")
        metadata = {"language": self.config["language"], "pipeline": []}

        if fixed_model_name:
            model_name = fixed_model_name
        else:
            model_name = MODEL_NAME_PREFIX + timestamp

        path = os.path.abspath(path)
        dir_name = os.path.join(path, model_name)

        rasa.utils.io.create_directory(dir_name)

        if self.training_data and persist_nlu_training_data:
            metadata.update(self.training_data.persist(dir_name))

        for i, component in enumerate(self.pipeline):
            file_name = self._file_name(i, component.name)
            update = component.persist(file_name, dir_name)
            component_meta = component.component_config
            if update:
                component_meta.update(update)
            component_meta["class"] = utils.module_path_from_object(component)

            metadata["pipeline"].append(component_meta)

        Metadata(metadata, dir_name).persist(dir_name)

        if persistor is not None:
            persistor.persist(dir_name, model_name)
        logger.info(
            "Successfully saved model into '{}'".format(os.path.abspath(dir_name))
        )
        return dir_name


class Interpreter:
    """Use a trained pipeline of components to parse text messages."""

    # Defines all attributes (& default values)
    # that will be returned by `parse`
    @staticmethod
    def default_output_attributes() -> Dict[Text, Any]:
        return {
            TEXT: "",
            INTENT: {INTENT_NAME_KEY: None, INTENT_CONFIDENCE_KEY: 0.0},
            ENTITIES: [],
        }

    @staticmethod
    def ensure_model_compatibility(
        metadata: Metadata, version_to_check: Optional[Text] = None
    ) -> None:
        from packaging import version

        if version_to_check is None:
            version_to_check = MINIMUM_COMPATIBLE_VERSION

        model_version = metadata.get("rasa_version", "0.0.0")
        if version.parse(model_version) < version.parse(version_to_check):
            raise UnsupportedModelError(
                "The model version is too old to be "
                "loaded by this Rasa NLU instance. "
                "Either retrain the model, or run with "
                "an older version. "
                "Model version: {} Instance version: {}"
                "".format(model_version, rasa.__version__)
            )

    @staticmethod
    def load(
        model_dir: Text,
        component_builder: Optional[ComponentBuilder] = None,
        skip_validation: bool = False,
    ) -> "Interpreter":
        """Create an interpreter based on a persisted model.

        Args:
            skip_validation: If set to `True`, tries to check that all
                required packages for the components are installed
                before loading them.
            model_dir: The path of the model to load
            component_builder: The
                :class:`rasa.nlu.components.ComponentBuilder` to use.

        Returns:
            An interpreter that uses the loaded model.
        """

        model_metadata = Metadata.load(model_dir)

        Interpreter.ensure_model_compatibility(model_metadata)
        return Interpreter.create(model_metadata, component_builder, skip_validation)

    @staticmethod
    def create(
        model_metadata: Metadata,
        component_builder: Optional[ComponentBuilder] = None,
        skip_validation: bool = False,
    ) -> "Interpreter":
        """Load stored model and components defined by the provided metadata."""

        context = {}

        if component_builder is None:
            # If no builder is passed, every interpreter creation will result
            # in a new builder. hence, no components are reused.
            component_builder = components.ComponentBuilder()

        pipeline = []

        # Before instantiating the component classes,
        # lets check if all required packages are available
        if not skip_validation:
            components.validate_requirements(model_metadata.component_classes)

        for i in range(model_metadata.number_of_components):
            component_meta = model_metadata.for_component(i)
            component = component_builder.load_component(
                component_meta, model_metadata.model_dir, model_metadata, **context
            )
            try:
                updates = component.provide_context()
                if updates:
                    context.update(updates)
                pipeline.append(component)
            except components.MissingArgumentError as e:
                raise Exception(
                    "Failed to initialize component '{}'. "
                    "{}".format(component.name, e)
                )

        return Interpreter(pipeline, context, model_metadata)

    def __init__(
        self,
        pipeline: List[Component],
        context: Optional[Dict[Text, Any]],
        model_metadata: Optional[Metadata] = None,
    ) -> None:

        self.pipeline = pipeline
        self.context = context if context is not None else {}
        self.model_metadata = model_metadata

    def parse(
        self,
        text: Text,
        time: Optional[datetime.datetime] = None,
        only_output_properties: bool = True,
    ) -> Dict[Text, Any]:
        """Parse the input text, classify it and return pipeline result.

        The pipeline result usually contains intent and entities."""

        if not text:
            # Not all components are able to handle empty strings. So we need
            # to prevent that... This default return will not contain all
            # output attributes of all components, but in the end, no one
            # should pass an empty string in the first place.
            output = self.default_output_attributes()
            output["text"] = ""
            return output

        data = self.default_output_attributes()
        data[TEXT] = text

        message = Message(data=data, time=time)

        for component in self.pipeline:
            component.process(message, **self.context)

        output = self.default_output_attributes()
        output.update(message.as_dict(only_output_properties=only_output_properties))
        return output

    def parse_message(self, message: Message, attribute: Text = TEXT) -> Message:
        """
        Tokenizer and featurize the input message by the provided attribute;
        Args:
            message: message storing text to process;
            attribute: message attribute
        Returns:
            message: it contains the tokens and features which are the output of the NLU pipeline;
        """

        for component in self.pipeline:
<<<<<<< HEAD
            if not isinstance(
                component, (extractors.extractor.EntityExtractor, IntentClassifier)
            ):
                self.context["attribute"] = attribute
                component.process(message, **self.context)
                self.context["attribute"] = None
=======
            if not isinstance(component, (EntityExtractor, IntentClassifier),):
                component.process(message, attribute, **self.context)
>>>>>>> fbb80953
        return message<|MERGE_RESOLUTION|>--- conflicted
+++ resolved
@@ -202,13 +202,7 @@
         working_data: TrainingData = copy.deepcopy(data)
 
         for i, component in enumerate(self.pipeline):
-<<<<<<< HEAD
-            if isinstance(
-                component, (extractors.extractor.EntityExtractor, IntentClassifier)
-            ):
-=======
             if isinstance(component, (EntityExtractor, IntentClassifier),):
->>>>>>> fbb80953
                 working_data = working_data.without_empty_e2e_examples()
 
             logger.info(f"Starting to train component {component.name}")
@@ -411,7 +405,7 @@
         output.update(message.as_dict(only_output_properties=only_output_properties))
         return output
 
-    def parse_message(self, message: Message, attribute: Text = TEXT) -> Message:
+    def parse_message(self, message: Message) -> Message:
         """
         Tokenizer and featurize the input message by the provided attribute;
         Args:
@@ -422,15 +416,6 @@
         """
 
         for component in self.pipeline:
-<<<<<<< HEAD
-            if not isinstance(
-                component, (extractors.extractor.EntityExtractor, IntentClassifier)
-            ):
-                self.context["attribute"] = attribute
+            if not isinstance(component, (EntityExtractor, IntentClassifier),):
                 component.process(message, **self.context)
-                self.context["attribute"] = None
-=======
-            if not isinstance(component, (EntityExtractor, IntentClassifier),):
-                component.process(message, attribute, **self.context)
->>>>>>> fbb80953
         return message