import copy
import datetime
import logging
from math import ceil
import os
from typing import Any, Dict, List, Optional, Text

import rasa.nlu
from rasa.shared.exceptions import RasaException
import rasa.shared.utils.io
import rasa.utils.io
from rasa.constants import MINIMUM_COMPATIBLE_VERSION, NLU_MODEL_NAME_PREFIX
from rasa.shared.constants import DOCS_URL_COMPONENTS
from rasa.nlu import components, utils
from rasa.nlu.classifiers.classifier import IntentClassifier
from rasa.nlu.components import Component, ComponentBuilder
from rasa.nlu.config import RasaNLUModelConfig, component_config_from_pipeline
from rasa.nlu.extractors.extractor import EntityExtractor

from rasa.nlu.persistor import Persistor
from rasa.shared.nlu.constants import (
    TEXT,
    ENTITIES,
    INTENT,
    INTENT_NAME_KEY,
    PREDICTED_CONFIDENCE_KEY,
)
from rasa.shared.nlu.training_data.training_data import TrainingData
from rasa.shared.nlu.training_data.message import Message
from rasa.nlu.utils import write_json_to_file
from rasa.utils.tensorflow.constants import EPOCHS

logger = logging.getLogger(__name__)


class InvalidModelError(RasaException):
    """Raised when a model failed to load.

    Attributes:
        message -- explanation of why the model is invalid
    """

    def __init__(self, message: Text) -> None:
        """Initialize message attribute."""
        self.message = message
        super(InvalidModelError, self).__init__(message)

    def __str__(self) -> Text:
        return self.message


class UnsupportedModelError(RasaException):
    """Raised when a model is too old to be loaded.

    Attributes:
        message -- explanation of why the model is invalid
    """

    def __init__(self, message: Text) -> None:
        """Initialize message attribute."""
        self.message = message
        super(UnsupportedModelError, self).__init__(message)

    def __str__(self) -> Text:
        return self.message


class Metadata:
    """Captures all information about a model to load and prepare it."""

    @staticmethod
    def load(model_dir: Text) -> "Metadata":
        """Loads the metadata from a models directory.

        Args:
            model_dir: the directory where the model is saved.
        Returns:
            Metadata: A metadata object describing the model
        """
        try:
            metadata_file = os.path.join(model_dir, "metadata.json")
            data = rasa.shared.utils.io.read_json_file(metadata_file)
            return Metadata(data)
        except Exception as e:
            abspath = os.path.abspath(os.path.join(model_dir, "metadata.json"))
            raise InvalidModelError(
                f"Failed to load model metadata from '{abspath}'. {e}"
            )

    def __init__(self, metadata: Dict[Text, Any]) -> None:
        """Set `metadata` attribute."""
        self.metadata = metadata

    def get(self, property_name: Text, default: Any = None) -> Any:
        """Proxy function to get property on `metadata` attribute."""
        return self.metadata.get(property_name, default)

    @property
    def component_classes(self) -> List[Optional[Text]]:
        """Returns a list of component class names."""
        if self.get("pipeline"):
            return [c.get("class") for c in self.get("pipeline", [])]
        else:
            return []

    @property
    def number_of_components(self) -> int:
        """Returns count of components."""
        return len(self.get("pipeline", []))

    def for_component(self, index: int, defaults: Any = None) -> Dict[Text, Any]:
        """Returns the configuration of the component based on index."""
        return component_config_from_pipeline(index, self.get("pipeline", []), defaults)

    @property
    def language(self) -> Optional[Text]:
        """Language of the underlying model"""

        return self.get("language")

    def persist(self, model_dir: Text) -> None:
        """Persists the metadata of a model to a given directory."""

        metadata = self.metadata.copy()

        metadata.update(
            {
                "trained_at": datetime.datetime.now().strftime("%Y%m%d-%H%M%S"),
                "rasa_version": rasa.__version__,
            }
        )

        filename = os.path.join(model_dir, "metadata.json")
        write_json_to_file(filename, metadata, indent=4)


class Trainer:
    """Trainer will load the data and train all components.

    Requires a pipeline specification and configuration to use for
    the training.
    """

    def __init__(
        self,
        cfg: RasaNLUModelConfig,
        component_builder: Optional[ComponentBuilder] = None,
        skip_validation: bool = False,
        model_to_finetune: Optional["Interpreter"] = None,
    ) -> None:

        self.config = cfg
        self.skip_validation = skip_validation
        self.training_data = None  # type: Optional[TrainingData]

        if component_builder is None:
            # If no builder is passed, every interpreter creation will result in
            # a new builder. hence, no components are reused.
            component_builder = components.ComponentBuilder()

        # Before instantiating the component classes, lets check if all
        # required packages are available
        if not self.skip_validation:
            components.validate_requirements(cfg.component_names)

        if model_to_finetune:
            self.pipeline = model_to_finetune.pipeline
        else:
            self.pipeline = self._build_pipeline(cfg, component_builder)

    def _build_pipeline(
        self, cfg: RasaNLUModelConfig, component_builder: ComponentBuilder
    ) -> List[Component]:
        """Transform the passed names of the pipeline components into classes."""
        pipeline = []

        # Transform the passed names of the pipeline components into classes
        for index, pipeline_component in enumerate(cfg.pipeline):
            component_cfg = cfg.for_component(index)
            component = component_builder.create_component(component_cfg, cfg)
            components.validate_component_keys(component, pipeline_component)
            pipeline.append(component)

        if not self.skip_validation:
            components.validate_pipeline(pipeline)

        return pipeline

    def train(self, data: TrainingData, **kwargs: Any) -> "Interpreter":
        """Trains the underlying pipeline using the provided training data."""

        self.training_data = data

        self.training_data.validate()

        context = kwargs

        for component in self.pipeline:
            updates = component.provide_context()
            if updates:
                context.update(updates)

        # Before the training starts: check that all arguments are provided
        if not self.skip_validation:
            components.validate_required_components_from_data(
                self.pipeline, self.training_data
            )

        # Warn if there is an obvious case of competing entity extractors
        components.warn_of_competing_extractors(self.pipeline)
        components.warn_of_competition_with_regex_extractor(
            self.pipeline, self.training_data
        )

        # data gets modified internally during the training - hence the copy
        working_data: TrainingData = copy.deepcopy(data)

        for i, component in enumerate(self.pipeline):
            logger.info(f"Starting to train component {component.name}")
            component.prepare_partial_processing(self.pipeline[:i], context)
            component.train(working_data, self.config, **context)
            logger.info("Finished training component.")

        return Interpreter(self.pipeline, context)

    @staticmethod
    def _file_name(index: int, name: Text) -> Text:
        return f"component_{index}_{name}"

    def persist(
        self,
        path: Text,
        persistor: Optional[Persistor] = None,
        fixed_model_name: Text = None,
        persist_nlu_training_data: bool = False,
    ) -> Text:
        """Persist all components of the pipeline to the passed path.

        Returns the directory of the persisted model."""

        timestamp = datetime.datetime.now().strftime("%Y%m%d-%H%M%S")
        metadata = {"language": self.config["language"], "pipeline": []}

        if fixed_model_name:
            model_name = fixed_model_name
        else:
            model_name = NLU_MODEL_NAME_PREFIX + timestamp

        path = os.path.abspath(path)
        dir_name = os.path.join(path, model_name)

        rasa.shared.utils.io.create_directory(dir_name)

        if self.training_data and persist_nlu_training_data:
            metadata.update(self.training_data.persist(dir_name))

        for i, component in enumerate(self.pipeline):
            file_name = self._file_name(i, component.name)
            update = component.persist(file_name, dir_name)
            component_meta = component.component_config
            if update:
                component_meta.update(update)
            component_meta["class"] = utils.module_path_from_object(component)

            metadata["pipeline"].append(component_meta)

        Metadata(metadata).persist(dir_name)

        if persistor is not None:
            persistor.persist(dir_name, model_name)
        logger.info(
            "Successfully saved model into '{}'".format(os.path.abspath(dir_name))
        )
        return dir_name


class Interpreter:
    """Use a trained pipeline of components to parse text messages."""

    # Defines all attributes (& default values)
    # that will be returned by `parse`
    @staticmethod
    def default_output_attributes() -> Dict[Text, Any]:
        return {
            TEXT: "",
            INTENT: {INTENT_NAME_KEY: None, PREDICTED_CONFIDENCE_KEY: 0.0},
            ENTITIES: [],
        }

    @staticmethod
    def ensure_model_compatibility(
        metadata: Metadata, version_to_check: Optional[Text] = None
    ) -> None:
        from packaging import version

        if version_to_check is None:
            version_to_check = MINIMUM_COMPATIBLE_VERSION

        model_version = metadata.get("rasa_version", "0.0.0")
        if version.parse(model_version) < version.parse(version_to_check):
            raise UnsupportedModelError(
                f"The model version is trained using Rasa Open Source {model_version} "
                f"and is not compatible with your current installation "
                f"({rasa.__version__}). "
                f"This means that you either need to retrain your model "
                f"or revert back to the Rasa version that trained the model "
                f"to ensure that the versions match up again."
            )

    @staticmethod
    def load(
        model_dir: Text,
        component_builder: Optional[ComponentBuilder] = None,
        skip_validation: bool = False,
        new_config: Optional[Dict] = None,
        finetuning_epoch_fraction: float = 1.0,
    ) -> "Interpreter":
        """Create an interpreter based on a persisted model.

        Args:
            skip_validation: If set to `True`, does not check that all
                required packages for the components are installed
                before loading them.
            model_dir: The path of the model to load
            component_builder: The
                :class:`rasa.nlu.components.ComponentBuilder` to use.
            new_config: Optional new config to use for the new epochs.
            finetuning_epoch_fraction: Value to multiply all epochs by.

        Returns:
            An interpreter that uses the loaded model.
        """
        model_metadata = Metadata.load(model_dir)

        if new_config:
            Interpreter._update_metadata_epochs(
                model_metadata, new_config, finetuning_epoch_fraction
            )

        Interpreter.ensure_model_compatibility(model_metadata)
        return Interpreter.create(
            model_dir,
            model_metadata,
            component_builder,
            skip_validation,
            should_finetune=new_config is not None,
        )

    @staticmethod
    def _get_default_value_for_component(name: Text, key: Text) -> Any:
        from rasa.nlu.registry import get_component_class

        return get_component_class(name).defaults[key]

    @staticmethod
    def _update_metadata_epochs(
        model_metadata: Metadata,
        new_config: Optional[Dict] = None,
        finetuning_epoch_fraction: float = 1.0,
    ) -> Metadata:
        for old_component_config, new_component_config in zip(
            model_metadata.metadata["pipeline"], new_config["pipeline"]
        ):
            if EPOCHS in old_component_config:
                new_epochs = new_component_config.get(
                    EPOCHS,
                    Interpreter._get_default_value_for_component(
                        old_component_config["class"], EPOCHS
                    ),
                )
                old_component_config[EPOCHS] = ceil(
                    new_epochs * finetuning_epoch_fraction
                )
        return model_metadata

    @staticmethod
    def create(
        model_dir: Text,
        model_metadata: Metadata,
        component_builder: Optional[ComponentBuilder] = None,
        skip_validation: bool = False,
        should_finetune: bool = False,
    ) -> "Interpreter":
        """Create model and components defined by the provided metadata.

        Args:
            model_dir: The directory containing the model.
            model_metadata: The metadata describing each component.
            component_builder: The
                :class:`rasa.nlu.components.ComponentBuilder` to use.
            skip_validation: If set to `True`, does not check that all
                required packages for the components are installed
                before loading them.
            should_finetune: Indicates if the model components will be fine-tuned.

        Returns:
            An interpreter that uses the created model.
        """
        context: Dict[Text, Any] = {"should_finetune": should_finetune}

        if component_builder is None:
            # If no builder is passed, every interpreter creation will result
            # in a new builder. hence, no components are reused.
            component_builder = components.ComponentBuilder()

        pipeline = []

        # Before instantiating the component classes,
        # lets check if all required packages are available
        if not skip_validation:
            components.validate_requirements(model_metadata.component_classes)

        for i in range(model_metadata.number_of_components):
            component_meta = model_metadata.for_component(i)
            component = component_builder.load_component(
                component_meta, model_dir, model_metadata, **context
            )
            try:
                updates = component.provide_context()
                if updates:
                    context.update(updates)
                pipeline.append(component)
            except components.MissingArgumentError as e:
                raise Exception(
                    "Failed to initialize component '{}'. "
                    "{}".format(component.name, e)
                )

        return Interpreter(pipeline, context, model_metadata)

    def __init__(
        self,
        pipeline: List[Component],
        context: Optional[Dict[Text, Any]],
        model_metadata: Optional[Metadata] = None,
    ) -> None:

        self.pipeline = pipeline
        self.context = context if context is not None else {}
        self.model_metadata = model_metadata
        self.has_already_warned_of_overlapping_entities = False

    def parse(
        self,
        text: Text,
        time: Optional[datetime.datetime] = None,
        only_output_properties: bool = True,
        metadata: Optional[Dict] = None
    ) -> Dict[Text, Any]:
        """Parse the input text, classify it and return pipeline result.

        The pipeline result usually contains intent and entities."""

        if not text:
            # Not all components are able to handle empty strings. So we need
            # to prevent that... This default return will not contain all
            # output attributes of all components, but in the end, no one
            # should pass an empty string in the first place.
            output = self.default_output_attributes()
            output["text"] = ""
            return output

        timestamp = int(time.timestamp()) if time else None
        data = self.default_output_attributes()
        data[TEXT] = text

<<<<<<< HEAD
        message = Message(data=data, time=time, time_zone=metadata.get("time_zone"))
=======
        message = Message(data=data, time=timestamp)
>>>>>>> ca3f9c5f

        for component in self.pipeline:
            component.process(message, **self.context)

        if not self.has_already_warned_of_overlapping_entities:
            self.warn_of_overlapping_entities(message)

        output = self.default_output_attributes()
        output.update(message.as_dict(only_output_properties=only_output_properties))
        return output

    def featurize_message(self, message: Message) -> Message:
        """
        Tokenize and featurize the input message
        Args:
            message: message storing text to process;
        Returns:
            message: it contains the tokens and features which are the output of the
            NLU pipeline;
        """

        for component in self.pipeline:
            if not isinstance(component, (EntityExtractor, IntentClassifier)):
                component.process(message, **self.context)
        return message

    def warn_of_overlapping_entities(self, message: Message) -> None:
        """Issues a warning when there are overlapping entity annotations.

        This warning is only issued once per Interpreter life time.

        Args:
            message: user message with all processing metadata such as entities
        """
        overlapping_entity_pairs = message.find_overlapping_entities()
        if len(overlapping_entity_pairs) > 0:
            message_text = message.get("text")
            first_pair = overlapping_entity_pairs[0]
            entity_1 = first_pair[0]
            entity_2 = first_pair[1]
            rasa.shared.utils.io.raise_warning(
                f"Parsing of message: '{message_text}' lead to overlapping "
                f"entities: {entity_1['value']} of type "
                f"{entity_1['entity']} extracted by "
                f"{entity_1['extractor']} overlaps with "
                f"{entity_2['value']} of type {entity_2['entity']} extracted by "
                f"{entity_2['extractor']}. This can lead to unintended filling of "
                f"slots. Please refer to the documentation section on entity "
                f"extractors and entities getting extracted multiple times:"
                f"{DOCS_URL_COMPONENTS}#entity-extractors"
            )
            self.has_already_warned_of_overlapping_entities = True<|MERGE_RESOLUTION|>--- conflicted
+++ resolved
@@ -464,11 +464,7 @@
         data = self.default_output_attributes()
         data[TEXT] = text
 
-<<<<<<< HEAD
-        message = Message(data=data, time=time, time_zone=metadata.get("time_zone"))
-=======
-        message = Message(data=data, time=timestamp)
->>>>>>> ca3f9c5f
+        message = Message(data=data, time=timestamp, time_zone=metadata.get("time_zone"))
 
         for component in self.pipeline:
             component.process(message, **self.context)
