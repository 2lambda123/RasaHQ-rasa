import typing
from typing import Dict, Text, List, Any, Optional, Type

from rasa.engine.recipes.default_recipe import DefaultV1Recipe
<<<<<<< HEAD
from rasa.nlu.utils.spacy_utils import SpacyPreprocessor
from rasa.nlu.tokenizers.tokenizer import Token, Tokenizer
=======
from rasa.nlu.utils.spacy_utils import SpacyNLPGraphComponent
from rasa.nlu.tokenizers.tokenizer import Token, TokenizerGraphComponent
>>>>>>> 66997505
from rasa.nlu.constants import SPACY_DOCS
from rasa.shared.nlu.training_data.message import Message

if typing.TYPE_CHECKING:
    from spacy.tokens.doc import Doc

POS_TAG_KEY = "pos"


@DefaultV1Recipe.register(
    DefaultV1Recipe.ComponentType.MESSAGE_TOKENIZER, is_trainable=False
)
class SpacyTokenizer(Tokenizer):
    """Tokenizer that uses SpaCy."""

    @classmethod
    def required_components(cls) -> List[Type]:
        """Components that should be included in the pipeline before this component."""
<<<<<<< HEAD
        return [SpacyPreprocessor]
=======
        return [SpacyNLPGraphComponent]
>>>>>>> 66997505

    @staticmethod
    def get_default_config() -> Dict[Text, Any]:
        """The component's default config (see parent class for full docstring)."""
        return {
            # Flag to check whether to split intents
            "intent_tokenization_flag": False,
            # Symbol on which intent should be split
            "intent_split_symbol": "_",
            # Regular expression to detect tokens
            "token_pattern": None,
        }

    @staticmethod
    def required_packages() -> List[Text]:
        """Any extra python dependencies required for this component to run."""
        return ["spacy"]

    def _get_doc(self, message: Message, attribute: Text) -> Optional["Doc"]:
        return message.get(SPACY_DOCS[attribute])

    def tokenize(self, message: Message, attribute: Text) -> List[Token]:
        """Tokenizes the text of the provided attribute of the incoming message."""
        doc = self._get_doc(message, attribute)
        if not doc:
            return []

        tokens = [
            Token(
                t.text, t.idx, lemma=t.lemma_, data={POS_TAG_KEY: self._tag_of_token(t)}
            )
            for t in doc
            if t.text and t.text.strip()
        ]

        return self._apply_token_pattern(tokens)

    @staticmethod
    def _tag_of_token(token: Any) -> Text:
        import spacy

        if spacy.about.__version__ > "2" and token._.has("tag"):
            return token._.get("tag")
        else:
            return token.tag_<|MERGE_RESOLUTION|>--- conflicted
+++ resolved
@@ -2,13 +2,8 @@
 from typing import Dict, Text, List, Any, Optional, Type
 
 from rasa.engine.recipes.default_recipe import DefaultV1Recipe
-<<<<<<< HEAD
-from rasa.nlu.utils.spacy_utils import SpacyPreprocessor
+from rasa.nlu.utils.spacy_utils import SpacyNLP
 from rasa.nlu.tokenizers.tokenizer import Token, Tokenizer
-=======
-from rasa.nlu.utils.spacy_utils import SpacyNLPGraphComponent
-from rasa.nlu.tokenizers.tokenizer import Token, TokenizerGraphComponent
->>>>>>> 66997505
 from rasa.nlu.constants import SPACY_DOCS
 from rasa.shared.nlu.training_data.message import Message
 
@@ -27,11 +22,7 @@
     @classmethod
     def required_components(cls) -> List[Type]:
         """Components that should be included in the pipeline before this component."""
-<<<<<<< HEAD
-        return [SpacyPreprocessor]
-=======
-        return [SpacyNLPGraphComponent]
->>>>>>> 66997505
+        return [SpacyNLP]
 
     @staticmethod
     def get_default_config() -> Dict[Text, Any]:
