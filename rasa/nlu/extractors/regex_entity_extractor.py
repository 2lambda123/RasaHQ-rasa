--- conflicted
+++ resolved
@@ -91,17 +91,13 @@
         config: Optional[RasaNLUModelConfig] = None,
         **kwargs: Any,
     ) -> None:
-<<<<<<< HEAD
         """Prepare the component for training on just a part of the data.
 
         See parent class for more information.
         """
-=======
-        """Train this component."""
         if self.entity_names is None:
             self.entity_names = training_data.entities
 
->>>>>>> be1bcca8
         self.patterns = pattern_utils.extract_patterns(
             training_data,
             use_lookup_tables=self.component_config["use_lookup_tables"],
