--- conflicted
+++ resolved
@@ -82,11 +82,7 @@
         config: Optional[RasaNLUModelConfig] = None,
         **kwargs: Any,
     ) -> None:
-<<<<<<< HEAD
         """Train this component. See parent class for more information."""
-=======
-        """Train this component."""
->>>>>>> be1bcca8
         import mitie
 
         model_file = kwargs.get("mitie_file")
