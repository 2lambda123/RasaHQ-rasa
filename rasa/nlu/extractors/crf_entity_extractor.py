--- conflicted
+++ resolved
@@ -74,11 +74,6 @@
         # initial and final batch sizes - batch size will be
         # linearly increased for each epoch
         BATCH_SIZES: [64, 256],
-<<<<<<< HEAD
-=======
-        # how to create batches
-        BATCH_STRATEGY: "sequence",  # string 'sequence' or 'balanced'
->>>>>>> 6df1faec
         # number of epochs
         EPOCHS: 300,
         # set random seed to any int to get reproducible results
