--- conflicted
+++ resolved
@@ -32,7 +32,6 @@
 comment_regex = re.compile(r"<!--[\s\S]*?--!*>", re.MULTILINE)
 fname_regex = re.compile(r"\s*([^-*+]+)")
 
-<<<<<<< HEAD
 ESCAPE_DCT = {"\b": "\\b", "\f": "\\f", "\n": "\\n", "\r": "\\r", "\t": "\\t"}
 UNESCAPE_DCT = {espaced_char: char for char, espaced_char in ESCAPE_DCT.items()}
 
@@ -58,8 +57,6 @@
     return UNESCAPE.sub(replace, s)
 
 
-=======
->>>>>>> f6d50bcc
 logger = logging.getLogger(__name__)
 
 
