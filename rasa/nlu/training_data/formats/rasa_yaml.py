--- conflicted
+++ resolved
@@ -366,10 +366,7 @@
                 f"move the file to a different location. "
                 f"Error: {e}"
             )
-<<<<<<< HEAD
             return False
-=======
-        return False
 
 
 class RasaYAMLWriter(TrainingDataWriter):
@@ -475,5 +472,4 @@
             next_item[key_examples] = LiteralScalarString("".join(converted_examples))
             result.append(next_item)
 
-        return result
->>>>>>> 7af0ddef
+        return result