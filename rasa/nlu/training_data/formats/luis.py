--- conflicted
+++ resolved
@@ -3,12 +3,8 @@
 from typing import Any, Dict, Text
 
 from rasa.nlu.training_data.formats.readerwriter import JsonTrainingDataReader
-<<<<<<< HEAD
-from rasa.utils.common import raise_warning
 from rasa.nlu.constants import TEXT, INTENT, ENTITIES
-=======
 import rasa.shared.utils.io
->>>>>>> 0b02a921
 
 if typing.TYPE_CHECKING:
     from rasa.nlu.training_data import Message, TrainingData
