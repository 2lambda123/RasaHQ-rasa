from typing import Any, Optional, Tuple, Text, Dict, Set, List, Union

import numpy as np
import scipy.sparse

from rasa.nlu.constants import (
    ENTITIES,
    INTENT,
    RESPONSE,
    RESPONSE_KEY_ATTRIBUTE,
    TEXT,
    RESPONSE_IDENTIFIER_DELIMITER,
)
from rasa.nlu.utils import ordered


class Message:
    def __init__(
<<<<<<< HEAD
        self,
        text: Text,
        data: Optional[Dict[Text, Any]] = None,
        output_properties: Optional[Set] = None,
        time: Optional[Text] = None,
        features: Optional[List["Features"]] = None,
=======
        self, text: Text, data=None, output_properties=None, time=None, **kwargs
>>>>>>> 2d2ee06b
    ) -> None:
        self.text = text
        self.time = time
        self.data = data if data else {}
<<<<<<< HEAD
        self.features = features if features else []
=======
        self.data.update(**kwargs)
>>>>>>> 2d2ee06b

        if output_properties:
            self.output_properties = output_properties
        else:
            self.output_properties = set()

    def add_features(self, features: Optional["Features"]) -> None:
        if features is not None:
            self.features.append(features)

    def set(self, prop, info, add_to_output=False) -> None:
        if prop == TEXT:
            self.text = info
        else:
            self.data[prop] = info
            if add_to_output:
                self.output_properties.add(prop)

    def get(self, prop, default=None) -> Any:
        if prop == TEXT:
            return self.text
        return self.data.get(prop, default)

    def as_dict_nlu(self) -> dict:
        """Get dict representation of message as it would appear in training data"""

        d = self.as_dict()
        if d.get(INTENT, None):
            d[INTENT] = self.get_combined_intent_response_key()
        d.pop(RESPONSE_KEY_ATTRIBUTE, None)
        d.pop(RESPONSE, None)
        return d

    def as_dict(self, only_output_properties=False) -> dict:
        if only_output_properties:
            d = {
                key: value
                for key, value in self.data.items()
                if key in self.output_properties
            }
        else:
            d = self.data

        # Filter all keys with None value. These could have come while building the Message object in markdown format
        d = {key: value for key, value in d.items() if value is not None}

        return dict(d, text=self.text)

    def __eq__(self, other) -> bool:
        if not isinstance(other, Message):
            return False
        else:
            return (other.text, ordered(other.data)) == (self.text, ordered(self.data))

    def __hash__(self) -> int:
        return hash((self.text, str(ordered(self.data))))

    @classmethod
    def build(cls, text, intent=None, entities=None, **kwargs) -> "Message":
        data = {}
        if intent:
            split_intent, response_key = cls.separate_intent_response_key(intent)
            data[INTENT] = split_intent
            if response_key:
                data[RESPONSE_KEY_ATTRIBUTE] = response_key
        if entities:
            data[ENTITIES] = entities
        return cls(text, data, **kwargs)

    def get_combined_intent_response_key(self) -> Text:
        """Get intent as it appears in training data"""

        intent = self.get(INTENT)
        response_key = self.get(RESPONSE_KEY_ATTRIBUTE)
        response_key_suffix = (
            f"{RESPONSE_IDENTIFIER_DELIMITER}{response_key}" if response_key else ""
        )
        return f"{intent}{response_key_suffix}"

    @staticmethod
    def separate_intent_response_key(original_intent) -> Optional[Tuple[Any, Any]]:

        split_title = original_intent.split(RESPONSE_IDENTIFIER_DELIMITER)
        if len(split_title) == 2:
            return split_title[0], split_title[1]
        elif len(split_title) == 1:
            return split_title[0], None

    def get_sparse_features(
        self, attribute: Text, featurizers: Optional[List[Text]] = None
    ) -> Optional[scipy.sparse.spmatrix]:
        if featurizers is None:
            featurizers = []

        features = [
            f
            for f in self.features
            if f.message_attribute == attribute
            and f.is_sparse()
            and (f.origin in featurizers or not featurizers)
        ]

        return self._combine_features(features)

    def get_dense_features(
        self, attribute: Text, featurizers: Optional[List[Text]] = None
    ) -> Optional[np.ndarray]:
        if featurizers is None:
            featurizers = []

        features = [
            f
            for f in self.features
            if f.message_attribute == attribute
            and f.is_dense()
            and (f.origin in featurizers or not featurizers)
        ]

        return self._combine_features(features)

    @staticmethod
    def _combine_features(
        features: List["Features"],
    ) -> Optional[Union[np.ndarray, scipy.sparse.spmatrix]]:
        combined_features = None

        for f in features:
            combined_features = f.combine_with_features(combined_features)

        return combined_features<|MERGE_RESOLUTION|>--- conflicted
+++ resolved
@@ -16,25 +16,20 @@
 
 class Message:
     def __init__(
-<<<<<<< HEAD
         self,
         text: Text,
         data: Optional[Dict[Text, Any]] = None,
         output_properties: Optional[Set] = None,
         time: Optional[Text] = None,
         features: Optional[List["Features"]] = None,
-=======
-        self, text: Text, data=None, output_properties=None, time=None, **kwargs
->>>>>>> 2d2ee06b
+        **kwargs,
     ) -> None:
         self.text = text
         self.time = time
         self.data = data if data else {}
-<<<<<<< HEAD
         self.features = features if features else []
-=======
+
         self.data.update(**kwargs)
->>>>>>> 2d2ee06b
 
         if output_properties:
             self.output_properties = output_properties
