--- conflicted
+++ resolved
@@ -1,3 +1,4 @@
+import asyncio
 import logging
 from typing import Text
 
@@ -21,13 +22,6 @@
             print_info("Wrapping up command line chat...")
             break
 
-<<<<<<< HEAD
-        result = rasa.utils.common.run_in_loop(agent.parse_message(message))
-=======
-        if message.startswith(INTENT_MESSAGE_PREFIX):
-            result = regex_interpreter.synchronous_parse(message)
-        else:
-            result = interpreter.parse(message)
->>>>>>> fb87f8d5
+        result = asyncio.run(agent.parse_message(message))
 
         print(json_to_string(result))