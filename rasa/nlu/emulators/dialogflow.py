--- conflicted
+++ resolved
@@ -23,11 +23,7 @@
     """
 
     def normalise_response_json(self, data: Dict[Text, Any]) -> Dict[Text, Any]:
-<<<<<<< HEAD
-        """ "Transform response JSON to DialogFlow format.
-=======
         """Transform response JSON to DialogFlow format.
->>>>>>> c8423d39
 
         Args:
             data: input JSON data as a dictionary.
