import os
import typing
from typing import Any, Dict, List, Optional, Text, Type

from rasa.nlu.utils.mitie_utils import MitieNLP
from rasa.nlu.tokenizers.tokenizer import Tokenizer
from rasa.nlu.classifiers.classifier import IntentClassifier
from rasa.nlu.components import Component
from rasa.nlu.config import RasaNLUModelConfig
from rasa.nlu.model import Metadata
from rasa.nlu.constants import TOKENS_NAMES
from rasa.shared.nlu.constants import TEXT, INTENT
from rasa.shared.nlu.training_data.training_data import TrainingData, TrainingDataChunk
from rasa.shared.nlu.training_data.message import Message
from rasa.shared.exceptions import RasaTrainChunkException

if typing.TYPE_CHECKING:
    import mitie


class MitieIntentClassifier(IntentClassifier):
    @classmethod
    def required_components(cls) -> List[Type[Component]]:
        return [MitieNLP, Tokenizer]

    def __init__(
        self,
        component_config: Optional[Dict[Text, Any]] = None,
        classifier: Optional[Any] = None,
    ) -> None:
        """Construct a new intent classifier using the MITIE framework.

        Args:
            component_config: The component configuration.
            classifier: The MITIE classifier.
        """
        super().__init__(component_config)

        self.classifier = classifier

    @classmethod
    def required_packages(cls) -> List[Text]:
<<<<<<< HEAD
        """Specify which python packages need to be installed.

        See parent class for more information.
        """
=======
        """Specifies which python packages need to be installed."""
>>>>>>> be1bcca8
        return ["mitie"]

    def train_chunk(
        self,
        training_data_chunk: TrainingDataChunk,
        config: Optional[RasaNLUModelConfig] = None,
        **kwargs: Any,
    ) -> None:
        """Train this component on the given chunk.

        See parent class for more information.
        """
        raise RasaTrainChunkException(
            "This method should neither be called nor implemented in our code."
        )

    def train(
        self,
        training_data: TrainingData,
        config: Optional[RasaNLUModelConfig] = None,
        **kwargs: Any,
    ) -> None:
<<<<<<< HEAD
        """Train this component. See parent class for more information."""
=======
        """Train the intent classifier on a data set."""
>>>>>>> be1bcca8
        import mitie

        model_file = kwargs.get("mitie_file")
        if not model_file:
            raise Exception(
                "Can not run MITIE entity extractor without a "
                "language model. Make sure this component is "
                "preceeded by the 'MitieNLP' component."
            )

        trainer = mitie.text_categorizer_trainer(model_file)
        trainer.num_threads = kwargs.get("num_threads", 1)

        for example in training_data.intent_examples:
            tokens = self._tokens_of_message(example)
            trainer.add_labeled_text(tokens, example.get(INTENT))

        if training_data.intent_examples:
            # we can not call train if there are no examples!
            self.classifier = trainer.train()

    def process(self, message: Message, **kwargs: Any) -> None:
        """Process an incoming message."""
        mitie_feature_extractor = kwargs.get("mitie_feature_extractor")
        if not mitie_feature_extractor:
            raise Exception(
                "Failed to train 'MitieFeaturizer'. "
                "Missing a proper MITIE feature extractor."
            )

        if self.classifier:
            token_texts = self._tokens_of_message(message)
            intent, confidence = self.classifier(token_texts, mitie_feature_extractor)
        else:
            # either the model didn't get trained or it wasn't
            # provided with any data
            intent = None
            confidence = 0.0

        message.set(
            "intent", {"name": intent, "confidence": confidence}, add_to_output=True
        )

    @staticmethod
    def _tokens_of_message(message) -> List[Text]:
        return [token.text for token in message.get(TOKENS_NAMES[TEXT], [])]

    @classmethod
    def load(
        cls,
        meta: Dict[Text, Any],
        model_dir: Optional[Text] = None,
        model_metadata: Optional[Metadata] = None,
        cached_component: Optional["MitieIntentClassifier"] = None,
        **kwargs: Any,
    ) -> "MitieIntentClassifier":
        import mitie

        file_name = meta.get("file")

        if not file_name:
            return cls(meta)
        classifier_file = os.path.join(model_dir, file_name)
        if os.path.exists(classifier_file):
            classifier = mitie.text_categorizer(classifier_file)
            return cls(meta, classifier=classifier)
        else:
            return cls(meta)

    def persist(self, file_name: Text, model_dir: Text) -> Dict[Text, Any]:
        """Persist this component to disk for future loading.

        Args:
            file_name: The file name of the model.
            model_dir: The directory to store the model to.

        Returns:
            A dictionary with any information about the stored model.
        """
        if self.classifier:
            file_name = file_name + ".dat"
            classifier_file = os.path.join(model_dir, file_name)
            self.classifier.save_to_disk(classifier_file, pure_model=True)
            return {"file": file_name}
        else:
            return {"file": None}<|MERGE_RESOLUTION|>--- conflicted
+++ resolved
@@ -40,14 +40,10 @@
 
     @classmethod
     def required_packages(cls) -> List[Text]:
-<<<<<<< HEAD
         """Specify which python packages need to be installed.
 
         See parent class for more information.
         """
-=======
-        """Specifies which python packages need to be installed."""
->>>>>>> be1bcca8
         return ["mitie"]
 
     def train_chunk(
@@ -70,11 +66,7 @@
         config: Optional[RasaNLUModelConfig] = None,
         **kwargs: Any,
     ) -> None:
-<<<<<<< HEAD
         """Train this component. See parent class for more information."""
-=======
-        """Train the intent classifier on a data set."""
->>>>>>> be1bcca8
         import mitie
 
         model_file = kwargs.get("mitie_file")
