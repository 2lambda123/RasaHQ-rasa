import copy
import logging
from collections import defaultdict
from pathlib import Path

import numpy as np
import os
import scipy.sparse
import tensorflow as tf
import tensorflow_addons as tfa

from typing import Any, Dict, List, Optional, Text, Tuple, Union, Type, NamedTuple

import rasa.shared.utils.io
import rasa.utils.io as io_utils
import rasa.nlu.utils.bilou_utils as bilou_utils
from rasa.nlu.featurizers.featurizer import Featurizer
from rasa.nlu.components import Component
from rasa.nlu.classifiers.classifier import IntentClassifier
from rasa.nlu.extractors.extractor import EntityExtractor
from rasa.nlu.classifiers import LABEL_RANKING_LENGTH
from rasa.utils import train_utils
from rasa.utils.tensorflow import layers
from rasa.utils.tensorflow.models import RasaModel, TransformerRasaModel
from rasa.utils.tensorflow.model_data import (
    RasaModelData,
    FeatureSignature,
    FeatureArray,
)
from rasa.nlu.constants import TOKENS_NAMES
from rasa.shared.nlu.constants import (
    TEXT,
    INTENT,
    INTENT_RESPONSE_KEY,
    ENTITIES,
    ENTITY_ATTRIBUTE_TYPE,
    ENTITY_ATTRIBUTE_GROUP,
    ENTITY_ATTRIBUTE_ROLE,
    NO_ENTITY_TAG,
)
from rasa.nlu.config import RasaNLUModelConfig, InvalidConfigError
from rasa.shared.nlu.training_data.training_data import TrainingData
from rasa.shared.nlu.training_data.message import Message
from rasa.nlu.model import Metadata
import rasa.utils.tensorflow.model_data_utils
from rasa.utils.tensorflow.constants import (
    LABEL,
    HIDDEN_LAYERS_SIZES,
    SHARE_HIDDEN_LAYERS,
    TRANSFORMER_SIZE,
    NUM_TRANSFORMER_LAYERS,
    NUM_HEADS,
    BATCH_SIZES,
    BATCH_STRATEGY,
    EPOCHS,
    RANDOM_SEED,
    LEARNING_RATE,
    RANKING_LENGTH,
    LOSS_TYPE,
    SIMILARITY_TYPE,
    NUM_NEG,
    SPARSE_INPUT_DROPOUT,
    DENSE_INPUT_DROPOUT,
    MASKED_LM,
    ENTITY_RECOGNITION,
    TENSORBOARD_LOG_DIR,
    INTENT_CLASSIFICATION,
    EVAL_NUM_EXAMPLES,
    EVAL_NUM_EPOCHS,
    UNIDIRECTIONAL_ENCODER,
    DROP_RATE,
    DROP_RATE_ATTENTION,
    WEIGHT_SPARSITY,
    NEGATIVE_MARGIN_SCALE,
    REGULARIZATION_CONSTANT,
    SCALE_LOSS,
    USE_MAX_NEG_SIM,
    MAX_NEG_SIM,
    MAX_POS_SIM,
    EMBEDDING_DIMENSION,
    BILOU_FLAG,
    KEY_RELATIVE_ATTENTION,
    VALUE_RELATIVE_ATTENTION,
    MAX_RELATIVE_POSITION,
    SOFTMAX,
    AUTO,
    BALANCED,
    TENSORBOARD_LOG_LEVEL,
    CONCAT_DIMENSION,
    FEATURIZERS,
    CHECKPOINT_MODEL,
    SEQUENCE,
    SENTENCE,
    DENSE_DIMENSION,
)


logger = logging.getLogger(__name__)


SPARSE = "sparse"
DENSE = "dense"
SEQUENCE_LENGTH = f"{SEQUENCE}_lengths"
LABEL_KEY = LABEL
LABEL_SUB_KEY = "ids"
TAG_IDS = "tag_ids"

POSSIBLE_TAGS = [ENTITY_ATTRIBUTE_TYPE, ENTITY_ATTRIBUTE_ROLE, ENTITY_ATTRIBUTE_GROUP]


class EntityTagSpec(NamedTuple):
    """Specification of an entity tag present in the training data."""

    tag_name: Text
    ids_to_tags: Dict[int, Text]
    tags_to_ids: Dict[Text, int]
    num_tags: int


class DIETClassifier(IntentClassifier, EntityExtractor):
    """DIET (Dual Intent and Entity Transformer) is a multi-task architecture for
    intent classification and entity recognition.

    The architecture is based on a transformer which is shared for both tasks.
    A sequence of entity labels is predicted through a Conditional Random Field (CRF)
    tagging layer on top of the transformer output sequence corresponding to the
    input sequence of tokens. The transformer output for the ``__CLS__`` token and
    intent labels are embedded into a single semantic vector space. We use the
    dot-product loss to maximize the similarity with the target label and minimize
    similarities with negative samples.
    """

    @classmethod
    def required_components(cls) -> List[Type[Component]]:
        return [Featurizer]

    # please make sure to update the docs when changing a default parameter
    defaults = {
        # ## Architecture of the used neural network
        # Hidden layer sizes for layers before the embedding layers for user message
        # and labels.
        # The number of hidden layers is equal to the length of the corresponding
        # list.
        HIDDEN_LAYERS_SIZES: {TEXT: [], LABEL: []},
        # Whether to share the hidden layer weights between user message and labels.
        SHARE_HIDDEN_LAYERS: False,
        # Number of units in transformer
        TRANSFORMER_SIZE: 256,
        # Number of transformer layers
        NUM_TRANSFORMER_LAYERS: 2,
        # Number of attention heads in transformer
        NUM_HEADS: 4,
        # If 'True' use key relative embeddings in attention
        KEY_RELATIVE_ATTENTION: False,
        # If 'True' use value relative embeddings in attention
        VALUE_RELATIVE_ATTENTION: False,
        # Max position for relative embeddings
        MAX_RELATIVE_POSITION: None,
        # Use a unidirectional or bidirectional encoder.
        UNIDIRECTIONAL_ENCODER: False,
        # ## Training parameters
        # Initial and final batch sizes:
        # Batch size will be linearly increased for each epoch.
        BATCH_SIZES: [64, 256],
        # Strategy used when creating batches.
        # Can be either 'sequence' or 'balanced'.
        BATCH_STRATEGY: BALANCED,
        # Number of epochs to train
        EPOCHS: 300,
        # Set random seed to any 'int' to get reproducible results
        RANDOM_SEED: None,
        # Initial learning rate for the optimizer
        LEARNING_RATE: 0.001,
        # ## Parameters for embeddings
        # Dimension size of embedding vectors
        EMBEDDING_DIMENSION: 20,
        # Default dense dimension to use if no dense features are present.
        DENSE_DIMENSION: {TEXT: 128, LABEL: 20},
        # Default dimension to use for concatenating sequence and sentence features.
        CONCAT_DIMENSION: {TEXT: 128, LABEL: 20},
        # The number of incorrect labels. The algorithm will minimize
        # their similarity to the user input during training.
        NUM_NEG: 20,
        # Type of similarity measure to use, either 'auto' or 'cosine' or 'inner'.
        SIMILARITY_TYPE: AUTO,
        # The type of the loss function, either 'softmax' or 'margin'.
        LOSS_TYPE: SOFTMAX,
        # Number of top actions to normalize scores for loss type 'softmax'.
        # Set to 0 to turn off normalization.
        RANKING_LENGTH: 10,
        # Indicates how similar the algorithm should try to make embedding vectors
        # for correct labels.
        # Should be 0.0 < ... < 1.0 for 'cosine' similarity type.
        MAX_POS_SIM: 0.8,
        # Maximum negative similarity for incorrect labels.
        # Should be -1.0 < ... < 1.0 for 'cosine' similarity type.
        MAX_NEG_SIM: -0.4,
        # If 'True' the algorithm only minimizes maximum similarity over
        # incorrect intent labels, used only if 'loss_type' is set to 'margin'.
        USE_MAX_NEG_SIM: True,
        # If 'True' scale loss inverse proportionally to the confidence
        # of the correct prediction
        SCALE_LOSS: False,
        # ## Regularization parameters
        # The scale of regularization
        REGULARIZATION_CONSTANT: 0.002,
        # The scale of how important is to minimize the maximum similarity
        # between embeddings of different labels,
        # used only if 'loss_type' is set to 'margin'.
        NEGATIVE_MARGIN_SCALE: 0.8,
        # Dropout rate for encoder
        DROP_RATE: 0.2,
        # Dropout rate for attention
        DROP_RATE_ATTENTION: 0,
        # Sparsity of the weights in dense layers
        WEIGHT_SPARSITY: 0.8,
        # If 'True' apply dropout to sparse input tensors
        SPARSE_INPUT_DROPOUT: True,
        # If 'True' apply dropout to dense input tensors
        DENSE_INPUT_DROPOUT: True,
        # ## Evaluation parameters
        # How often calculate validation accuracy.
        # Small values may hurt performance, e.g. model accuracy.
        EVAL_NUM_EPOCHS: 20,
        # How many examples to use for hold out validation set
        # Large values may hurt performance, e.g. model accuracy.
        EVAL_NUM_EXAMPLES: 0,
        # ## Model config
        # If 'True' intent classification is trained and intent predicted.
        INTENT_CLASSIFICATION: True,
        # If 'True' named entity recognition is trained and entities predicted.
        ENTITY_RECOGNITION: True,
        # If 'True' random tokens of the input message will be masked and the model
        # should predict those tokens.
        MASKED_LM: False,
        # 'BILOU_flag' determines whether to use BILOU tagging or not.
        # If set to 'True' labelling is more rigorous, however more
        # examples per entity are required.
        # Rule of thumb: you should have more than 100 examples per entity.
        BILOU_FLAG: True,
        # If you want to use tensorboard to visualize training and validation metrics,
        # set this option to a valid output directory.
        TENSORBOARD_LOG_DIR: None,
        # Define when training metrics for tensorboard should be logged.
        # Either after every epoch or for every training step.
        # Valid values: 'epoch' and 'minibatch'
        TENSORBOARD_LOG_LEVEL: "epoch",
        # Perform model checkpointing
        CHECKPOINT_MODEL: False,
        # Specify what features to use as sequence and sentence features
        # By default all features in the pipeline are used.
        FEATURIZERS: [],
    }

    # init helpers
    def _check_masked_lm(self) -> None:
        if (
            self.component_config[MASKED_LM]
            and self.component_config[NUM_TRANSFORMER_LAYERS] == 0
        ):
            raise ValueError(
                f"If number of transformer layers is 0, "
                f"'{MASKED_LM}' option should be 'False'."
            )

    def _check_share_hidden_layers_sizes(self) -> None:
        if self.component_config.get(SHARE_HIDDEN_LAYERS):
            first_hidden_layer_sizes = next(
                iter(self.component_config[HIDDEN_LAYERS_SIZES].values())
            )
            # check that all hidden layer sizes are the same
            identical_hidden_layer_sizes = all(
                current_hidden_layer_sizes == first_hidden_layer_sizes
                for current_hidden_layer_sizes in self.component_config[
                    HIDDEN_LAYERS_SIZES
                ].values()
            )
            if not identical_hidden_layer_sizes:
                raise ValueError(
                    f"If hidden layer weights are shared, "
                    f"{HIDDEN_LAYERS_SIZES} must coincide."
                )

    def _check_config_parameters(self) -> None:
        self.component_config = train_utils.check_deprecated_options(
            self.component_config
        )

        self._check_masked_lm()
        self._check_share_hidden_layers_sizes()

        self.component_config = train_utils.update_similarity_type(
            self.component_config
        )
        self.component_config = train_utils.update_evaluation_parameters(
            self.component_config
        )

    # package safety checks
    @classmethod
    def required_packages(cls) -> List[Text]:
        return ["tensorflow"]

    def __init__(
        self,
        component_config: Optional[Dict[Text, Any]] = None,
        index_label_id_mapping: Optional[Dict[int, Text]] = None,
        entity_tag_specs: Optional[List[EntityTagSpec]] = None,
        model: Optional[RasaModel] = None,
    ) -> None:
        """Declare instance variables with default values."""

        if component_config is not None and EPOCHS not in component_config:
            rasa.shared.utils.io.raise_warning(
                f"Please configure the number of '{EPOCHS}' in your configuration file."
                f" We will change the default value of '{EPOCHS}' in the future to 1. "
            )

        super().__init__(component_config)

        self._check_config_parameters()

        # transform numbers to labels
        self.index_label_id_mapping = index_label_id_mapping

        self._entity_tag_specs = entity_tag_specs

        self.model = model

        self._label_data: Optional[RasaModelData] = None
        self._data_example: Optional[Dict[Text, List[FeatureArray]]] = None

    @property
    def label_key(self) -> Optional[Text]:
        return LABEL_KEY if self.component_config[INTENT_CLASSIFICATION] else None

    @property
    def label_sub_key(self) -> Optional[Text]:
        return LABEL_SUB_KEY if self.component_config[INTENT_CLASSIFICATION] else None

    @staticmethod
    def model_class() -> Type[RasaModel]:
        return DIET

    # training data helpers:
    @staticmethod
    def _label_id_index_mapping(
        training_data: TrainingData, attribute: Text
    ) -> Dict[Text, int]:
        """Create label_id dictionary."""

        distinct_label_ids = {
            example.get(attribute) for example in training_data.intent_examples
        } - {None}
        return {
            label_id: idx for idx, label_id in enumerate(sorted(distinct_label_ids))
        }

    @staticmethod
    def _invert_mapping(mapping: Dict) -> Dict:
        return {value: key for key, value in mapping.items()}

    def _create_entity_tag_specs(
        self, training_data: TrainingData
    ) -> List[EntityTagSpec]:
        """Create entity tag specifications with their respective tag id mappings."""

        _tag_specs = []

        for tag_name in POSSIBLE_TAGS:
            if self.component_config[BILOU_FLAG]:
                tag_id_index_mapping = bilou_utils.build_tag_id_dict(
                    training_data, tag_name
                )
            else:
                tag_id_index_mapping = self._tag_id_index_mapping_for(
                    tag_name, training_data
                )

            if tag_id_index_mapping:
                _tag_specs.append(
                    EntityTagSpec(
                        tag_name=tag_name,
                        tags_to_ids=tag_id_index_mapping,
                        ids_to_tags=self._invert_mapping(tag_id_index_mapping),
                        num_tags=len(tag_id_index_mapping),
                    )
                )

        return _tag_specs

    @staticmethod
    def _tag_id_index_mapping_for(
        tag_name: Text, training_data: TrainingData
    ) -> Optional[Dict[Text, int]]:
        """Create mapping from tag name to id."""
        if tag_name == ENTITY_ATTRIBUTE_ROLE:
            distinct_tags = training_data.entity_roles
        elif tag_name == ENTITY_ATTRIBUTE_GROUP:
            distinct_tags = training_data.entity_groups
        else:
            distinct_tags = training_data.entities

        distinct_tags = distinct_tags - {NO_ENTITY_TAG} - {None}

        if not distinct_tags:
            return None

        tag_id_dict = {
            tag_id: idx for idx, tag_id in enumerate(sorted(distinct_tags), 1)
        }
        # NO_ENTITY_TAG corresponds to non-entity which should correspond to 0 index
        # needed for correct prediction for padding
        tag_id_dict[NO_ENTITY_TAG] = 0

        return tag_id_dict

    @staticmethod
    def _find_example_for_label(
        label: Text, examples: List[Message], attribute: Text
    ) -> Optional[Message]:
        for ex in examples:
            if ex.get(attribute) == label:
                return ex
        return None

    def _check_labels_features_exist(
        self, labels_example: List[Message], attribute: Text
    ) -> bool:
        """Checks if all labels have features set."""

        return all(
            label_example.features_present(
                attribute, self.component_config[FEATURIZERS]
            )
            for label_example in labels_example
        )

    def _extract_features(
        self, message: Message, attribute: Text
    ) -> Dict[Text, Union[scipy.sparse.spmatrix, np.ndarray]]:
        (
            sparse_sequence_features,
            sparse_sentence_features,
        ) = message.get_sparse_features(attribute, self.component_config[FEATURIZERS])
        dense_sequence_features, dense_sentence_features = message.get_dense_features(
            attribute, self.component_config[FEATURIZERS]
        )

        if dense_sequence_features is not None and sparse_sequence_features is not None:
            if (
                dense_sequence_features.features.shape[0]
                != sparse_sequence_features.features.shape[0]
            ):
                raise ValueError(
                    f"Sequence dimensions for sparse and dense sequence features "
                    f"don't coincide in '{message.get(TEXT)}' for attribute '{attribute}'."
                )
        if dense_sentence_features is not None and sparse_sentence_features is not None:
            if (
                dense_sentence_features.features.shape[0]
                != sparse_sentence_features.features.shape[0]
            ):
                raise ValueError(
                    f"Sequence dimensions for sparse and dense sentence features "
                    f"don't coincide in '{message.get(TEXT)}' for attribute '{attribute}'."
                )

        # If we don't use the transformer and we don't want to do entity recognition,
        # to speed up training take only the sentence features as feature vector.
        # We would not make use of the sequence anyway in this setup. Carrying over
        # those features to the actual training process takes quite some time.
        if (
            self.component_config[NUM_TRANSFORMER_LAYERS] == 0
            and not self.component_config[ENTITY_RECOGNITION]
            and attribute not in [INTENT, INTENT_RESPONSE_KEY]
        ):
            sparse_sequence_features = None
            dense_sequence_features = None

        out = {}

        if sparse_sentence_features is not None:
            out[f"{SPARSE}_{SENTENCE}"] = sparse_sentence_features.features
        if sparse_sequence_features is not None:
            out[f"{SPARSE}_{SEQUENCE}"] = sparse_sequence_features.features
        if dense_sentence_features is not None:
            out[f"{DENSE}_{SENTENCE}"] = dense_sentence_features.features
        if dense_sequence_features is not None:
            out[f"{DENSE}_{SEQUENCE}"] = dense_sequence_features.features

        return out

    def _check_input_dimension_consistency(self, model_data: RasaModelData) -> None:
        """Checks if features have same dimensionality if hidden layers are shared."""

        if self.component_config.get(SHARE_HIDDEN_LAYERS):
            num_text_sentence_features = model_data.number_of_units(TEXT, SENTENCE)
            num_label_sentence_features = model_data.number_of_units(LABEL, SENTENCE)
            num_text_sequence_features = model_data.number_of_units(TEXT, SEQUENCE)
            num_label_sequence_features = model_data.number_of_units(LABEL, SEQUENCE)

            if (0 < num_text_sentence_features != num_label_sentence_features > 0) or (
                0 < num_text_sequence_features != num_label_sequence_features > 0
            ):
                raise ValueError(
                    "If embeddings are shared text features and label features "
                    "must coincide. Check the output dimensions of previous components."
                )

    def _extract_labels_precomputed_features(
        self, label_examples: List[Message], attribute: Text = INTENT
    ) -> Tuple[List[FeatureArray], List[FeatureArray]]:
        """Collects precomputed encodings."""

        features = defaultdict(list)

        for e in label_examples:
            label_features = self._extract_features(e, attribute)
            for feature_key, feature_value in label_features.items():
                features[feature_key].append(feature_value)

        sequence_features = []
        sentence_features = []
        for feature_name, feature_value in features.items():
            if SEQUENCE in feature_name:
                sequence_features.append(
                    FeatureArray(np.array(feature_value), number_of_dimensions=3)
                )
            else:
                sentence_features.append(
                    FeatureArray(np.array(feature_value), number_of_dimensions=3)
                )

        return sequence_features, sentence_features

    @staticmethod
    def _compute_default_label_features(
        labels_example: List[Message],
    ) -> List[FeatureArray]:
        """Computes one-hot representation for the labels."""

        logger.debug("No label features found. Computing default label features.")

        eye_matrix = np.eye(len(labels_example), dtype=np.float32)
        # add sequence dimension to one-hot labels
        return [
            FeatureArray(
                np.array([np.expand_dims(a, 0) for a in eye_matrix]),
                number_of_dimensions=3,
            )
        ]

    def _create_label_data(
        self,
        training_data: TrainingData,
        label_id_dict: Dict[Text, int],
        attribute: Text,
    ) -> RasaModelData:
        """Create matrix with label_ids encoded in rows as bag of words.

        Find a training example for each label and get the encoded features
        from the corresponding Message object.
        If the features are already computed, fetch them from the message object
        else compute a one hot encoding for the label as the feature vector.
        """

        # Collect one example for each label
        labels_idx_examples = []
        for label_name, idx in label_id_dict.items():
            label_example = self._find_example_for_label(
                label_name, training_data.intent_examples, attribute
            )
            labels_idx_examples.append((idx, label_example))

        # Sort the list of tuples based on label_idx
        labels_idx_examples = sorted(labels_idx_examples, key=lambda x: x[0])
        labels_example = [example for (_, example) in labels_idx_examples]

        # Collect features, precomputed if they exist, else compute on the fly
        if self._check_labels_features_exist(labels_example, attribute):
            (
                sequence_features,
                sentence_features,
            ) = self._extract_labels_precomputed_features(labels_example, attribute)
        else:
            sequence_features = None
            sentence_features = self._compute_default_label_features(labels_example)

        label_data = RasaModelData()
        label_data.add_features(LABEL, SEQUENCE, sequence_features)
        label_data.add_features(LABEL, SENTENCE, sentence_features)

        if label_data.does_feature_not_exist(
            LABEL, SENTENCE
        ) and label_data.does_feature_not_exist(LABEL, SEQUENCE):
            raise ValueError(
                "No label features are present. Please check your configuration file."
            )

        label_ids = np.array([idx for (idx, _) in labels_idx_examples])
        # explicitly add last dimension to label_ids
        # to track correctly dynamic sequences
        label_data.add_features(
            LABEL_KEY,
            LABEL_SUB_KEY,
            [FeatureArray(np.expand_dims(label_ids, -1), number_of_dimensions=2)],
        )

        label_data.add_lengths(LABEL, SEQUENCE_LENGTH, LABEL, SEQUENCE)

        return label_data

    def _use_default_label_features(self, label_ids: np.ndarray) -> List[FeatureArray]:
        all_label_features = self._label_data.get(LABEL, SENTENCE)[0]
        return [
            FeatureArray(
                np.array([all_label_features[label_id] for label_id in label_ids]),
<<<<<<< HEAD
                number_of_dimensions=all_label_features.number_of_dimensions,
=======
                number_of_dimensions=3,
>>>>>>> bc2e8109
            )
        ]

    def _create_model_data(
        self,
        training_data: List[Message],
        label_id_dict: Optional[Dict[Text, int]] = None,
        label_attribute: Optional[Text] = None,
        training: bool = True,
    ) -> RasaModelData:
        """Prepare data for training and create a RasaModelData object"""

        attributes_to_consider = [TEXT]
        if training:
            attributes_to_consider.append(label_attribute)
        if self.component_config[ENTITY_RECOGNITION]:
            attributes_to_consider.append(ENTITIES)

        if training:
            training_data = [
                example for example in training_data if label_attribute in example.data
            ]

        features_for_examples = rasa.utils.tensorflow.model_data_utils.convert_training_examples(
            training_data,
            attributes_to_consider,
            entity_tag_specs=self._entity_tag_specs,
            featurizers=self.component_config[FEATURIZERS],
            bilou_tagging=self.component_config[BILOU_FLAG],
        )
        (
            attribute_data,
            zero_features,
        ) = rasa.utils.tensorflow.model_data_utils.convert_to_data_format(
            features_for_examples, consider_dialogue_dimension=False
        )

        model_data = RasaModelData(
            label_key=self.label_key, label_sub_key=self.label_sub_key
        )
        model_data.add_data(attribute_data)
        model_data.add_lengths(TEXT, SEQUENCE_LENGTH, TEXT, SEQUENCE)

<<<<<<< HEAD
        if training:
            self._add_label_features(
                model_data, training_data, label_attribute, label_id_dict
=======
        if (
            label_attribute
            and model_data.does_feature_not_exist(LABEL, SENTENCE)
            and model_data.does_feature_not_exist(LABEL, SEQUENCE)
            and training
        ):
            # no label features are present, get default features from _label_data
            model_data.add_features(
                LABEL, SENTENCE, self._use_default_label_features(np.array(label_ids))
>>>>>>> bc2e8109
            )

        return model_data

    def _add_label_features(
        self,
        model_data: RasaModelData,
        training_data: List[Message],
        label_attribute: Text,
        label_id_dict: Dict[Text, int],
    ):
        label_ids = []
        for example in training_data:
            if example.get(label_attribute):
                label_ids.append(label_id_dict[example.get(label_attribute)])

        # explicitly add last dimension to label_ids
        # to track correctly dynamic sequences
        if label_ids:
            model_data.add_features(
                LABEL_KEY,
                LABEL_SUB_KEY,
                [FeatureArray(np.expand_dims(label_ids, -1), number_of_dimensions=2)],
            )

        if (
            label_attribute
            and model_data.does_feature_not_exist(label_attribute, SENTENCE)
            and model_data.does_feature_not_exist(label_attribute, SEQUENCE)
        ):
            # no label features are present, get default features from _label_data
            model_data.add_features(
                label_attribute,
                SENTENCE,
                self._use_default_label_features(np.array(label_ids)),
            )

        model_data.add_lengths(
            label_attribute, SEQUENCE_LENGTH, label_attribute, SEQUENCE
        )

        # as label_attribute can have different values, copy over the features to the label to make
        # it easier to access the label features inside the model itself
        model_data.update_key(label_attribute, SENTENCE, LABEL, SENTENCE)
        model_data.update_key(label_attribute, SEQUENCE, LABEL, SEQUENCE)
        model_data.update_key(label_attribute, SEQUENCE_LENGTH, LABEL, SEQUENCE_LENGTH)

    # train helpers
    def preprocess_train_data(self, training_data: TrainingData) -> RasaModelData:
        """Prepares data for training.

        Performs sanity checks on training data, extracts encodings for labels.
        """

        if self.component_config[BILOU_FLAG]:
            bilou_utils.apply_bilou_schema(training_data)

        label_id_index_mapping = self._label_id_index_mapping(
            training_data, attribute=INTENT
        )

        if not label_id_index_mapping:
            # no labels are present to train
            return RasaModelData()

        self.index_label_id_mapping = self._invert_mapping(label_id_index_mapping)

        self._label_data = self._create_label_data(
            training_data, label_id_index_mapping, attribute=INTENT
        )

        self._entity_tag_specs = self._create_entity_tag_specs(training_data)

        label_attribute = (
            INTENT if self.component_config[INTENT_CLASSIFICATION] else None
        )

        model_data = self._create_model_data(
            training_data.nlu_examples,
            label_id_index_mapping,
            label_attribute=label_attribute,
        )

        self._check_input_dimension_consistency(model_data)

        return model_data

    @staticmethod
    def _check_enough_labels(model_data: RasaModelData) -> bool:
        return len(np.unique(model_data.get(LABEL_KEY, LABEL_SUB_KEY))) >= 2

    def train(
        self,
        training_data: TrainingData,
        config: Optional[RasaNLUModelConfig] = None,
        **kwargs: Any,
    ) -> None:
        """Train the embedding intent classifier on a data set."""
        model_data = self.preprocess_train_data(training_data)
        if model_data.is_empty():
            logger.debug(
                f"Cannot train '{self.__class__.__name__}'. No data was provided. "
                f"Skipping training of the classifier."
            )
            return

        if self.component_config.get(INTENT_CLASSIFICATION):
            if not self._check_enough_labels(model_data):
                logger.error(
                    f"Cannot train '{self.__class__.__name__}'. "
                    f"Need at least 2 different intent classes. "
                    f"Skipping training of classifier."
                )
                return
        if self.component_config.get(ENTITY_RECOGNITION):
            self.check_correct_entity_annotations(training_data)

        # keep one example for persisting and loading
        self._data_example = model_data.first_data_example()

        self.model = self._instantiate_model_class(model_data)

        self.model.fit(
            model_data,
            self.component_config[EPOCHS],
            self.component_config[BATCH_SIZES],
            self.component_config[EVAL_NUM_EXAMPLES],
            self.component_config[EVAL_NUM_EPOCHS],
            self.component_config[BATCH_STRATEGY],
        )

    # process helpers
    def _predict(self, message: Message) -> Optional[Dict[Text, tf.Tensor]]:
        if self.model is None:
            logger.debug(
                f"There is no trained model for '{self.__class__.__name__}': The "
                f"component is either not trained or didn't receive enough training "
                f"data."
            )
            return None

        # create session data from message and convert it into a batch of 1
        model_data = self._create_model_data([message], training=False)

        return self.model.predict(model_data)

    def _predict_label(
        self, predict_out: Optional[Dict[Text, tf.Tensor]]
    ) -> Tuple[Dict[Text, Any], List[Dict[Text, Any]]]:
        """Predicts the intent of the provided message."""

        label = {"name": None, "id": None, "confidence": 0.0}
        label_ranking = []

        if predict_out is None:
            return label, label_ranking

        message_sim = predict_out["i_scores"].numpy()

        message_sim = message_sim.flatten()  # sim is a matrix

        label_ids = message_sim.argsort()[::-1]

        if (
            self.component_config[LOSS_TYPE] == SOFTMAX
            and self.component_config[RANKING_LENGTH] > 0
        ):
            message_sim = train_utils.normalize(
                message_sim, self.component_config[RANKING_LENGTH]
            )

        message_sim[::-1].sort()
        message_sim = message_sim.tolist()

        # if X contains all zeros do not predict some label
        if label_ids.size > 0:
            label = {
                "id": hash(self.index_label_id_mapping[label_ids[0]]),
                "name": self.index_label_id_mapping[label_ids[0]],
                "confidence": message_sim[0],
            }

            if (
                self.component_config[RANKING_LENGTH]
                and 0 < self.component_config[RANKING_LENGTH] < LABEL_RANKING_LENGTH
            ):
                output_length = self.component_config[RANKING_LENGTH]
            else:
                output_length = LABEL_RANKING_LENGTH

            ranking = list(zip(list(label_ids), message_sim))
            ranking = ranking[:output_length]
            label_ranking = [
                {
                    "id": hash(self.index_label_id_mapping[label_idx]),
                    "name": self.index_label_id_mapping[label_idx],
                    "confidence": score,
                }
                for label_idx, score in ranking
            ]

        return label, label_ranking

    def _predict_entities(
        self, predict_out: Optional[Dict[Text, tf.Tensor]], message: Message
    ) -> List[Dict]:
        if predict_out is None:
            return []

        predicted_tags, confidence_values = self._entity_label_to_tags(predict_out)

        entities = self.convert_predictions_into_entities(
            message.get(TEXT),
            message.get(TOKENS_NAMES[TEXT], []),
            predicted_tags,
            confidence_values,
        )

        entities = self.add_extractor_name(entities)
        entities = message.get(ENTITIES, []) + entities

        return entities

    def _entity_label_to_tags(
        self, predict_out: Dict[Text, Any]
    ) -> Tuple[Dict[Text, List[Text]], Dict[Text, List[float]]]:
        predicted_tags = {}
        confidence_values = {}

        for tag_spec in self._entity_tag_specs:
            predictions = predict_out[f"e_{tag_spec.tag_name}_ids"].numpy()
            confidences = predict_out[f"e_{tag_spec.tag_name}_scores"].numpy()
            confidences = [float(c) for c in confidences[0]]
            tags = [tag_spec.ids_to_tags[p] for p in predictions[0]]

            if self.component_config[BILOU_FLAG]:
                tags, confidences = bilou_utils.ensure_consistent_bilou_tagging(
                    tags, confidences
                )

            predicted_tags[tag_spec.tag_name] = tags
            confidence_values[tag_spec.tag_name] = confidences

        return predicted_tags, confidence_values

    def process(self, message: Message, **kwargs: Any) -> None:
        """Return the most likely label and its similarity to the input."""

        out = self._predict(message)

        if self.component_config[INTENT_CLASSIFICATION]:
            label, label_ranking = self._predict_label(out)

            message.set(INTENT, label, add_to_output=True)
            message.set("intent_ranking", label_ranking, add_to_output=True)

        if self.component_config[ENTITY_RECOGNITION]:
            entities = self._predict_entities(out, message)

            message.set(ENTITIES, entities, add_to_output=True)

    def persist(self, file_name: Text, model_dir: Text) -> Dict[Text, Any]:
        """Persist this model into the passed directory.

        Return the metadata necessary to load the model again.
        """

        if self.model is None:
            return {"file": None}

        model_dir = Path(model_dir)
        tf_model_file = model_dir / f"{file_name}.tf_model"

        rasa.shared.utils.io.create_directory_for_file(tf_model_file)

        if self.model.checkpoint_model:
            self.model.copy_best(str(tf_model_file))
        else:
            self.model.save(str(tf_model_file))

        io_utils.pickle_dump(
            model_dir / f"{file_name}.data_example.pkl", self._data_example
        )
        io_utils.pickle_dump(
            model_dir / f"{file_name}.label_data.pkl", dict(self._label_data.data)
        )
        io_utils.json_pickle(
            model_dir / f"{file_name}.index_label_id_mapping.json",
            self.index_label_id_mapping,
        )

        entity_tag_specs = (
            [tag_spec._asdict() for tag_spec in self._entity_tag_specs]
            if self._entity_tag_specs
            else []
        )
        rasa.shared.utils.io.dump_obj_as_json_to_file(
            model_dir / f"{file_name}.entity_tag_specs.json", entity_tag_specs
        )

        return {"file": file_name}

    @classmethod
    def load(
        cls,
        meta: Dict[Text, Any],
        model_dir: Text = None,
        model_metadata: Metadata = None,
        cached_component: Optional["DIETClassifier"] = None,
        **kwargs: Any,
    ) -> "DIETClassifier":
        """Loads the trained model from the provided directory."""

        if not model_dir or not meta.get("file"):
            logger.debug(
                f"Failed to load model for '{cls.__name__}'. "
                f"Maybe you did not provide enough training data and no model was "
                f"trained or the path '{os.path.abspath(model_dir)}' doesn't exist?"
            )
            return cls(component_config=meta)

        (
            index_label_id_mapping,
            entity_tag_specs,
            label_data,
            meta,
            data_example,
        ) = cls._load_from_files(meta, model_dir)

        meta = train_utils.update_similarity_type(meta)

        model = cls._load_model(
            entity_tag_specs, label_data, meta, data_example, model_dir
        )

        return cls(
            component_config=meta,
            index_label_id_mapping=index_label_id_mapping,
            entity_tag_specs=entity_tag_specs,
            model=model,
        )

    @classmethod
    def _load_from_files(cls, meta: Dict[Text, Any], model_dir: Text):
        file_name = meta.get("file")

        model_dir = Path(model_dir)

        data_example = io_utils.pickle_load(model_dir / f"{file_name}.data_example.pkl")
        label_data = io_utils.pickle_load(model_dir / f"{file_name}.label_data.pkl")
        label_data = RasaModelData(data=label_data)
        index_label_id_mapping = io_utils.json_unpickle(
            model_dir / f"{file_name}.index_label_id_mapping.json"
        )
        entity_tag_specs = rasa.shared.utils.io.read_json_file(
            model_dir / f"{file_name}.entity_tag_specs.json"
        )
        entity_tag_specs = [
            EntityTagSpec(
                tag_name=tag_spec["tag_name"],
                ids_to_tags={
                    int(key): value for key, value in tag_spec["ids_to_tags"].items()
                },
                tags_to_ids={
                    key: int(value) for key, value in tag_spec["tags_to_ids"].items()
                },
                num_tags=tag_spec["num_tags"],
            )
            for tag_spec in entity_tag_specs
        ]

        # jsonpickle converts dictionary keys to strings
        index_label_id_mapping = {
            int(key): value for key, value in index_label_id_mapping.items()
        }

        return (
            index_label_id_mapping,
            entity_tag_specs,
            label_data,
            meta,
            data_example,
        )

    @classmethod
    def _load_model(
        cls,
        entity_tag_specs: List[EntityTagSpec],
        label_data: RasaModelData,
        meta: Dict[Text, Any],
        data_example: Dict[Text, Dict[Text, List[FeatureArray]]],
        model_dir: Text,
    ) -> "RasaModel":
        file_name = meta.get("file")
        tf_model_file = os.path.join(model_dir, file_name + ".tf_model")

        label_key = LABEL_KEY if meta[INTENT_CLASSIFICATION] else None
        label_sub_key = LABEL_SUB_KEY if meta[INTENT_CLASSIFICATION] else None

        model_data_example = RasaModelData(
            label_key=label_key, label_sub_key=label_sub_key, data=data_example
        )

        model = cls._load_model_class(
            tf_model_file, model_data_example, label_data, entity_tag_specs, meta
        )

        # build the graph for prediction
        predict_data_example = RasaModelData(
            label_key=label_key,
            data={
                feature_name: features
                for feature_name, features in model_data_example.items()
                if TEXT in feature_name
            },
        )

        model.build_for_predict(predict_data_example)

        return model

    @classmethod
    def _load_model_class(
        cls,
        tf_model_file: Text,
        model_data_example: RasaModelData,
        label_data: RasaModelData,
        entity_tag_specs: List[EntityTagSpec],
        meta: Dict[Text, Any],
    ) -> "RasaModel":

        return cls.model_class().load(
            tf_model_file,
            model_data_example,
            data_signature=model_data_example.get_signature(),
            label_data=label_data,
            entity_tag_specs=entity_tag_specs,
            config=copy.deepcopy(meta),
        )

    def _instantiate_model_class(self, model_data: RasaModelData) -> "RasaModel":

        return self.model_class()(
            data_signature=model_data.get_signature(),
            label_data=self._label_data,
            entity_tag_specs=self._entity_tag_specs,
            config=self.component_config,
        )


# accessing _tf_layers with any key results in key-error, disable it
# pytype: disable=key-error


class DIET(TransformerRasaModel):
    def __init__(
        self,
        data_signature: Dict[Text, Dict[Text, List[FeatureSignature]]],
        label_data: RasaModelData,
        entity_tag_specs: Optional[List[EntityTagSpec]],
        config: Dict[Text, Any],
    ) -> None:
        # create entity tag spec before calling super otherwise building the model
        # will fail
        super().__init__("DIET", config, data_signature, label_data)
        self._entity_tag_specs = self._ordered_tag_specs(entity_tag_specs)

        self.predict_data_signature = {
            feature_name: features
            for feature_name, features in data_signature.items()
            if TEXT in feature_name
        }

        # tf training
        self.optimizer = tf.keras.optimizers.Adam(config[LEARNING_RATE])
        self._create_metrics()
        self._update_metrics_to_log()

        self.all_labels_embed = None  # needed for efficient prediction
        self._prepare_layers()

    @staticmethod
    def _ordered_tag_specs(
        entity_tag_specs: Optional[List[EntityTagSpec]],
    ) -> List[EntityTagSpec]:
        """Ensure that order of entity tag specs matches CRF layer order."""
        if entity_tag_specs is None:
            return []

        crf_order = [
            ENTITY_ATTRIBUTE_TYPE,
            ENTITY_ATTRIBUTE_ROLE,
            ENTITY_ATTRIBUTE_GROUP,
        ]

        ordered_tag_spec = []

        for tag_name in crf_order:
            for tag_spec in entity_tag_specs:
                if tag_name == tag_spec.tag_name:
                    ordered_tag_spec.append(tag_spec)

        return ordered_tag_spec

    def _check_data(self) -> None:
        if TEXT not in self.data_signature:
            raise InvalidConfigError(
                f"No text features specified. "
                f"Cannot train '{self.__class__.__name__}' model."
            )
        if self.config[INTENT_CLASSIFICATION]:
            if LABEL not in self.data_signature:
                raise InvalidConfigError(
                    f"No label features specified. "
                    f"Cannot train '{self.__class__.__name__}' model."
                )

            if self.config[SHARE_HIDDEN_LAYERS]:
                different_sentence_signatures = False
                different_sequence_signatures = False
                if (
                    SENTENCE in self.data_signature[TEXT]
                    and SENTENCE in self.data_signature[LABEL]
                ):
                    different_sentence_signatures = (
                        self.data_signature[TEXT][SENTENCE]
                        != self.data_signature[LABEL][SENTENCE]
                    )
                if (
                    SEQUENCE in self.data_signature[TEXT]
                    and SEQUENCE in self.data_signature[LABEL]
                ):
                    different_sequence_signatures = (
                        self.data_signature[TEXT][SEQUENCE]
                        != self.data_signature[LABEL][SEQUENCE]
                    )

                if different_sentence_signatures or different_sequence_signatures:
                    raise ValueError(
                        "If hidden layer weights are shared, data signatures "
                        "for text_features and label_features must coincide."
                    )

        if self.config[ENTITY_RECOGNITION] and (
            ENTITIES not in self.data_signature
            or ENTITY_ATTRIBUTE_TYPE not in self.data_signature[ENTITIES]
        ):
            logger.debug(
                f"You specified '{self.__class__.__name__}' to train entities, but "
                f"no entities are present in the training data. Skipping training of "
                f"entities."
            )
            self.config[ENTITY_RECOGNITION] = False

    def _create_metrics(self) -> None:
        # self.metrics will have the same order as they are created
        # so create loss metrics first to output losses first
        self.mask_loss = tf.keras.metrics.Mean(name="m_loss")
        self.intent_loss = tf.keras.metrics.Mean(name="i_loss")
        self.entity_loss = tf.keras.metrics.Mean(name="e_loss")
        self.entity_group_loss = tf.keras.metrics.Mean(name="g_loss")
        self.entity_role_loss = tf.keras.metrics.Mean(name="r_loss")
        # create accuracy metrics second to output accuracies second
        self.mask_acc = tf.keras.metrics.Mean(name="m_acc")
        self.intent_acc = tf.keras.metrics.Mean(name="i_acc")
        self.entity_f1 = tf.keras.metrics.Mean(name="e_f1")
        self.entity_group_f1 = tf.keras.metrics.Mean(name="g_f1")
        self.entity_role_f1 = tf.keras.metrics.Mean(name="r_f1")

    def _update_metrics_to_log(self) -> None:
        debug_log_level = logging.getLogger("rasa").level == logging.DEBUG

        if self.config[MASKED_LM]:
            self.metrics_to_log.append("m_acc")
            if debug_log_level:
                self.metrics_to_log.append("m_loss")
        if self.config[INTENT_CLASSIFICATION]:
            self.metrics_to_log.append("i_acc")
            if debug_log_level:
                self.metrics_to_log.append("i_loss")
        if self.config[ENTITY_RECOGNITION]:
            for tag_spec in self._entity_tag_specs:
                if tag_spec.num_tags != 0:
                    name = tag_spec.tag_name
                    self.metrics_to_log.append(f"{name[0]}_f1")
                    if debug_log_level:
                        self.metrics_to_log.append(f"{name[0]}_loss")

        self._log_metric_info()

    def _log_metric_info(self) -> None:
        metric_name = {
            "t": "total",
            "i": "intent",
            "e": "entity",
            "m": "mask",
            "r": "role",
            "g": "group",
        }
        logger.debug("Following metrics will be logged during training: ")
        for metric in self.metrics_to_log:
            parts = metric.split("_")
            name = f"{metric_name[parts[0]]} {parts[1]}"
            logger.debug(f"  {metric} ({name})")

    def _prepare_layers(self) -> None:
        self.text_name = TEXT
        self._prepare_sequence_layers(self.text_name)
        if self.config[MASKED_LM]:
            self._prepare_mask_lm_layers(self.text_name)
        if self.config[INTENT_CLASSIFICATION]:
            self.label_name = TEXT if self.config[SHARE_HIDDEN_LAYERS] else LABEL
            self._prepare_input_layers(self.label_name)
            self._prepare_label_classification_layers()
        if self.config[ENTITY_RECOGNITION]:
            self._prepare_entity_recognition_layers()

    def _prepare_input_layers(self, name: Text) -> None:
        self._prepare_ffnn_layer(
            name, self.config[HIDDEN_LAYERS_SIZES][name], self.config[DROP_RATE]
        )

        for feature_type in [SENTENCE, SEQUENCE]:
            if (
                name not in self.data_signature
                or feature_type not in self.data_signature[name]
            ):
                continue

            self._prepare_sparse_dense_dropout_layers(
                f"{name}_{feature_type}", self.config[DROP_RATE]
            )
            self._prepare_sparse_dense_layers(
                self.data_signature[name][feature_type],
                f"{name}_{feature_type}",
                self.config[DENSE_DIMENSION][name],
            )
            self._prepare_ffnn_layer(
                f"{name}_{feature_type}",
                [self.config[CONCAT_DIMENSION][name]],
                self.config[DROP_RATE],
                prefix="concat_layer",
            )

    def _prepare_sequence_layers(self, name: Text) -> None:
        self._prepare_input_layers(name)
        self._prepare_transformer_layer(
            name, self.config[DROP_RATE], self.config[DROP_RATE_ATTENTION]
        )

    def _prepare_mask_lm_layers(self, name: Text) -> None:
        self._tf_layers[f"{name}_input_mask"] = layers.InputMask()

        self._prepare_embed_layers(f"{name}_lm_mask")
        self._prepare_embed_layers(f"{name}_golden_token")

        # mask loss is additional loss
        # set scaling to False, so that it doesn't overpower other losses
        self._prepare_dot_product_loss(f"{name}_mask", scale_loss=False)

    def _prepare_label_classification_layers(self) -> None:
        self._prepare_embed_layers(TEXT)
        self._prepare_embed_layers(LABEL)

        self._prepare_dot_product_loss(LABEL, self.config[SCALE_LOSS])

    def _prepare_entity_recognition_layers(self) -> None:
        for tag_spec in self._entity_tag_specs:
            name = tag_spec.tag_name
            num_tags = tag_spec.num_tags
            self._tf_layers[f"embed.{name}.logits"] = layers.Embed(
                num_tags, self.config[REGULARIZATION_CONSTANT], f"logits.{name}"
            )
            self._tf_layers[f"crf.{name}"] = layers.CRF(
                num_tags, self.config[REGULARIZATION_CONSTANT], self.config[SCALE_LOSS]
            )
            self._tf_layers[f"embed.{name}.tags"] = layers.Embed(
                self.config[EMBEDDING_DIMENSION],
                self.config[REGULARIZATION_CONSTANT],
                f"tags.{name}",
            )

    def _features_as_seq_ids(
        self, features: List[Union[np.ndarray, tf.Tensor, tf.SparseTensor]], name: Text
    ) -> Optional[tf.Tensor]:
        """Creates dense labels for negative sampling."""

        # if there are dense features - we can use them
        for f in features:
            if not isinstance(f, tf.SparseTensor):
                seq_ids = tf.stop_gradient(f)
                # add a zero to the seq dimension for the sentence features
                seq_ids = tf.pad(seq_ids, [[0, 0], [0, 1], [0, 0]])
                return seq_ids

        # use additional sparse to dense layer
        for f in features:
            if isinstance(f, tf.SparseTensor):
                seq_ids = tf.stop_gradient(
                    self._tf_layers[f"sparse_to_dense_ids.{name}"](f)
                )
                # add a zero to the seq dimension for the sentence features
                seq_ids = tf.pad(seq_ids, [[0, 0], [0, 1], [0, 0]])
                return seq_ids

        return None

    def _combine_sequence_sentence_features(
        self,
        sequence_features: List[Union[tf.Tensor, tf.SparseTensor]],
        sentence_features: List[Union[tf.Tensor, tf.SparseTensor]],
        mask_sequence: tf.Tensor,
        mask_text: tf.Tensor,
        name: Text,
        sparse_dropout: bool = False,
        dense_dropout: bool = False,
    ) -> tf.Tensor:
        sequence_x = self._combine_sparse_dense_features(
            sequence_features,
            f"{name}_{SEQUENCE}",
            mask_sequence,
            sparse_dropout,
            dense_dropout,
        )
        sentence_x = self._combine_sparse_dense_features(
            sentence_features, f"{name}_{SENTENCE}", None, sparse_dropout, dense_dropout
        )

        if sequence_x is not None and sentence_x is None:
            return sequence_x

        if sequence_x is None and sentence_x is not None:
            return sentence_x

        if sequence_x is not None and sentence_x is not None:
            return self._concat_sequence_sentence_features(
                sequence_x, sentence_x, name, mask_text
            )

        raise ValueError(
            "No features are present. Please check your configuration file."
        )

    def _concat_sequence_sentence_features(
        self,
        sequence_x: tf.Tensor,
        sentence_x: tf.Tensor,
        name: Text,
        mask_text: tf.Tensor,
    ):
        if sequence_x.shape[-1] != sentence_x.shape[-1]:
            sequence_x = self._tf_layers[f"concat_layer.{name}_{SEQUENCE}"](
                sequence_x, self._training
            )
            sentence_x = self._tf_layers[f"concat_layer.{name}_{SENTENCE}"](
                sentence_x, self._training
            )

        # we need to concatenate the sequence features with the sentence features
        # we cannot use tf.concat as the sequence features are padded

        # (1) get position of sentence features in mask
        last = mask_text * tf.math.cumprod(
            1 - mask_text, axis=1, exclusive=True, reverse=True
        )
        # (2) multiply by sentence features so that we get a matrix of
        #     batch-dim x seq-dim x feature-dim with zeros everywhere except for
        #     for the sentence features
        sentence_x = last * sentence_x

        # (3) add a zero to the end of sequence matrix to match the final shape
        sequence_x = tf.pad(sequence_x, [[0, 0], [0, 1], [0, 0]])

        # (4) sum up sequence features and sentence features
        return sequence_x + sentence_x

    def _create_bow(
        self,
        sequence_features: List[Union[tf.Tensor, tf.SparseTensor]],
        sentence_features: List[Union[tf.Tensor, tf.SparseTensor]],
        sequence_mask: tf.Tensor,
        text_mask: tf.Tensor,
        name: Text,
        sparse_dropout: bool = False,
        dense_dropout: bool = False,
    ) -> tf.Tensor:

        x = self._combine_sequence_sentence_features(
            sequence_features,
            sentence_features,
            sequence_mask,
            text_mask,
            name,
            sparse_dropout,
            dense_dropout,
        )
        x = tf.reduce_sum(x, axis=1)  # convert to bag-of-words
        return self._tf_layers[f"ffnn.{name}"](x, self._training)

    def _create_sequence(
        self,
        sequence_features: List[Union[tf.Tensor, tf.SparseTensor]],
        sentence_features: List[Union[tf.Tensor, tf.SparseTensor]],
        mask_sequence: tf.Tensor,
        mask: tf.Tensor,
        name: Text,
        sparse_dropout: bool = False,
        dense_dropout: bool = False,
        masked_lm_loss: bool = False,
        sequence_ids: bool = False,
    ) -> Tuple[tf.Tensor, tf.Tensor, Optional[tf.Tensor], Optional[tf.Tensor]]:
        if sequence_ids:
            seq_ids = self._features_as_seq_ids(sequence_features, f"{name}_{SEQUENCE}")
        else:
            seq_ids = None

        inputs = self._combine_sequence_sentence_features(
            sequence_features,
            sentence_features,
            mask_sequence,
            mask,
            name,
            sparse_dropout,
            dense_dropout,
        )
        inputs = self._tf_layers[f"ffnn.{name}"](inputs, self._training)

        if masked_lm_loss:
            transformer_inputs, lm_mask_bool = self._tf_layers[f"{name}_input_mask"](
                inputs, mask, self._training
            )
        else:
            transformer_inputs = inputs
            lm_mask_bool = None

        outputs = self._tf_layers[f"transformer.{name}"](
            transformer_inputs, 1 - mask, self._training
        )

        if self.config[NUM_TRANSFORMER_LAYERS] > 0:
            # apply activation
            outputs = tfa.activations.gelu(outputs)

        return outputs, inputs, seq_ids, lm_mask_bool

    def _create_all_labels(self) -> Tuple[tf.Tensor, tf.Tensor]:
        all_label_ids = self.tf_label_data[LABEL_KEY][LABEL_SUB_KEY][0]

        mask_sequence_label = self._get_mask_for(
            self.tf_label_data, LABEL, SEQUENCE_LENGTH
        )

        x = self._create_bow(
            self.tf_label_data[LABEL][SEQUENCE],
            self.tf_label_data[LABEL][SENTENCE],
            mask_sequence_label,
            mask_sequence_label,
            self.label_name,
        )
        all_labels_embed = self._tf_layers[f"embed.{LABEL}"](x)

        return all_label_ids, all_labels_embed

    def _mask_loss(
        self,
        outputs: tf.Tensor,
        inputs: tf.Tensor,
        seq_ids: tf.Tensor,
        lm_mask_bool: tf.Tensor,
        name: Text,
    ) -> tf.Tensor:
        # make sure there is at least one element in the mask
        lm_mask_bool = tf.cond(
            tf.reduce_any(lm_mask_bool),
            lambda: lm_mask_bool,
            lambda: tf.scatter_nd([[0, 0, 0]], [True], tf.shape(lm_mask_bool)),
        )

        lm_mask_bool = tf.squeeze(lm_mask_bool, -1)
        # pick elements that were masked
        outputs = tf.boolean_mask(outputs, lm_mask_bool)
        inputs = tf.boolean_mask(inputs, lm_mask_bool)
        ids = tf.boolean_mask(seq_ids, lm_mask_bool)

        outputs_embed = self._tf_layers[f"embed.{name}_lm_mask"](outputs)
        inputs_embed = self._tf_layers[f"embed.{name}_golden_token"](inputs)

        return self._tf_layers[f"loss.{name}_mask"](
            outputs_embed, inputs_embed, ids, inputs_embed, ids
        )

    def _calculate_label_loss(
        self, text_features: tf.Tensor, label_features: tf.Tensor, label_ids: tf.Tensor
    ) -> tf.Tensor:
        all_label_ids, all_labels_embed = self._create_all_labels()

        text_embed = self._tf_layers[f"embed.{TEXT}"](text_features)
        label_embed = self._tf_layers[f"embed.{LABEL}"](label_features)

        return self._tf_layers[f"loss.{LABEL}"](
            text_embed, label_embed, label_ids, all_labels_embed, all_label_ids
        )

    def _calculate_entity_loss(
        self,
        inputs: tf.Tensor,
        tag_ids: tf.Tensor,
        mask: tf.Tensor,
        sequence_lengths: tf.Tensor,
        tag_name: Text,
        entity_tags: Optional[tf.Tensor] = None,
    ) -> Tuple[tf.Tensor, tf.Tensor, tf.Tensor]:

        tag_ids = tf.cast(tag_ids[:, :, 0], tf.int32)

        if entity_tags is not None:
            _tags = self._tf_layers[f"embed.{tag_name}.tags"](entity_tags)
            inputs = tf.concat([inputs, _tags], axis=-1)

        logits = self._tf_layers[f"embed.{tag_name}.logits"](inputs)

        # should call first to build weights
        pred_ids, _ = self._tf_layers[f"crf.{tag_name}"](logits, sequence_lengths)
        # pytype cannot infer that 'self._tf_layers["crf"]' has the method '.loss'
        # pytype: disable=attribute-error
        loss = self._tf_layers[f"crf.{tag_name}"].loss(
            logits, tag_ids, sequence_lengths
        )
        f1 = self._tf_layers[f"crf.{tag_name}"].f1_score(tag_ids, pred_ids, mask)
        # pytype: enable=attribute-error

        return loss, f1, logits

    @staticmethod
    def _get_sequence_lengths(
        tf_batch_data: Dict[Text, Dict[Text, List[tf.Tensor]]],
        key: Text,
        sub_key: Text,
        batch_dim: int = 1,
    ) -> tf.Tensor:
        # sentence features have a sequence lengths of 1
        # if sequence features are present we add the sequence lengths of those

        sequence_lengths = tf.ones([batch_dim], dtype=tf.int32)
        if key in tf_batch_data and sub_key in tf_batch_data[key]:
            sequence_lengths += tf.cast(tf_batch_data[key][sub_key][0], dtype=tf.int32)

        return sequence_lengths

    @staticmethod
    def _get_batch_dim(tf_batch_data: Dict[Text, Dict[Text, List[tf.Tensor]]]) -> int:
        if TEXT in tf_batch_data and SEQUENCE in tf_batch_data[TEXT]:
            return tf.shape(tf_batch_data[TEXT][SEQUENCE][0])[0]

        return tf.shape(tf_batch_data[TEXT][SENTENCE][0])[0]

    def batch_loss(
        self, batch_in: Union[Tuple[tf.Tensor], Tuple[np.ndarray]]
    ) -> tf.Tensor:
        tf_batch_data = self.batch_to_model_data_format(batch_in, self.data_signature)

        batch_dim = self._get_batch_dim(tf_batch_data)
        mask_sequence_text = self._get_mask_for(tf_batch_data, TEXT, SEQUENCE_LENGTH)
        sequence_lengths = self._get_sequence_lengths(
            tf_batch_data, TEXT, SEQUENCE_LENGTH, batch_dim
        )
        mask_text = self._compute_mask(sequence_lengths)

        (
            text_transformed,
            text_in,
            text_seq_ids,
            lm_mask_bool_text,
        ) = self._create_sequence(
            tf_batch_data[TEXT][SEQUENCE],
            tf_batch_data[TEXT][SENTENCE],
            mask_sequence_text,
            mask_text,
            self.text_name,
            sparse_dropout=self.config[SPARSE_INPUT_DROPOUT],
            dense_dropout=self.config[DENSE_INPUT_DROPOUT],
            masked_lm_loss=self.config[MASKED_LM],
            sequence_ids=True,
        )

        losses = []

        if self.config[MASKED_LM]:
            loss, acc = self._mask_loss(
                text_transformed, text_in, text_seq_ids, lm_mask_bool_text, TEXT
            )
            self.mask_loss.update_state(loss)
            self.mask_acc.update_state(acc)
            losses.append(loss)

        if self.config[INTENT_CLASSIFICATION]:
            loss = self._batch_loss_intent(
                sequence_lengths, mask_text, text_transformed, tf_batch_data
            )
            losses.append(loss)

        if self.config[ENTITY_RECOGNITION]:
            losses += self._batch_loss_entities(
                mask_text, sequence_lengths, text_transformed, tf_batch_data
            )

        return tf.math.add_n(losses)

    def _batch_loss_intent(
        self,
        sequence_lengths: tf.Tensor,
        mask_text: tf.Tensor,
        text_transformed: tf.Tensor,
        tf_batch_data: Dict[Text, Dict[Text, List[tf.Tensor]]],
    ) -> tf.Tensor:
        # get sentence features vector for intent classification
        sentence_vector = self._last_token(text_transformed, sequence_lengths)

        mask_sequence_label = self._get_mask_for(tf_batch_data, LABEL, SEQUENCE_LENGTH)

        label_ids = tf_batch_data[LABEL_KEY][LABEL_SUB_KEY][0]
        label = self._create_bow(
            tf_batch_data[LABEL][SEQUENCE],
            tf_batch_data[LABEL][SENTENCE],
            mask_sequence_label,
            mask_text,
            self.label_name,
        )

        loss, acc = self._calculate_label_loss(sentence_vector, label, label_ids)

        self._update_label_metrics(loss, acc)

        return loss

    def _update_label_metrics(self, loss: tf.Tensor, acc: tf.Tensor) -> None:

        self.intent_loss.update_state(loss)
        self.intent_acc.update_state(acc)

    def _batch_loss_entities(
        self,
        mask_text: tf.Tensor,
        sequence_lengths: tf.Tensor,
        text_transformed: tf.Tensor,
        tf_batch_data: Dict[Text, Dict[Text, List[tf.Tensor]]],
    ) -> List[tf.Tensor]:
        losses = []

        sequence_lengths -= 1  # remove sentence features

        entity_tags = None

        for tag_spec in self._entity_tag_specs:
            if tag_spec.num_tags == 0:
                continue

            tag_ids = tf_batch_data[ENTITIES][tag_spec.tag_name][0]
            # add a zero (no entity) for the sentence features to match the shape of
            # inputs
            tag_ids = tf.pad(tag_ids, [[0, 0], [0, 1], [0, 0]])

            loss, f1, _logits = self._calculate_entity_loss(
                text_transformed,
                tag_ids,
                mask_text,
                sequence_lengths,
                tag_spec.tag_name,
                entity_tags,
            )

            if tag_spec.tag_name == ENTITY_ATTRIBUTE_TYPE:
                # use the entity tags as additional input for the role
                # and group CRF
                entity_tags = tf.one_hot(
                    tf.cast(tag_ids[:, :, 0], tf.int32), depth=tag_spec.num_tags
                )

            self._update_entity_metrics(loss, f1, tag_spec.tag_name)

            losses.append(loss)

        return losses

    def _update_entity_metrics(self, loss: tf.Tensor, f1: tf.Tensor, tag_name: Text):
        if tag_name == ENTITY_ATTRIBUTE_TYPE:
            self.entity_loss.update_state(loss)
            self.entity_f1.update_state(f1)
        elif tag_name == ENTITY_ATTRIBUTE_GROUP:
            self.entity_group_loss.update_state(loss)
            self.entity_group_f1.update_state(f1)
        elif tag_name == ENTITY_ATTRIBUTE_ROLE:
            self.entity_role_loss.update_state(loss)
            self.entity_role_f1.update_state(f1)

    def batch_predict(
        self, batch_in: Union[Tuple[tf.Tensor], Tuple[np.ndarray]]
    ) -> Dict[Text, tf.Tensor]:
        tf_batch_data = self.batch_to_model_data_format(
            batch_in, self.predict_data_signature
        )

        mask_sequence_text = self._get_mask_for(tf_batch_data, TEXT, SEQUENCE_LENGTH)
        sequence_lengths = self._get_sequence_lengths(
            tf_batch_data, TEXT, SEQUENCE_LENGTH, batch_dim=1
        )

        mask = self._compute_mask(sequence_lengths)

        text_transformed, _, _, _ = self._create_sequence(
            tf_batch_data[TEXT][SEQUENCE],
            tf_batch_data[TEXT][SENTENCE],
            mask_sequence_text,
            mask,
            self.text_name,
        )

        predictions: Dict[Text, tf.Tensor] = {}

        if self.config[INTENT_CLASSIFICATION]:
            predictions.update(
                self._batch_predict_intents(sequence_lengths, text_transformed)
            )

        if self.config[ENTITY_RECOGNITION]:
            predictions.update(
                self._batch_predict_entities(sequence_lengths, text_transformed)
            )

        return predictions

    def _batch_predict_entities(
        self, sequence_lengths: tf.Tensor, text_transformed: tf.Tensor
    ) -> Dict[Text, tf.Tensor]:
        predictions: Dict[Text, tf.Tensor] = {}

        entity_tags = None

        for tag_spec in self._entity_tag_specs:
            # skip crf layer if it was not trained
            if tag_spec.num_tags == 0:
                continue

            name = tag_spec.tag_name
            _input = text_transformed

            if entity_tags is not None:
                _tags = self._tf_layers[f"embed.{name}.tags"](entity_tags)
                _input = tf.concat([_input, _tags], axis=-1)

            _logits = self._tf_layers[f"embed.{name}.logits"](_input)
            pred_ids, confidences = self._tf_layers[f"crf.{name}"](
                _logits, sequence_lengths - 1
            )

            predictions[f"e_{name}_ids"] = pred_ids
            predictions[f"e_{name}_scores"] = confidences

            if name == ENTITY_ATTRIBUTE_TYPE:
                # use the entity tags as additional input for the role
                # and group CRF
                entity_tags = tf.one_hot(
                    tf.cast(pred_ids, tf.int32), depth=tag_spec.num_tags
                )

        return predictions

    def _batch_predict_intents(
        self, sequence_lengths: tf.Tensor, text_transformed: tf.Tensor
    ) -> Dict[Text, tf.Tensor]:

        if self.all_labels_embed is None:
            _, self.all_labels_embed = self._create_all_labels()

        # get sentence feature vector for intent classification
        sentence_vector = self._last_token(text_transformed, sequence_lengths)
        sentence_vector_embed = self._tf_layers[f"embed.{TEXT}"](sentence_vector)

        # pytype cannot infer that 'self._tf_layers[f"loss.{LABEL}"]' has methods
        # like '.sim' or '.confidence_from_sim'
        # pytype: disable=attribute-error
        sim_all = self._tf_layers[f"loss.{LABEL}"].sim(
            sentence_vector_embed[:, tf.newaxis, :],
            self.all_labels_embed[tf.newaxis, :, :],
        )
        scores = self._tf_layers[f"loss.{LABEL}"].confidence_from_sim(
            sim_all, self.config[SIMILARITY_TYPE]
        )
        # pytype: enable=attribute-error

        return {"i_scores": scores}


# pytype: enable=key-error<|MERGE_RESOLUTION|>--- conflicted
+++ resolved
@@ -616,11 +616,7 @@
         return [
             FeatureArray(
                 np.array([all_label_features[label_id] for label_id in label_ids]),
-<<<<<<< HEAD
                 number_of_dimensions=all_label_features.number_of_dimensions,
-=======
-                number_of_dimensions=3,
->>>>>>> bc2e8109
             )
         ]
 
@@ -664,21 +660,9 @@
         model_data.add_data(attribute_data)
         model_data.add_lengths(TEXT, SEQUENCE_LENGTH, TEXT, SEQUENCE)
 
-<<<<<<< HEAD
         if training:
             self._add_label_features(
                 model_data, training_data, label_attribute, label_id_dict
-=======
-        if (
-            label_attribute
-            and model_data.does_feature_not_exist(LABEL, SENTENCE)
-            and model_data.does_feature_not_exist(LABEL, SEQUENCE)
-            and training
-        ):
-            # no label features are present, get default features from _label_data
-            model_data.add_features(
-                LABEL, SENTENCE, self._use_default_label_features(np.array(label_ids))
->>>>>>> bc2e8109
             )
 
         return model_data
