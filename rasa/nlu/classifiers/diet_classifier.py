from __future__ import annotations
import copy
import logging
from collections import defaultdict
from pathlib import Path
from rasa.nlu.featurizers.featurizer import Featurizer

import numpy as np
import scipy.sparse
import tensorflow as tf

from typing import Any, Dict, List, Optional, Text, Tuple, Union, Type

from rasa.engine.graph import ExecutionContext, GraphComponent
from rasa.engine.recipes.default_recipe import DefaultV1Recipe
from rasa.engine.storage.resource import Resource
from rasa.engine.storage.storage import ModelStorage
from rasa.nlu.extractors.extractor import EntityExtractorMixin
from rasa.nlu.classifiers.classifier import IntentClassifier
import rasa.shared.utils.io
import rasa.utils.io as io_utils
import rasa.nlu.utils.bilou_utils as bilou_utils
from rasa.shared.constants import DIAGNOSTIC_DATA
from rasa.nlu.extractors.extractor import EntityTagSpec
from rasa.nlu.classifiers import LABEL_RANKING_LENGTH
from rasa.utils import train_utils
from rasa.utils.tensorflow import rasa_layers
from rasa.utils.tensorflow.models import RasaModel, TransformerRasaModel
from rasa.utils.tensorflow.model_data import (
    RasaModelData,
    FeatureSignature,
    FeatureArray,
)
from rasa.nlu.constants import TOKENS_NAMES, DEFAULT_TRANSFORMER_SIZE
from rasa.shared.nlu.constants import (
    SPLIT_ENTITIES_BY_COMMA_DEFAULT_VALUE,
    TEXT,
    INTENT,
    INTENT_RESPONSE_KEY,
    ENTITIES,
    ENTITY_ATTRIBUTE_TYPE,
    ENTITY_ATTRIBUTE_GROUP,
    ENTITY_ATTRIBUTE_ROLE,
    NO_ENTITY_TAG,
    SPLIT_ENTITIES_BY_COMMA,
)
from rasa.shared.exceptions import InvalidConfigException
from rasa.shared.nlu.training_data.training_data import TrainingData
from rasa.shared.nlu.training_data.message import Message
from rasa.utils.tensorflow.constants import (
    LABEL,
    IDS,
    HIDDEN_LAYERS_SIZES,
    RENORMALIZE_CONFIDENCES,
    SHARE_HIDDEN_LAYERS,
    TRANSFORMER_SIZE,
    NUM_TRANSFORMER_LAYERS,
    NUM_HEADS,
    BATCH_SIZES,
    BATCH_STRATEGY,
    EPOCHS,
    RANDOM_SEED,
    LEARNING_RATE,
    RANKING_LENGTH,
    LOSS_TYPE,
    SIMILARITY_TYPE,
    NUM_NEG,
    SPARSE_INPUT_DROPOUT,
    DENSE_INPUT_DROPOUT,
    MASKED_LM,
    ENTITY_RECOGNITION,
    TENSORBOARD_LOG_DIR,
    INTENT_CLASSIFICATION,
    EVAL_NUM_EXAMPLES,
    EVAL_NUM_EPOCHS,
    UNIDIRECTIONAL_ENCODER,
    DROP_RATE,
    DROP_RATE_ATTENTION,
    CONNECTION_DENSITY,
    NEGATIVE_MARGIN_SCALE,
    REGULARIZATION_CONSTANT,
    SCALE_LOSS,
    USE_MAX_NEG_SIM,
    MAX_NEG_SIM,
    MAX_POS_SIM,
    EMBEDDING_DIMENSION,
    BILOU_FLAG,
    KEY_RELATIVE_ATTENTION,
    VALUE_RELATIVE_ATTENTION,
    MAX_RELATIVE_POSITION,
    AUTO,
    BALANCED,
    CROSS_ENTROPY,
    TENSORBOARD_LOG_LEVEL,
    CONCAT_DIMENSION,
    FEATURIZERS,
    CHECKPOINT_MODEL,
    SEQUENCE,
    SENTENCE,
    SEQUENCE_LENGTH,
    DENSE_DIMENSION,
    MASK,
    CONSTRAIN_SIMILARITIES,
    MODEL_CONFIDENCE,
    SOFTMAX,
)

logger = logging.getLogger(__name__)

SPARSE = "sparse"
DENSE = "dense"
LABEL_KEY = LABEL
LABEL_SUB_KEY = IDS

POSSIBLE_TAGS = [ENTITY_ATTRIBUTE_TYPE, ENTITY_ATTRIBUTE_ROLE, ENTITY_ATTRIBUTE_GROUP]


@DefaultV1Recipe.register(
    [
        DefaultV1Recipe.ComponentType.INTENT_CLASSIFIER,
        DefaultV1Recipe.ComponentType.ENTITY_EXTRACTOR,
    ],
    is_trainable=True,
)
class DIETClassifier(GraphComponent, IntentClassifier, EntityExtractorMixin):
    """A multi-task model for intent classification and entity extraction.

    DIET is Dual Intent and Entity Transformer.
    The architecture is based on a transformer which is shared for both tasks.
    A sequence of entity labels is predicted through a Conditional Random Field (CRF)
    tagging layer on top of the transformer output sequence corresponding to the
    input sequence of tokens. The transformer output for the ``__CLS__`` token and
    intent labels are embedded into a single semantic vector space. We use the
    dot-product loss to maximize the similarity with the target label and minimize
    similarities with negative samples.
    """

    @classmethod
    def required_components(cls) -> List[Type]:
        """Components that should be included in the pipeline before this component."""
        return [Featurizer]

    @staticmethod
    def get_default_config() -> Dict[Text, Any]:
        """The component's default config (see parent class for full docstring)."""
        # please make sure to update the docs when changing a default parameter
        return {
            # ## Architecture of the used neural network
            # Hidden layer sizes for layers before the embedding layers for user message
            # and labels.
            # The number of hidden layers is equal to the length of the corresponding
            # list.
            HIDDEN_LAYERS_SIZES: {TEXT: [], LABEL: []},
            # Whether to share the hidden layer weights between user message and labels.
            SHARE_HIDDEN_LAYERS: False,
            # Number of units in transformer
            TRANSFORMER_SIZE: DEFAULT_TRANSFORMER_SIZE,
            # Number of transformer layers
            NUM_TRANSFORMER_LAYERS: 2,
            # Number of attention heads in transformer
            NUM_HEADS: 4,
            # If 'True' use key relative embeddings in attention
            KEY_RELATIVE_ATTENTION: False,
            # If 'True' use value relative embeddings in attention
            VALUE_RELATIVE_ATTENTION: False,
            # Max position for relative embeddings. Only in effect if key- or value
            # relative attention are turned on
            MAX_RELATIVE_POSITION: 5,
            # Use a unidirectional or bidirectional encoder.
            UNIDIRECTIONAL_ENCODER: False,
            # ## Training parameters
            # Initial and final batch sizes:
            # Batch size will be linearly increased for each epoch.
            BATCH_SIZES: [64, 256],
            # Strategy used when creating batches.
            # Can be either 'sequence' or 'balanced'.
            BATCH_STRATEGY: BALANCED,
            # Number of epochs to train
            EPOCHS: 300,
            # Set random seed to any 'int' to get reproducible results
            RANDOM_SEED: None,
            # Initial learning rate for the optimizer
            LEARNING_RATE: 0.001,
            # ## Parameters for embeddings
            # Dimension size of embedding vectors
            EMBEDDING_DIMENSION: 20,
            # Dense dimension to use for sparse features.
            DENSE_DIMENSION: {TEXT: 128, LABEL: 20},
            # Default dimension to use for concatenating sequence and sentence features.
            CONCAT_DIMENSION: {TEXT: 128, LABEL: 20},
            # The number of incorrect labels. The algorithm will minimize
            # their similarity to the user input during training.
            NUM_NEG: 20,
            # Type of similarity measure to use, either 'auto' or 'cosine' or 'inner'.
            SIMILARITY_TYPE: AUTO,
            # The type of the loss function, either 'cross_entropy' or 'margin'.
            LOSS_TYPE: CROSS_ENTROPY,
            # Number of top intents for which confidences should be reported.
            # Set to 0 if confidences for all intents should be reported.
            RANKING_LENGTH: LABEL_RANKING_LENGTH,
            # Indicates how similar the algorithm should try to make embedding vectors
            # for correct labels.
            # Should be 0.0 < ... < 1.0 for 'cosine' similarity type.
            MAX_POS_SIM: 0.8,
            # Maximum negative similarity for incorrect labels.
            # Should be -1.0 < ... < 1.0 for 'cosine' similarity type.
            MAX_NEG_SIM: -0.4,
            # If 'True' the algorithm only minimizes maximum similarity over
            # incorrect intent labels, used only if 'loss_type' is set to 'margin'.
            USE_MAX_NEG_SIM: True,
            # If 'True' scale loss inverse proportionally to the confidence
            # of the correct prediction
            SCALE_LOSS: False,
            # ## Regularization parameters
            # The scale of regularization
            REGULARIZATION_CONSTANT: 0.002,
            # The scale of how important is to minimize the maximum similarity
            # between embeddings of different labels,
            # used only if 'loss_type' is set to 'margin'.
            NEGATIVE_MARGIN_SCALE: 0.8,
            # Dropout rate for encoder
            DROP_RATE: 0.2,
            # Dropout rate for attention
            DROP_RATE_ATTENTION: 0,
            # Fraction of trainable weights in internal layers.
            CONNECTION_DENSITY: 0.2,
            # If 'True' apply dropout to sparse input tensors
            SPARSE_INPUT_DROPOUT: True,
            # If 'True' apply dropout to dense input tensors
            DENSE_INPUT_DROPOUT: True,
            # ## Evaluation parameters
            # How often calculate validation accuracy.
            # Small values may hurt performance.
            EVAL_NUM_EPOCHS: 20,
            # How many examples to use for hold out validation set
            # Large values may hurt performance, e.g. model accuracy.
            # Set to 0 for no validation.
            EVAL_NUM_EXAMPLES: 0,
            # ## Model config
            # If 'True' intent classification is trained and intent predicted.
            INTENT_CLASSIFICATION: True,
            # If 'True' named entity recognition is trained and entities predicted.
            ENTITY_RECOGNITION: True,
            # If 'True' random tokens of the input message will be masked and the model
            # should predict those tokens.
            MASKED_LM: False,
            # 'BILOU_flag' determines whether to use BILOU tagging or not.
            # If set to 'True' labelling is more rigorous, however more
            # examples per entity are required.
            # Rule of thumb: you should have more than 100 examples per entity.
            BILOU_FLAG: True,
            # If you want to use tensorboard to visualize training and validation
            # metrics, set this option to a valid output directory.
            TENSORBOARD_LOG_DIR: None,
            # Define when training metrics for tensorboard should be logged.
            # Either after every epoch or for every training step.
            # Valid values: 'epoch' and 'batch'
            TENSORBOARD_LOG_LEVEL: "epoch",
            # Perform model checkpointing
            CHECKPOINT_MODEL: False,
            # Specify what features to use as sequence and sentence features
            # By default all features in the pipeline are used.
            FEATURIZERS: [],
            # Split entities by comma, this makes sense e.g. for a list of ingredients
            # in a recipie, but it doesn't make sense for the parts of an address
            SPLIT_ENTITIES_BY_COMMA: True,
            # If 'True' applies sigmoid on all similarity terms and adds
            # it to the loss function to ensure that similarity values are
            # approximately bounded. Used inside cross-entropy loss only.
            CONSTRAIN_SIMILARITIES: False,
            # Model confidence to be returned during inference. Currently, the only
            # possible value is `softmax`.
            MODEL_CONFIDENCE: SOFTMAX,
            # Determines whether the confidences of the chosen top intents should be
            # renormalized so that they sum up to 1. By default, we do not renormalize
            # and return the confidences for the top intents as is.
            # Note that renormalization only makes sense if confidences are generated
            # via `softmax`.
            RENORMALIZE_CONFIDENCES: False,
        }

    def __init__(
        self,
        config: Dict[Text, Any],
        model_storage: ModelStorage,
        resource: Resource,
        execution_context: ExecutionContext,
        index_label_id_mapping: Optional[Dict[int, Text]] = None,
        entity_tag_specs: Optional[List[EntityTagSpec]] = None,
        model: Optional[RasaModel] = None,
        sparse_feature_sizes: Optional[Dict[Text, Dict[Text, List[int]]]] = None,
    ) -> None:
        """Declare instance variables with default values."""
        if EPOCHS not in config:
            rasa.shared.utils.io.raise_warning(
                f"Please configure the number of '{EPOCHS}' in your configuration file."
                f" We will change the default value of '{EPOCHS}' in the future to 1. "
            )

        self.component_config = config
        self._model_storage = model_storage
        self._resource = resource
        self._execution_context = execution_context

        self._check_config_parameters()

        # transform numbers to labels
        self.index_label_id_mapping = index_label_id_mapping or {}

        self._entity_tag_specs = entity_tag_specs

        self.model = model

        self.tmp_checkpoint_dir = None
        if self.component_config[CHECKPOINT_MODEL]:
            self.tmp_checkpoint_dir = Path(rasa.utils.io.create_temporary_directory())

        self._label_data: Optional[RasaModelData] = None
        self._data_example: Optional[Dict[Text, Dict[Text, List[FeatureArray]]]] = None

        self.split_entities_config = rasa.utils.train_utils.init_split_entities(
            self.component_config[SPLIT_ENTITIES_BY_COMMA],
            SPLIT_ENTITIES_BY_COMMA_DEFAULT_VALUE,
        )

        self.finetune_mode = self._execution_context.is_finetuning
        self._sparse_feature_sizes = sparse_feature_sizes

    # init helpers
    def _check_masked_lm(self) -> None:
        if (
            self.component_config[MASKED_LM]
            and self.component_config[NUM_TRANSFORMER_LAYERS] == 0
        ):
            raise ValueError(
                f"If number of transformer layers is 0, "
                f"'{MASKED_LM}' option should be 'False'."
            )

    def _check_share_hidden_layers_sizes(self) -> None:
        if self.component_config.get(SHARE_HIDDEN_LAYERS):
            first_hidden_layer_sizes = next(
                iter(self.component_config[HIDDEN_LAYERS_SIZES].values())
            )
            # check that all hidden layer sizes are the same
            identical_hidden_layer_sizes = all(
                current_hidden_layer_sizes == first_hidden_layer_sizes
                for current_hidden_layer_sizes in self.component_config[
                    HIDDEN_LAYERS_SIZES
                ].values()
            )
            if not identical_hidden_layer_sizes:
                raise ValueError(
                    f"If hidden layer weights are shared, "
                    f"{HIDDEN_LAYERS_SIZES} must coincide."
                )

    def _check_config_parameters(self) -> None:
        self.component_config = train_utils.check_deprecated_options(
            self.component_config
        )

        self._check_masked_lm()
        self._check_share_hidden_layers_sizes()

        self.component_config = train_utils.update_confidence_type(
            self.component_config
        )

        train_utils.validate_configuration_settings(self.component_config)

        self.component_config = train_utils.update_similarity_type(
            self.component_config
        )
        self.component_config = train_utils.update_evaluation_parameters(
            self.component_config
        )

    @classmethod
    def create(
        cls,
        config: Dict[Text, Any],
        model_storage: ModelStorage,
        resource: Resource,
        execution_context: ExecutionContext,
    ) -> DIETClassifier:
        """Creates a new untrained component (see parent class for full docstring)."""
        return cls(config, model_storage, resource, execution_context)

    @property
    def label_key(self) -> Optional[Text]:
        """Return key if intent classification is activated."""
        return LABEL_KEY if self.component_config[INTENT_CLASSIFICATION] else None

    @property
    def label_sub_key(self) -> Optional[Text]:
        """Return sub key if intent classification is activated."""
        return LABEL_SUB_KEY if self.component_config[INTENT_CLASSIFICATION] else None

    @staticmethod
    def model_class() -> Type[RasaModel]:
        return DIET

    # training data helpers:
    @staticmethod
    def _label_id_index_mapping(
        training_data: TrainingData, attribute: Text
    ) -> Dict[Text, int]:
        """Create label_id dictionary."""

        distinct_label_ids = {
            example.get(attribute) for example in training_data.intent_examples
        } - {None}
        return {
            label_id: idx for idx, label_id in enumerate(sorted(distinct_label_ids))
        }

    @staticmethod
    def _invert_mapping(mapping: Dict) -> Dict:
        return {value: key for key, value in mapping.items()}

    def _create_entity_tag_specs(
        self, training_data: TrainingData
    ) -> List[EntityTagSpec]:
        """Create entity tag specifications with their respective tag id mappings."""

        _tag_specs = []

        for tag_name in POSSIBLE_TAGS:
            if self.component_config[BILOU_FLAG]:
                tag_id_index_mapping = bilou_utils.build_tag_id_dict(
                    training_data, tag_name
                )
            else:
                tag_id_index_mapping = self._tag_id_index_mapping_for(
                    tag_name, training_data
                )

            if tag_id_index_mapping:
                _tag_specs.append(
                    EntityTagSpec(
                        tag_name=tag_name,
                        tags_to_ids=tag_id_index_mapping,
                        ids_to_tags=self._invert_mapping(tag_id_index_mapping),
                        num_tags=len(tag_id_index_mapping),
                    )
                )

        return _tag_specs

    @staticmethod
    def _tag_id_index_mapping_for(
        tag_name: Text, training_data: TrainingData
    ) -> Optional[Dict[Text, int]]:
        """Create mapping from tag name to id."""
        if tag_name == ENTITY_ATTRIBUTE_ROLE:
            distinct_tags = training_data.entity_roles
        elif tag_name == ENTITY_ATTRIBUTE_GROUP:
            distinct_tags = training_data.entity_groups
        else:
            distinct_tags = training_data.entities

        distinct_tags = distinct_tags - {NO_ENTITY_TAG} - {None}

        if not distinct_tags:
            return None

        tag_id_dict = {
            tag_id: idx for idx, tag_id in enumerate(sorted(distinct_tags), 1)
        }
        # NO_ENTITY_TAG corresponds to non-entity which should correspond to 0 index
        # needed for correct prediction for padding
        tag_id_dict[NO_ENTITY_TAG] = 0

        return tag_id_dict

    @staticmethod
    def _find_example_for_label(
        label: Text, examples: List[Message], attribute: Text
    ) -> Optional[Message]:
        for ex in examples:
            if ex.get(attribute) == label:
                return ex
        return None

    def _check_labels_features_exist(
        self, labels_example: List[Message], attribute: Text
    ) -> bool:
        """Checks if all labels have features set."""

        return all(
            label_example.features_present(
                attribute, self.component_config[FEATURIZERS]
            )
            for label_example in labels_example
        )

    def _extract_features(
        self, message: Message, attribute: Text
    ) -> Dict[Text, Union[scipy.sparse.spmatrix, np.ndarray]]:

        (
            sparse_sequence_features,
            sparse_sentence_features,
        ) = message.get_sparse_features(attribute, self.component_config[FEATURIZERS])
        dense_sequence_features, dense_sentence_features = message.get_dense_features(
            attribute, self.component_config[FEATURIZERS]
        )

        if dense_sequence_features is not None and sparse_sequence_features is not None:
            if (
                dense_sequence_features.features.shape[0]
                != sparse_sequence_features.features.shape[0]
            ):
                raise ValueError(
                    f"Sequence dimensions for sparse and dense sequence features "
                    f"don't coincide in '{message.get(TEXT)}'"
                    f"for attribute '{attribute}'."
                )
        if dense_sentence_features is not None and sparse_sentence_features is not None:
            if (
                dense_sentence_features.features.shape[0]
                != sparse_sentence_features.features.shape[0]
            ):
                raise ValueError(
                    f"Sequence dimensions for sparse and dense sentence features "
                    f"don't coincide in '{message.get(TEXT)}'"
                    f"for attribute '{attribute}'."
                )

        # If we don't use the transformer and we don't want to do entity recognition,
        # to speed up training take only the sentence features as feature vector.
        # We would not make use of the sequence anyway in this setup. Carrying over
        # those features to the actual training process takes quite some time.
        if (
            self.component_config[NUM_TRANSFORMER_LAYERS] == 0
            and not self.component_config[ENTITY_RECOGNITION]
            and attribute not in [INTENT, INTENT_RESPONSE_KEY]
        ):
            sparse_sequence_features = None
            dense_sequence_features = None

        out = {}

        if sparse_sentence_features is not None:
            out[f"{SPARSE}_{SENTENCE}"] = sparse_sentence_features.features
        if sparse_sequence_features is not None:
            out[f"{SPARSE}_{SEQUENCE}"] = sparse_sequence_features.features
        if dense_sentence_features is not None:
            out[f"{DENSE}_{SENTENCE}"] = dense_sentence_features.features
        if dense_sequence_features is not None:
            out[f"{DENSE}_{SEQUENCE}"] = dense_sequence_features.features

        return out

    def _check_input_dimension_consistency(self, model_data: RasaModelData) -> None:
        """Checks if features have same dimensionality if hidden layers are shared."""
        if self.component_config.get(SHARE_HIDDEN_LAYERS):
            num_text_sentence_features = model_data.number_of_units(TEXT, SENTENCE)
            num_label_sentence_features = model_data.number_of_units(LABEL, SENTENCE)
            num_text_sequence_features = model_data.number_of_units(TEXT, SEQUENCE)
            num_label_sequence_features = model_data.number_of_units(LABEL, SEQUENCE)

            if (0 < num_text_sentence_features != num_label_sentence_features > 0) or (
                0 < num_text_sequence_features != num_label_sequence_features > 0
            ):
                raise ValueError(
                    "If embeddings are shared text features and label features "
                    "must coincide. Check the output dimensions of previous components."
                )

    def _extract_labels_precomputed_features(
        self, label_examples: List[Message], attribute: Text = INTENT
    ) -> Tuple[List[FeatureArray], List[FeatureArray]]:
        """Collects precomputed encodings."""
        features = defaultdict(list)

        for e in label_examples:
            label_features = self._extract_features(e, attribute)
            for feature_key, feature_value in label_features.items():
                features[feature_key].append(feature_value)
        sequence_features = []
        sentence_features = []
        for feature_name, feature_value in features.items():
            if SEQUENCE in feature_name:
                sequence_features.append(
                    FeatureArray(np.array(feature_value), number_of_dimensions=3)
                )
            else:
                sentence_features.append(
                    FeatureArray(np.array(feature_value), number_of_dimensions=3)
                )
        return sequence_features, sentence_features

    @staticmethod
    def _compute_default_label_features(
        labels_example: List[Message],
    ) -> List[FeatureArray]:
        """Computes one-hot representation for the labels."""
        logger.debug("No label features found. Computing default label features.")

        eye_matrix = np.eye(len(labels_example), dtype=np.float32)
        # add sequence dimension to one-hot labels
        return [
            FeatureArray(
                np.array([np.expand_dims(a, 0) for a in eye_matrix]),
                number_of_dimensions=3,
            )
        ]

    def _create_label_data(
        self,
        training_data: TrainingData,
        label_id_dict: Dict[Text, int],
        attribute: Text,
    ) -> RasaModelData:
        """Create matrix with label_ids encoded in rows as bag of words.

        Find a training example for each label and get the encoded features
        from the corresponding Message object.
        If the features are already computed, fetch them from the message object
        else compute a one hot encoding for the label as the feature vector.
        """
        # Collect one example for each label
        labels_idx_examples = []
        for label_name, idx in label_id_dict.items():
            label_example = self._find_example_for_label(
                label_name, training_data.intent_examples, attribute
            )
            labels_idx_examples.append((idx, label_example))

        # Sort the list of tuples based on label_idx
        labels_idx_examples = sorted(labels_idx_examples, key=lambda x: x[0])
        labels_example = [example for (_, example) in labels_idx_examples]
        # Collect features, precomputed if they exist, else compute on the fly
        if self._check_labels_features_exist(labels_example, attribute):
            (
                sequence_features,
                sentence_features,
            ) = self._extract_labels_precomputed_features(labels_example, attribute)
        else:
            sequence_features = None
            sentence_features = self._compute_default_label_features(labels_example)

        label_data = RasaModelData()
        label_data.add_features(LABEL, SEQUENCE, sequence_features)
        label_data.add_features(LABEL, SENTENCE, sentence_features)
        if label_data.does_feature_not_exist(
            LABEL, SENTENCE
        ) and label_data.does_feature_not_exist(LABEL, SEQUENCE):
            raise ValueError(
                "No label features are present. Please check your configuration file."
            )

        label_ids = np.array([idx for (idx, _) in labels_idx_examples])
        # explicitly add last dimension to label_ids
        # to track correctly dynamic sequences
        label_data.add_features(
            LABEL_KEY,
            LABEL_SUB_KEY,
            [FeatureArray(np.expand_dims(label_ids, -1), number_of_dimensions=2)],
        )

        label_data.add_lengths(LABEL, SEQUENCE_LENGTH, LABEL, SEQUENCE)

        return label_data

    def _use_default_label_features(self, label_ids: np.ndarray) -> List[FeatureArray]:
        feature_arrays: List[FeatureArray] = self._label_data.get(LABEL, SENTENCE)
        all_label_features = feature_arrays[0]
        return [
            FeatureArray(
                np.array([all_label_features[label_id] for label_id in label_ids]),
                number_of_dimensions=all_label_features.number_of_dimensions,
            )
        ]

    def _create_model_data(
        self,
        training_data: List[Message],
        label_id_dict: Optional[Dict[Text, int]] = None,
        label_attribute: Optional[Text] = None,
        training: bool = True,
    ) -> RasaModelData:
        """Prepare data for training and create a RasaModelData object."""
        from rasa.utils.tensorflow import model_data_utils

        attributes_to_consider = [TEXT]
        if training and self.component_config[INTENT_CLASSIFICATION]:
            # we don't have any intent labels during prediction, just add them during
            # training
            attributes_to_consider.append(label_attribute)
        if (
            training
            and self.component_config[ENTITY_RECOGNITION]
            and self._entity_tag_specs
        ):
            # Add entities as labels only during training and only if there was
            # training data added for entities with DIET configured to predict entities.
            attributes_to_consider.append(ENTITIES)

        if training and label_attribute is not None:
            # only use those training examples that have the label_attribute set
            # during training
            training_data = [
                example for example in training_data if label_attribute in example.data
            ]

        if not training_data:
            # no training data are present to train
            return RasaModelData()

        (
            features_for_examples,
            sparse_feature_sizes,
        ) = model_data_utils.featurize_training_examples(
            training_data,
            attributes_to_consider,
            entity_tag_specs=self._entity_tag_specs,
            featurizers=self.component_config[FEATURIZERS],
            bilou_tagging=self.component_config[BILOU_FLAG],
        )
        attribute_data, _ = model_data_utils.convert_to_data_format(
            features_for_examples, consider_dialogue_dimension=False
        )

        model_data = RasaModelData(
            label_key=self.label_key, label_sub_key=self.label_sub_key
        )
        model_data.add_data(attribute_data)
        model_data.add_lengths(TEXT, SEQUENCE_LENGTH, TEXT, SEQUENCE)
        # Current implementation doesn't yet account for updating sparse
        # feature sizes of label attributes. That's why we remove them.
        sparse_feature_sizes = self._remove_label_sparse_feature_sizes(
            sparse_feature_sizes=sparse_feature_sizes, label_attribute=label_attribute
        )
        model_data.add_sparse_feature_sizes(sparse_feature_sizes)

        self._add_label_features(
            model_data, training_data, label_attribute, label_id_dict, training
        )

        # make sure all keys are in the same order during training and prediction
        # as we rely on the order of key and sub-key when constructing the actual
        # tensors from the model data
        model_data.sort()

        return model_data

    @staticmethod
    def _remove_label_sparse_feature_sizes(
        sparse_feature_sizes: Dict[Text, Dict[Text, List[int]]],
        label_attribute: Optional[Text] = None,
    ) -> Dict[Text, Dict[Text, List[int]]]:

        if label_attribute in sparse_feature_sizes:
            del sparse_feature_sizes[label_attribute]
        return sparse_feature_sizes

    def _add_label_features(
        self,
        model_data: RasaModelData,
        training_data: List[Message],
        label_attribute: Text,
        label_id_dict: Dict[Text, int],
        training: bool = True,
    ) -> None:
        label_ids = []
        if training and self.component_config[INTENT_CLASSIFICATION]:
            for example in training_data:
                if example.get(label_attribute):
                    label_ids.append(label_id_dict[example.get(label_attribute)])
            # explicitly add last dimension to label_ids
            # to track correctly dynamic sequences
            model_data.add_features(
                LABEL_KEY,
                LABEL_SUB_KEY,
                [FeatureArray(np.expand_dims(label_ids, -1), number_of_dimensions=2)],
            )

        if (
            label_attribute
            and model_data.does_feature_not_exist(label_attribute, SENTENCE)
            and model_data.does_feature_not_exist(label_attribute, SEQUENCE)
        ):
            # no label features are present, get default features from _label_data
            model_data.add_features(
                LABEL, SENTENCE, self._use_default_label_features(np.array(label_ids))
            )

        # as label_attribute can have different values, e.g. INTENT or RESPONSE,
        # copy over the features to the LABEL key to make
        # it easier to access the label features inside the model itself
        model_data.update_key(label_attribute, SENTENCE, LABEL, SENTENCE)
        model_data.update_key(label_attribute, SEQUENCE, LABEL, SEQUENCE)
        model_data.update_key(label_attribute, MASK, LABEL, MASK)

        model_data.add_lengths(LABEL, SEQUENCE_LENGTH, LABEL, SEQUENCE)

    # train helpers
    def preprocess_train_data(self, training_data: TrainingData) -> RasaModelData:
        """Prepares data for training.

        Performs sanity checks on training data, extracts encodings for labels.
        """
        if self.component_config[BILOU_FLAG]:
            bilou_utils.apply_bilou_schema(training_data)

        label_id_index_mapping = self._label_id_index_mapping(
            training_data, attribute=INTENT
        )

        if not label_id_index_mapping:
            # no labels are present to train
            return RasaModelData()

        self.index_label_id_mapping = self._invert_mapping(label_id_index_mapping)

        self._label_data = self._create_label_data(
            training_data, label_id_index_mapping, attribute=INTENT
        )

        self._entity_tag_specs = self._create_entity_tag_specs(training_data)

        label_attribute = (
            INTENT if self.component_config[INTENT_CLASSIFICATION] else None
        )
        model_data = self._create_model_data(
            training_data.nlu_examples,
            label_id_index_mapping,
            label_attribute=label_attribute,
        )

        self._check_input_dimension_consistency(model_data)

        return model_data

    @staticmethod
    def _check_enough_labels(model_data: RasaModelData) -> bool:
        return len(np.unique(model_data.get(LABEL_KEY, LABEL_SUB_KEY))) >= 2

    def train(self, training_data: TrainingData) -> Resource:
        """Train the embedding intent classifier on a data set."""
        model_data = self.preprocess_train_data(training_data)
        if model_data.is_empty():
            logger.debug(
                f"Cannot train '{self.__class__.__name__}'. No data was provided. "
                f"Skipping training of the classifier."
            )
            return self._resource

        if not self.model and self.finetune_mode:
            raise rasa.shared.exceptions.InvalidParameterException(
                f"{self.__class__.__name__} was instantiated "
                f"with `model=None` and `finetune_mode=True`. "
                f"This is not a valid combination as the component "
                f"needs an already instantiated and trained model "
                f"to continue training in finetune mode."
            )

        if self.component_config.get(INTENT_CLASSIFICATION):
            if not self._check_enough_labels(model_data):
                logger.error(
                    f"Cannot train '{self.__class__.__name__}'. "
                    f"Need at least 2 different intent classes. "
                    f"Skipping training of classifier."
                )
                return self._resource
        if self.component_config.get(ENTITY_RECOGNITION):
            self.check_correct_entity_annotations(training_data)

        # keep one example for persisting and loading
        self._data_example = model_data.first_data_example()

        if not self.finetune_mode:
            # No pre-trained model to load from. Create a new instance of the model.
            self.model = self._instantiate_model_class(model_data)
            self.model.compile(
                optimizer=tf.keras.optimizers.Adam(self.component_config[LEARNING_RATE])
            )
        else:
            self.model.adjust_for_incremental_training(
                data_example=self._data_example,
                new_sparse_feature_sizes=model_data.get_sparse_feature_sizes(),
                old_sparse_feature_sizes=self._sparse_feature_sizes,
            )
        self._sparse_feature_sizes = model_data.get_sparse_feature_sizes()

        data_generator, validation_data_generator = train_utils.create_data_generators(
            model_data,
            self.component_config[BATCH_SIZES],
            self.component_config[EPOCHS],
            self.component_config[BATCH_STRATEGY],
            self.component_config[EVAL_NUM_EXAMPLES],
            self.component_config[RANDOM_SEED],
        )
        callbacks = train_utils.create_common_callbacks(
            self.component_config[EPOCHS],
            self.component_config[TENSORBOARD_LOG_DIR],
            self.component_config[TENSORBOARD_LOG_LEVEL],
            self.tmp_checkpoint_dir,
        )

        self.model.fit(
            data_generator,
            epochs=self.component_config[EPOCHS],
            validation_data=validation_data_generator,
            validation_freq=self.component_config[EVAL_NUM_EPOCHS],
            callbacks=callbacks,
            verbose=False,
            shuffle=False,  # we use custom shuffle inside data generator
        )

        self.persist()

        return self._resource

    # process helpers
    def _predict(
        self, message: Message
    ) -> Optional[Dict[Text, Union[tf.Tensor, Dict[Text, tf.Tensor]]]]:
        if self.model is None:
            logger.debug(
                f"There is no trained model for '{self.__class__.__name__}': The "
                f"component is either not trained or didn't receive enough training "
                f"data."
            )
            return None

        # create session data from message and convert it into a batch of 1
        model_data = self._create_model_data([message], training=False)
        return self.model.run_inference(model_data)

    def _predict_label(
        self, predict_out: Optional[Dict[Text, tf.Tensor]]
    ) -> Tuple[Dict[Text, Any], List[Dict[Text, Any]]]:
        """Predicts the intent of the provided message."""
        label: Dict[Text, Any] = {"name": None, "confidence": 0.0}
        label_ranking = []

        if predict_out is None:
            return label, label_ranking

        message_sim = predict_out["i_scores"]
        message_sim = message_sim.flatten()  # sim is a matrix

        # if X contains all zeros do not predict some label
        if message_sim.size == 0:
            return label, label_ranking

        # rank the confidences
        ranking_length = self.component_config[RANKING_LENGTH]
        renormalize = (
            self.component_config[RENORMALIZE_CONFIDENCES]
            and self.component_config[MODEL_CONFIDENCE] == SOFTMAX
        )
        ranked_label_indices, message_sim = train_utils.rank_and_mask(
            message_sim, ranking_length=ranking_length, renormalize=renormalize
        )

        # construct the label and ranking
        casted_message_sim: List[float] = message_sim.tolist()  # np.float to float
        top_label_idx = ranked_label_indices[0]
        label = {
            "name": self.index_label_id_mapping[top_label_idx],
            "confidence": casted_message_sim[top_label_idx],
        }

        ranking = [(idx, casted_message_sim[idx]) for idx in ranked_label_indices]
        label_ranking = [
<<<<<<< HEAD
            {
                "name": self.index_label_id_mapping[label_idx],
                "confidence": score,
            }
=======
            {"name": self.index_label_id_mapping[label_idx], "confidence": score}
>>>>>>> a9932b4a
            for label_idx, score in ranking
        ]

        return label, label_ranking

    def _predict_entities(
        self, predict_out: Optional[Dict[Text, tf.Tensor]], message: Message
    ) -> List[Dict]:
        if predict_out is None:
            return []

        predicted_tags, confidence_values = train_utils.entity_label_to_tags(
            predict_out, self._entity_tag_specs, self.component_config[BILOU_FLAG]
        )

        entities = self.convert_predictions_into_entities(
            message.get(TEXT),
            message.get(TOKENS_NAMES[TEXT], []),
            predicted_tags,
            self.split_entities_config,
            confidence_values,
        )

        entities = self.add_extractor_name(entities)
        entities = message.get(ENTITIES, []) + entities

        return entities

    def process(self, messages: List[Message]) -> List[Message]:
        """Augments the message with intents, entities, and diagnostic data."""
        for message in messages:
            out = self._predict(message)

            if self.component_config[INTENT_CLASSIFICATION]:
                label, label_ranking = self._predict_label(out)

                message.set(INTENT, label, add_to_output=True)
                message.set("intent_ranking", label_ranking, add_to_output=True)

            if self.component_config[ENTITY_RECOGNITION]:
                entities = self._predict_entities(out, message)

                message.set(ENTITIES, entities, add_to_output=True)

            if out and self._execution_context.should_add_diagnostic_data:
                message.add_diagnostic_data(
                    self._execution_context.node_name, out.get(DIAGNOSTIC_DATA)
                )

        return messages

    def persist(self) -> None:
        """Persist this model into the passed directory."""
        import shutil

        if self.model is None:
            return None

        with self._model_storage.write_to(self._resource) as model_path:
            file_name = self.__class__.__name__
            tf_model_file = model_path / f"{file_name}.tf_model"

            rasa.shared.utils.io.create_directory_for_file(tf_model_file)

            if self.component_config[CHECKPOINT_MODEL]:
                shutil.move(self.tmp_checkpoint_dir, model_path / "checkpoints")
            self.model.save(str(tf_model_file))

            io_utils.pickle_dump(
                model_path / f"{file_name}.data_example.pkl", self._data_example
            )
            io_utils.pickle_dump(
                model_path / f"{file_name}.sparse_feature_sizes.pkl",
                self._sparse_feature_sizes,
            )
            io_utils.pickle_dump(
                model_path / f"{file_name}.label_data.pkl", dict(self._label_data.data)
            )
            io_utils.json_pickle(
                model_path / f"{file_name}.index_label_id_mapping.json",
                self.index_label_id_mapping,
            )

            entity_tag_specs = (
                [tag_spec._asdict() for tag_spec in self._entity_tag_specs]
                if self._entity_tag_specs
                else []
            )
            rasa.shared.utils.io.dump_obj_as_json_to_file(
                model_path / f"{file_name}.entity_tag_specs.json", entity_tag_specs
            )

    @classmethod
    def load(
        cls,
        config: Dict[Text, Any],
        model_storage: ModelStorage,
        resource: Resource,
        execution_context: ExecutionContext,
        **kwargs: Any,
    ) -> DIETClassifier:
        """Loads a policy from the storage (see parent class for full docstring)."""
        try:
            with model_storage.read_from(resource) as model_path:
                return cls._load(
                    model_path, config, model_storage, resource, execution_context
                )
        except ValueError:
            logger.debug(
                f"Failed to load {cls.__class__.__name__} from model storage. Resource "
                f"'{resource.name}' doesn't exist."
            )
            return cls(config, model_storage, resource, execution_context)

    @classmethod
    def _load(
        cls,
        model_path: Path,
        config: Dict[Text, Any],
        model_storage: ModelStorage,
        resource: Resource,
        execution_context: ExecutionContext,
    ) -> "DIETClassifier":
        """Loads the trained model from the provided directory."""
        (
            index_label_id_mapping,
            entity_tag_specs,
            label_data,
            data_example,
            sparse_feature_sizes,
        ) = cls._load_from_files(model_path)

        config = train_utils.update_confidence_type(config)
        config = train_utils.update_similarity_type(config)

        model = cls._load_model(
            entity_tag_specs,
            label_data,
            config,
            data_example,
            model_path,
            finetune_mode=execution_context.is_finetuning,
        )

        return cls(
            config=config,
            model_storage=model_storage,
            resource=resource,
            execution_context=execution_context,
            index_label_id_mapping=index_label_id_mapping,
            entity_tag_specs=entity_tag_specs,
            model=model,
            sparse_feature_sizes=sparse_feature_sizes,
        )

    @classmethod
    def _load_from_files(
        cls, model_path: Path
    ) -> Tuple[
        Dict[int, Text],
        List[EntityTagSpec],
        RasaModelData,
        Dict[Text, Dict[Text, List[FeatureArray]]],
        Dict[Text, Dict[Text, List[int]]],
    ]:
        file_name = cls.__name__

        data_example = io_utils.pickle_load(
            model_path / f"{file_name}.data_example.pkl"
        )
        label_data = io_utils.pickle_load(model_path / f"{file_name}.label_data.pkl")
        label_data = RasaModelData(data=label_data)
        sparse_feature_sizes = io_utils.pickle_load(
            model_path / f"{file_name}.sparse_feature_sizes.pkl"
        )
        index_label_id_mapping = io_utils.json_unpickle(
            model_path / f"{file_name}.index_label_id_mapping.json"
        )
        entity_tag_specs = rasa.shared.utils.io.read_json_file(
            model_path / f"{file_name}.entity_tag_specs.json"
        )
        entity_tag_specs = [
            EntityTagSpec(
                tag_name=tag_spec["tag_name"],
                ids_to_tags={
                    int(key): value for key, value in tag_spec["ids_to_tags"].items()
                },
                tags_to_ids={
                    key: int(value) for key, value in tag_spec["tags_to_ids"].items()
                },
                num_tags=tag_spec["num_tags"],
            )
            for tag_spec in entity_tag_specs
        ]

        # jsonpickle converts dictionary keys to strings
        index_label_id_mapping = {
            int(key): value for key, value in index_label_id_mapping.items()
        }

        return (
            index_label_id_mapping,
            entity_tag_specs,
            label_data,
            data_example,
            sparse_feature_sizes,
        )

    @classmethod
    def _load_model(
        cls,
        entity_tag_specs: List[EntityTagSpec],
        label_data: RasaModelData,
        config: Dict[Text, Any],
        data_example: Dict[Text, Dict[Text, List[FeatureArray]]],
        model_path: Path,
        finetune_mode: bool = False,
    ) -> "RasaModel":
        file_name = cls.__name__
        tf_model_file = model_path / f"{file_name}.tf_model"

        label_key = LABEL_KEY if config[INTENT_CLASSIFICATION] else None
        label_sub_key = LABEL_SUB_KEY if config[INTENT_CLASSIFICATION] else None

        model_data_example = RasaModelData(
            label_key=label_key, label_sub_key=label_sub_key, data=data_example
        )

        model = cls._load_model_class(
            tf_model_file,
            model_data_example,
            label_data,
            entity_tag_specs,
            config,
            finetune_mode=finetune_mode,
        )

        return model

    @classmethod
    def _load_model_class(
        cls,
        tf_model_file: Text,
        model_data_example: RasaModelData,
        label_data: RasaModelData,
        entity_tag_specs: List[EntityTagSpec],
        config: Dict[Text, Any],
        finetune_mode: bool,
    ) -> "RasaModel":

        predict_data_example = RasaModelData(
            label_key=model_data_example.label_key,
            data={
                feature_name: features
                for feature_name, features in model_data_example.items()
                if TEXT in feature_name
            },
        )

        return cls.model_class().load(
            tf_model_file,
            model_data_example,
            predict_data_example,
            data_signature=model_data_example.get_signature(),
            label_data=label_data,
            entity_tag_specs=entity_tag_specs,
            config=copy.deepcopy(config),
            finetune_mode=finetune_mode,
        )

    def _instantiate_model_class(self, model_data: RasaModelData) -> "RasaModel":
        return self.model_class()(
            data_signature=model_data.get_signature(),
            label_data=self._label_data,
            entity_tag_specs=self._entity_tag_specs,
            config=self.component_config,
        )


class DIET(TransformerRasaModel):
    def __init__(
        self,
        data_signature: Dict[Text, Dict[Text, List[FeatureSignature]]],
        label_data: RasaModelData,
        entity_tag_specs: Optional[List[EntityTagSpec]],
        config: Dict[Text, Any],
    ) -> None:
        # create entity tag spec before calling super otherwise building the model
        # will fail
        super().__init__("DIET", config, data_signature, label_data)
        self._entity_tag_specs = self._ordered_tag_specs(entity_tag_specs)

        self.predict_data_signature = {
            feature_name: features
            for feature_name, features in data_signature.items()
            if TEXT in feature_name
        }

        # tf training
        self._create_metrics()
        self._update_metrics_to_log()

        # needed for efficient prediction
        self.all_labels_embed: Optional[tf.Tensor] = None

        self._prepare_layers()

    @staticmethod
    def _ordered_tag_specs(
        entity_tag_specs: Optional[List[EntityTagSpec]],
    ) -> List[EntityTagSpec]:
        """Ensure that order of entity tag specs matches CRF layer order."""
        if entity_tag_specs is None:
            return []

        crf_order = [
            ENTITY_ATTRIBUTE_TYPE,
            ENTITY_ATTRIBUTE_ROLE,
            ENTITY_ATTRIBUTE_GROUP,
        ]

        ordered_tag_spec = []

        for tag_name in crf_order:
            for tag_spec in entity_tag_specs:
                if tag_name == tag_spec.tag_name:
                    ordered_tag_spec.append(tag_spec)

        return ordered_tag_spec

    def _check_data(self) -> None:
        if TEXT not in self.data_signature:
            raise InvalidConfigException(
                f"No text features specified. "
                f"Cannot train '{self.__class__.__name__}' model."
            )
        if self.config[INTENT_CLASSIFICATION]:
            if LABEL not in self.data_signature:
                raise InvalidConfigException(
                    f"No label features specified. "
                    f"Cannot train '{self.__class__.__name__}' model."
                )

            if self.config[SHARE_HIDDEN_LAYERS]:
                different_sentence_signatures = False
                different_sequence_signatures = False
                if (
                    SENTENCE in self.data_signature[TEXT]
                    and SENTENCE in self.data_signature[LABEL]
                ):
                    different_sentence_signatures = (
                        self.data_signature[TEXT][SENTENCE]
                        != self.data_signature[LABEL][SENTENCE]
                    )
                if (
                    SEQUENCE in self.data_signature[TEXT]
                    and SEQUENCE in self.data_signature[LABEL]
                ):
                    different_sequence_signatures = (
                        self.data_signature[TEXT][SEQUENCE]
                        != self.data_signature[LABEL][SEQUENCE]
                    )

                if different_sentence_signatures or different_sequence_signatures:
                    raise ValueError(
                        "If hidden layer weights are shared, data signatures "
                        "for text_features and label_features must coincide."
                    )

        if self.config[ENTITY_RECOGNITION] and (
            ENTITIES not in self.data_signature
            or ENTITY_ATTRIBUTE_TYPE not in self.data_signature[ENTITIES]
        ):
            logger.debug(
                f"You specified '{self.__class__.__name__}' to train entities, but "
                f"no entities are present in the training data. Skipping training of "
                f"entities."
            )
            self.config[ENTITY_RECOGNITION] = False

    def _create_metrics(self) -> None:
        # self.metrics will have the same order as they are created
        # so create loss metrics first to output losses first
        self.mask_loss = tf.keras.metrics.Mean(name="m_loss")
        self.intent_loss = tf.keras.metrics.Mean(name="i_loss")
        self.entity_loss = tf.keras.metrics.Mean(name="e_loss")
        self.entity_group_loss = tf.keras.metrics.Mean(name="g_loss")
        self.entity_role_loss = tf.keras.metrics.Mean(name="r_loss")
        # create accuracy metrics second to output accuracies second
        self.mask_acc = tf.keras.metrics.Mean(name="m_acc")
        self.intent_acc = tf.keras.metrics.Mean(name="i_acc")
        self.entity_f1 = tf.keras.metrics.Mean(name="e_f1")
        self.entity_group_f1 = tf.keras.metrics.Mean(name="g_f1")
        self.entity_role_f1 = tf.keras.metrics.Mean(name="r_f1")

    def _update_metrics_to_log(self) -> None:
        debug_log_level = logging.getLogger("rasa").level == logging.DEBUG

        if self.config[MASKED_LM]:
            self.metrics_to_log.append("m_acc")
            if debug_log_level:
                self.metrics_to_log.append("m_loss")
        if self.config[INTENT_CLASSIFICATION]:
            self.metrics_to_log.append("i_acc")
            if debug_log_level:
                self.metrics_to_log.append("i_loss")
        if self.config[ENTITY_RECOGNITION]:
            for tag_spec in self._entity_tag_specs:
                if tag_spec.num_tags != 0:
                    name = tag_spec.tag_name
                    self.metrics_to_log.append(f"{name[0]}_f1")
                    if debug_log_level:
                        self.metrics_to_log.append(f"{name[0]}_loss")

        self._log_metric_info()

    def _log_metric_info(self) -> None:
        metric_name = {
            "t": "total",
            "i": "intent",
            "e": "entity",
            "m": "mask",
            "r": "role",
            "g": "group",
        }
        logger.debug("Following metrics will be logged during training: ")
        for metric in self.metrics_to_log:
            parts = metric.split("_")
            name = f"{metric_name[parts[0]]} {parts[1]}"
            logger.debug(f"  {metric} ({name})")

    def _prepare_layers(self) -> None:
        # For user text, prepare layers that combine different feature types, embed
        # everything using a transformer and optionally also do masked language
        # modeling.
        self.text_name = TEXT
        self._tf_layers[
            f"sequence_layer.{self.text_name}"
        ] = rasa_layers.RasaSequenceLayer(
            self.text_name, self.data_signature[self.text_name], self.config
        )
        if self.config[MASKED_LM]:
            self._prepare_mask_lm_loss(self.text_name)

        # Intent labels are treated similarly to user text but without the transformer,
        # without masked language modelling, and with no dropout applied to the
        # individual features, only to the overall label embedding after all label
        # features have been combined.
        if self.config[INTENT_CLASSIFICATION]:
            self.label_name = TEXT if self.config[SHARE_HIDDEN_LAYERS] else LABEL

            # disable input dropout applied to sparse and dense label features
            label_config = self.config.copy()
            label_config.update(
                {SPARSE_INPUT_DROPOUT: False, DENSE_INPUT_DROPOUT: False}
            )

            self._tf_layers[
                f"feature_combining_layer.{self.label_name}"
            ] = rasa_layers.RasaFeatureCombiningLayer(
                self.label_name, self.label_signature[self.label_name], label_config
            )

            self._prepare_ffnn_layer(
                self.label_name,
                self.config[HIDDEN_LAYERS_SIZES][self.label_name],
                self.config[DROP_RATE],
            )

            self._prepare_label_classification_layers(predictor_attribute=TEXT)

        if self.config[ENTITY_RECOGNITION]:
            self._prepare_entity_recognition_layers()

    def _prepare_mask_lm_loss(self, name: Text) -> None:
        # for embedding predicted tokens at masked positions
        self._prepare_embed_layers(f"{name}_lm_mask")

        # for embedding the true tokens that got masked
        self._prepare_embed_layers(f"{name}_golden_token")

        # mask loss is additional loss
        # set scaling to False, so that it doesn't overpower other losses
        self._prepare_dot_product_loss(f"{name}_mask", scale_loss=False)

    def _create_bow(
        self,
        sequence_features: List[Union[tf.Tensor, tf.SparseTensor]],
        sentence_features: List[Union[tf.Tensor, tf.SparseTensor]],
        sequence_feature_lengths: tf.Tensor,
        name: Text,
    ) -> tf.Tensor:

        x, _ = self._tf_layers[f"feature_combining_layer.{name}"](
            (sequence_features, sentence_features, sequence_feature_lengths),
            training=self._training,
        )

        # convert to bag-of-words by summing along the sequence dimension
        x = tf.reduce_sum(x, axis=1)

        return self._tf_layers[f"ffnn.{name}"](x, self._training)

    def _create_all_labels(self) -> Tuple[tf.Tensor, tf.Tensor]:
        all_label_ids = self.tf_label_data[LABEL_KEY][LABEL_SUB_KEY][0]

        sequence_feature_lengths = self._get_sequence_feature_lengths(
            self.tf_label_data, LABEL
        )

        x = self._create_bow(
            self.tf_label_data[LABEL][SEQUENCE],
            self.tf_label_data[LABEL][SENTENCE],
            sequence_feature_lengths,
            self.label_name,
        )
        all_labels_embed = self._tf_layers[f"embed.{LABEL}"](x)

        return all_label_ids, all_labels_embed

    def _mask_loss(
        self,
        outputs: tf.Tensor,
        inputs: tf.Tensor,
        seq_ids: tf.Tensor,
        mlm_mask_boolean: tf.Tensor,
        name: Text,
    ) -> tf.Tensor:
        # make sure there is at least one element in the mask
        mlm_mask_boolean = tf.cond(
            tf.reduce_any(mlm_mask_boolean),
            lambda: mlm_mask_boolean,
            lambda: tf.scatter_nd([[0, 0, 0]], [True], tf.shape(mlm_mask_boolean)),
        )

        mlm_mask_boolean = tf.squeeze(mlm_mask_boolean, -1)

        # Pick elements that were masked, throwing away the batch & sequence dimension
        # and effectively switching from shape (batch_size, sequence_length, units) to
        # (num_masked_elements, units).
        outputs = tf.boolean_mask(outputs, mlm_mask_boolean)
        inputs = tf.boolean_mask(inputs, mlm_mask_boolean)
        ids = tf.boolean_mask(seq_ids, mlm_mask_boolean)

        tokens_predicted_embed = self._tf_layers[f"embed.{name}_lm_mask"](outputs)
        tokens_true_embed = self._tf_layers[f"embed.{name}_golden_token"](inputs)

        # To limit the otherwise computationally expensive loss calculation, we
        # constrain the label space in MLM (i.e. token space) to only those tokens that
        # were masked in this batch. Hence the reduced list of token embeddings
        # (tokens_true_embed) and the reduced list of labels (ids) are passed as
        # all_labels_embed and all_labels, respectively. In the future, we could be less
        # restrictive and construct a slightly bigger label space which could include
        # tokens not masked in the current batch too.
        return self._tf_layers[f"loss.{name}_mask"](
            inputs_embed=tokens_predicted_embed,
            labels_embed=tokens_true_embed,
            labels=ids,
            all_labels_embed=tokens_true_embed,
            all_labels=ids,
        )

    def _calculate_label_loss(
        self, text_features: tf.Tensor, label_features: tf.Tensor, label_ids: tf.Tensor
    ) -> tf.Tensor:
        all_label_ids, all_labels_embed = self._create_all_labels()

        text_embed = self._tf_layers[f"embed.{TEXT}"](text_features)
        label_embed = self._tf_layers[f"embed.{LABEL}"](label_features)

        return self._tf_layers[f"loss.{LABEL}"](
            text_embed, label_embed, label_ids, all_labels_embed, all_label_ids
        )

    def batch_loss(
        self, batch_in: Union[Tuple[tf.Tensor], Tuple[np.ndarray]]
    ) -> tf.Tensor:
        """Calculates the loss for the given batch.

        Args:
            batch_in: The batch.

        Returns:
            The loss of the given batch.
        """
        tf_batch_data = self.batch_to_model_data_format(batch_in, self.data_signature)

        sequence_feature_lengths = self._get_sequence_feature_lengths(
            tf_batch_data, TEXT
        )

        (
            text_transformed,
            text_in,
            mask_combined_sequence_sentence,
            text_seq_ids,
            mlm_mask_boolean_text,
            _,
        ) = self._tf_layers[f"sequence_layer.{self.text_name}"](
            (
                tf_batch_data[TEXT][SEQUENCE],
                tf_batch_data[TEXT][SENTENCE],
                sequence_feature_lengths,
            ),
            training=self._training,
        )

        losses = []

        # Lengths of sequences in case of sentence-level features are always 1, but they
        # can effectively be 0 if sentence-level features aren't present.
        sentence_feature_lengths = self._get_sentence_feature_lengths(
            tf_batch_data, TEXT
        )

        combined_sequence_sentence_feature_lengths = (
            sequence_feature_lengths + sentence_feature_lengths
        )

        if self.config[MASKED_LM]:
            loss, acc = self._mask_loss(
                text_transformed, text_in, text_seq_ids, mlm_mask_boolean_text, TEXT
            )
            self.mask_loss.update_state(loss)
            self.mask_acc.update_state(acc)
            losses.append(loss)

        if self.config[INTENT_CLASSIFICATION]:
            loss = self._batch_loss_intent(
                combined_sequence_sentence_feature_lengths,
                text_transformed,
                tf_batch_data,
            )
            losses.append(loss)

        if self.config[ENTITY_RECOGNITION]:
            losses += self._batch_loss_entities(
                mask_combined_sequence_sentence,
                sequence_feature_lengths,
                text_transformed,
                tf_batch_data,
            )

        return tf.math.add_n(losses)

    def _batch_loss_intent(
        self,
        combined_sequence_sentence_feature_lengths_text: tf.Tensor,
        text_transformed: tf.Tensor,
        tf_batch_data: Dict[Text, Dict[Text, List[tf.Tensor]]],
    ) -> tf.Tensor:
        # get sentence features vector for intent classification
        sentence_vector = self._last_token(
            text_transformed, combined_sequence_sentence_feature_lengths_text
        )

        sequence_feature_lengths_label = self._get_sequence_feature_lengths(
            tf_batch_data, LABEL
        )

        label_ids = tf_batch_data[LABEL_KEY][LABEL_SUB_KEY][0]
        label = self._create_bow(
            tf_batch_data[LABEL][SEQUENCE],
            tf_batch_data[LABEL][SENTENCE],
            sequence_feature_lengths_label,
            self.label_name,
        )
        loss, acc = self._calculate_label_loss(sentence_vector, label, label_ids)

        self._update_label_metrics(loss, acc)

        return loss

    def _update_label_metrics(self, loss: tf.Tensor, acc: tf.Tensor) -> None:

        self.intent_loss.update_state(loss)
        self.intent_acc.update_state(acc)

    def _batch_loss_entities(
        self,
        mask_combined_sequence_sentence: tf.Tensor,
        sequence_feature_lengths: tf.Tensor,
        text_transformed: tf.Tensor,
        tf_batch_data: Dict[Text, Dict[Text, List[tf.Tensor]]],
    ) -> List[tf.Tensor]:
        losses = []

        entity_tags = None

        for tag_spec in self._entity_tag_specs:
            if tag_spec.num_tags == 0:
                continue

            tag_ids = tf_batch_data[ENTITIES][tag_spec.tag_name][0]
            # add a zero (no entity) for the sentence features to match the shape of
            # inputs
            tag_ids = tf.pad(tag_ids, [[0, 0], [0, 1], [0, 0]])

            loss, f1, _logits = self._calculate_entity_loss(
                text_transformed,
                tag_ids,
                mask_combined_sequence_sentence,
                sequence_feature_lengths,
                tag_spec.tag_name,
                entity_tags,
            )

            if tag_spec.tag_name == ENTITY_ATTRIBUTE_TYPE:
                # use the entity tags as additional input for the role
                # and group CRF
                entity_tags = tf.one_hot(
                    tf.cast(tag_ids[:, :, 0], tf.int32), depth=tag_spec.num_tags
                )

            self._update_entity_metrics(loss, f1, tag_spec.tag_name)

            losses.append(loss)

        return losses

    def _update_entity_metrics(
        self, loss: tf.Tensor, f1: tf.Tensor, tag_name: Text
    ) -> None:
        if tag_name == ENTITY_ATTRIBUTE_TYPE:
            self.entity_loss.update_state(loss)
            self.entity_f1.update_state(f1)
        elif tag_name == ENTITY_ATTRIBUTE_GROUP:
            self.entity_group_loss.update_state(loss)
            self.entity_group_f1.update_state(f1)
        elif tag_name == ENTITY_ATTRIBUTE_ROLE:
            self.entity_role_loss.update_state(loss)
            self.entity_role_f1.update_state(f1)

    def prepare_for_predict(self) -> None:
        """Prepares the model for prediction."""
        if self.config[INTENT_CLASSIFICATION]:
            _, self.all_labels_embed = self._create_all_labels()

    def batch_predict(
        self, batch_in: Union[Tuple[tf.Tensor], Tuple[np.ndarray]]
    ) -> Dict[Text, tf.Tensor]:
        """Predicts the output of the given batch.

        Args:
            batch_in: The batch.

        Returns:
            The output to predict.
        """
        tf_batch_data = self.batch_to_model_data_format(
            batch_in, self.predict_data_signature
        )

        sequence_feature_lengths = self._get_sequence_feature_lengths(
            tf_batch_data, TEXT
        )
        sentence_feature_lengths = self._get_sentence_feature_lengths(
<<<<<<< HEAD
            tf_batch_data,
            TEXT,
=======
            tf_batch_data, TEXT
>>>>>>> a9932b4a
        )

        text_transformed, _, _, _, _, attention_weights = self._tf_layers[
            f"sequence_layer.{self.text_name}"
        ](
            (
                tf_batch_data[TEXT][SEQUENCE],
                tf_batch_data[TEXT][SENTENCE],
                sequence_feature_lengths,
            ),
            training=self._training,
        )
        predictions = {
            DIAGNOSTIC_DATA: {
                "attention_weights": attention_weights,
                "text_transformed": text_transformed,
            }
        }

        if self.config[INTENT_CLASSIFICATION]:
            predictions.update(
                self._batch_predict_intents(
                    sequence_feature_lengths + sentence_feature_lengths,
                    text_transformed,
                )
            )

        if self.config[ENTITY_RECOGNITION]:
            predictions.update(
                self._batch_predict_entities(sequence_feature_lengths, text_transformed)
            )

        return predictions

    def _batch_predict_entities(
        self, sequence_feature_lengths: tf.Tensor, text_transformed: tf.Tensor
    ) -> Dict[Text, tf.Tensor]:
        predictions: Dict[Text, tf.Tensor] = {}

        entity_tags = None

        for tag_spec in self._entity_tag_specs:
            # skip crf layer if it was not trained
            if tag_spec.num_tags == 0:
                continue

            name = tag_spec.tag_name
            _input = text_transformed

            if entity_tags is not None:
                _tags = self._tf_layers[f"embed.{name}.tags"](entity_tags)
                _input = tf.concat([_input, _tags], axis=-1)

            _logits = self._tf_layers[f"embed.{name}.logits"](_input)
            pred_ids, confidences = self._tf_layers[f"crf.{name}"](
                _logits, sequence_feature_lengths
            )

            predictions[f"e_{name}_ids"] = pred_ids
            predictions[f"e_{name}_scores"] = confidences

            if name == ENTITY_ATTRIBUTE_TYPE:
                # use the entity tags as additional input for the role
                # and group CRF
                entity_tags = tf.one_hot(
                    tf.cast(pred_ids, tf.int32), depth=tag_spec.num_tags
                )

        return predictions

    def _batch_predict_intents(
        self,
        combined_sequence_sentence_feature_lengths: tf.Tensor,
        text_transformed: tf.Tensor,
    ) -> Dict[Text, tf.Tensor]:

        if self.all_labels_embed is None:
            raise ValueError(
                "The model was not prepared for prediction. "
                "Call `prepare_for_predict` first."
            )

        # get sentence feature vector for intent classification
        sentence_vector = self._last_token(
            text_transformed, combined_sequence_sentence_feature_lengths
        )
        sentence_vector_embed = self._tf_layers[f"embed.{TEXT}"](sentence_vector)

        _, scores = self._tf_layers[
            f"loss.{LABEL}"
        ].get_similarities_and_confidences_from_embeddings(
            sentence_vector_embed[:, tf.newaxis, :],
            self.all_labels_embed[tf.newaxis, :, :],
        )

        return {"i_scores": scores}<|MERGE_RESOLUTION|>--- conflicted
+++ resolved
@@ -968,14 +968,7 @@
 
         ranking = [(idx, casted_message_sim[idx]) for idx in ranked_label_indices]
         label_ranking = [
-<<<<<<< HEAD
-            {
-                "name": self.index_label_id_mapping[label_idx],
-                "confidence": score,
-            }
-=======
             {"name": self.index_label_id_mapping[label_idx], "confidence": score}
->>>>>>> a9932b4a
             for label_idx, score in ranking
         ]
 
@@ -1733,12 +1726,7 @@
             tf_batch_data, TEXT
         )
         sentence_feature_lengths = self._get_sentence_feature_lengths(
-<<<<<<< HEAD
-            tf_batch_data,
-            TEXT,
-=======
             tf_batch_data, TEXT
->>>>>>> a9932b4a
         )
 
         text_transformed, _, _, _, _, attention_weights = self._tf_layers[
