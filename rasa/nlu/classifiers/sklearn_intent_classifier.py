--- conflicted
+++ resolved
@@ -285,17 +285,7 @@
                     encoder = LabelEncoder()
                     encoder.classes_ = classes
 
-<<<<<<< HEAD
-                    return cls(
-                        config,
-                        model_storage,
-                        resource,
-                        classifier,
-                        encoder,
-                    )
-=======
                     return cls(config, model_storage, resource, classifier, encoder)
->>>>>>> a9932b4a
         except ValueError:
             logger.debug(
                 f"Failed to load '{cls.__name__}' from model storage. Resource "
