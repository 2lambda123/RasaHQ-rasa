--- conflicted
+++ resolved
@@ -2,14 +2,15 @@
 import logging
 import re
 import scipy.sparse
-from typing import Any, Dict, List, Optional, Text, Type, Tuple, Set
+from typing import Any, Dict, List, Optional, Text, Tuple, Set, Type
+from rasa.nlu.tokenizers.tokenizer import Tokenizer
 
 import rasa.shared.utils.io
 from rasa.engine.graph import GraphComponent, ExecutionContext
+from rasa.engine.recipes.default_recipe import DefaultV1Recipe
 from rasa.engine.storage.resource import Resource
 from rasa.engine.storage.storage import ModelStorage
-from rasa.nlu.featurizers.sparse_featurizer.sparse_featurizer import SparseFeaturizer2
-from rasa.nlu.tokenizers.tokenizer import Tokenizer
+from rasa.nlu.featurizers.sparse_featurizer.sparse_featurizer import SparseFeaturizer
 from rasa.nlu.utils.spacy_utils import SpacyModel
 from rasa.shared.constants import DOCS_URL_COMPONENTS
 import rasa.utils.io as io_utils
@@ -22,29 +23,17 @@
     MESSAGE_ATTRIBUTES,
     DENSE_FEATURIZABLE_ATTRIBUTES,
 )
-<<<<<<< HEAD
-from rasa.shared.nlu.constants import (
-    TEXT,
-    INTENT,
-    INTENT_RESPONSE_KEY,
-    ACTION_NAME,
+from rasa.shared.nlu.constants import TEXT, INTENT, INTENT_RESPONSE_KEY, ACTION_NAME
+
+BUFFER_SLOTS_PREFIX = "buf_"
+
+logger = logging.getLogger(__name__)
+
+
+@DefaultV1Recipe.register(
+    DefaultV1Recipe.ComponentType.MESSAGE_FEATURIZER, is_trainable=True
 )
-from rasa.nlu.featurizers.sparse_featurizer._count_vectors_featurizer import (
-    CountVectorsFeaturizer,
-)
-
-# TODO: remove after all references to old featurizer have been removed
-CountVectorsFeaturizer = CountVectorsFeaturizer
-=======
-from rasa.shared.nlu.constants import TEXT, INTENT, INTENT_RESPONSE_KEY, ACTION_NAME
->>>>>>> c8423d39
-
-BUFFER_SLOTS_PREFIX = "buf_"
-
-logger = logging.getLogger(__name__)
-
-
-class CountVectorsFeaturizerGraphComponent(SparseFeaturizer2, GraphComponent):
+class CountVectorsFeaturizer(SparseFeaturizer, GraphComponent):
     """Creates a sequence of token counts features based on sklearn's `CountVectorizer`.
 
     All tokens which consist only of digits (e.g. 123 and 99
@@ -55,8 +44,6 @@
     from https://arxiv.org/abs/1810.07150.
     """
 
-<<<<<<< HEAD
-=======
     OOV_words: List[Text]
 
     @classmethod
@@ -64,12 +51,11 @@
         """Components that should be included in the pipeline before this component."""
         return [Tokenizer]
 
->>>>>>> c8423d39
     @staticmethod
     def get_default_config() -> Dict[Text, Any]:
         """Returns the component's default config."""
         return {
-            **SparseFeaturizer2.get_default_config(),
+            **SparseFeaturizer.get_default_config(),
             # whether to use a shared vocab
             "use_shared_vocab": False,
             # the parameters are taken from
@@ -245,7 +231,7 @@
         model_storage: ModelStorage,
         resource: Resource,
         execution_context: ExecutionContext,
-    ) -> CountVectorsFeaturizerGraphComponent:
+    ) -> CountVectorsFeaturizer:
         """Creates a new untrained component (see parent class for full docstring)."""
         return cls(config, model_storage, resource, execution_context)
 
@@ -616,25 +602,19 @@
             return [], []
 
     def train(
-<<<<<<< HEAD
-        self,
-        training_data: TrainingData,
-        spacy_nlp: Optional[SpacyModel] = None,
-=======
         self, training_data: TrainingData, model: Optional[SpacyModel] = None
->>>>>>> c8423d39
     ) -> Resource:
         """Trains the featurizer.
 
         Take parameters from config and
         construct a new count vectorizer using the sklearn framework.
         """
-        if spacy_nlp is not None:
+        if model is not None:
             # create spacy lemma_ for OOV_words
             self.OOV_words = [
                 t.lemma_ if self.use_lemma else t.text
                 for w in self.OOV_words
-                for t in spacy_nlp.model(w)
+                for t in model.model(w)
             ]
 
         # process sentences and collect data for all attributes
@@ -806,7 +786,7 @@
         resource: Resource,
         execution_context: ExecutionContext,
         **kwargs: Any,
-    ) -> CountVectorsFeaturizerGraphComponent:
+    ) -> CountVectorsFeaturizer:
         """Loads trained component (see parent class for full docstring)."""
         try:
             with model_storage.read_from(resource) as model_dir:
@@ -845,7 +825,7 @@
                 return ftr
 
         except (ValueError, FileNotFoundError, FileIOException):
-            logger.warning(
+            logger.debug(
                 f"Failed to load `{cls.__class__.__name__}` from model storage. "
                 f"Resource '{resource.name}' doesn't exist."
             )
@@ -859,11 +839,4 @@
     @classmethod
     def validate_config(cls, config: Dict[Text, Any]) -> None:
         """Validates that the component is configured properly."""
-        pass
-
-    @classmethod
-    def validate_compatibility_with_tokenizer(
-        cls, config: Dict[Text, Any], tokenizer_type: Type[Tokenizer]
-    ) -> None:
-        """Validates that the featurizer is compatible with the given tokenizer."""
         pass