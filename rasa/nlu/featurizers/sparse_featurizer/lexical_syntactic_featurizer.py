from __future__ import annotations
import logging
from collections import OrderedDict

import scipy.sparse
import numpy as np
from typing import Any, Dict, Text, List, Tuple, Callable, Set, Optional, Type, Union

from rasa.engine.graph import ExecutionContext, GraphComponent
from rasa.engine.recipes.default_recipe import DefaultV1Recipe
from rasa.engine.storage.resource import Resource
from rasa.engine.storage.storage import ModelStorage
from rasa.nlu.tokenizers.spacy_tokenizer import POS_TAG_KEY, SpacyTokenizer
from rasa.nlu.tokenizers.tokenizer import Token, Tokenizer
from rasa.nlu.featurizers.sparse_featurizer.sparse_featurizer import SparseFeaturizer
from rasa.nlu.constants import TOKENS_NAMES
from rasa.shared.constants import DOCS_URL_COMPONENTS
from rasa.shared.nlu.training_data.training_data import TrainingData
from rasa.shared.nlu.training_data.message import Message
from rasa.shared.nlu.constants import TEXT
from rasa.shared.exceptions import InvalidConfigException
import rasa.shared.utils.io
import rasa.utils.io

logger = logging.getLogger(__name__)


END_OF_SENTENCE = "EOS"
BEGIN_OF_SENTENCE = "BOS"

FEATURES = "features"


@DefaultV1Recipe.register(
    DefaultV1Recipe.ComponentType.MESSAGE_FEATURIZER, is_trainable=True
)
class LexicalSyntacticFeaturizer(SparseFeaturizer, GraphComponent):
    """Extracts and encodes lexical syntactic features.

    Given a sequence of tokens, this featurizer produces a sequence of features
    where the `t`-th feature encodes lexical and syntactic information about the `t`-th
    token and it's surrounding tokens.

    In detail: The lexical syntactic features can be specified via a list of
    configurations `[c_0, c_1, ..., c_n]` where each `c_i` is a list of names of
    lexical and syntactic features (e.g. `low`, `suffix2`, `digit`).
    For a given tokenized text, the featurizer will consider a window of size `n`
    around each token and evaluate the given list of configurations as follows:
    - It will extract the features listed in `c_m` where `m = (n-1)/2` if n is even and
      `n/2` from token `t`
    - It will extract the features listed in `c_{m-1}`,`c_{m-2}` ... ,  from the last,
      second to last, ... token before token `t`, respectively.
    - It will extract the features listed `c_{m+1}`, `c_{m+1}`, ... for the first,
      second, ... token `t`, respectively.
    It will then combine all these features into one feature for position `t`.

    Example:
      If we specify `[['low'], ['upper'], ['prefix2']]`, then for each position `t`
      the `t`-th feature will encode whether the token at position `t` is upper case,
      where the token at position `t-1` is lower case and the first two characters
      of the token at position `t+1`.
    """

    FILENAME_FEATURE_TO_IDX_DICT = "feature_to_idx_dict.pkl"

    # NOTE: "suffix5" of the token "is" will be "is". Hence, when combining multiple
    # prefixes, short words will be represented/encoded repeatedly.
    _FUNCTION_DICT: Dict[Text, Callable[[Token], Union[Text, bool, None]]] = {
        "low": lambda token: token.text.islower(),
        "title": lambda token: token.text.istitle(),
        "prefix5": lambda token: token.text[:5],
        "prefix2": lambda token: token.text[:2],
        "suffix5": lambda token: token.text[-5:],
        "suffix3": lambda token: token.text[-3:],
        "suffix2": lambda token: token.text[-2:],
        "suffix1": lambda token: token.text[-1:],
        "pos": lambda token: token.data.get(POS_TAG_KEY, None),
        "pos2": lambda token: token.data.get(POS_TAG_KEY, [])[:2]
        if POS_TAG_KEY in token.data
        else None,
        "upper": lambda token: token.text.isupper(),
        "digit": lambda token: token.text.isdigit(),
    }

    SUPPORTED_FEATURES = sorted(
        set(_FUNCTION_DICT.keys()).union([END_OF_SENTENCE, BEGIN_OF_SENTENCE])
    )

    @classmethod
    def _extract_raw_features_from_token(
<<<<<<< HEAD
        cls,
        feature_name: Text,
        token: Token,
        token_position: int,
        num_tokens: int,
=======
        cls, feature_name: Text, token: Token, token_position: int, num_tokens: int
>>>>>>> a9932b4a
    ) -> Text:
        """Extracts a raw feature from the token at the given position.

        Args:
          feature_name: the name of a supported feature
          token: the token from which we want to extract the feature
          token_position: the position of the token inside the tokenized text
          num_tokens: the total number of tokens in the tokenized text
        Returns:
          the raw feature value as text
        """
        if feature_name not in cls.SUPPORTED_FEATURES:
            raise InvalidConfigException(
                f"Configured feature '{feature_name}' not valid. Please check "
                f"'{DOCS_URL_COMPONENTS}' for valid configuration parameters."
            )
        if feature_name == END_OF_SENTENCE:
            return str(token_position == num_tokens - 1)
        if feature_name == BEGIN_OF_SENTENCE:
            return str(token_position == 0)
        return str(cls._FUNCTION_DICT[feature_name](token))

    @classmethod
    def required_components(cls) -> List[Type]:
        """Components that should be included in the pipeline before this component."""
        return [Tokenizer]

    @staticmethod
    def get_default_config() -> Dict[Text, Any]:
        """Returns the component's default config."""
        return {
            **SparseFeaturizer.get_default_config(),
            FEATURES: [
                ["low", "title", "upper"],
                ["BOS", "EOS", "low", "upper", "title", "digit"],
                ["low", "title", "upper"],
            ],
        }

    def __init__(
        self,
        config: Dict[Text, Any],
        model_storage: ModelStorage,
        resource: Resource,
        execution_context: ExecutionContext,
        feature_to_idx_dict: Optional[Dict[Tuple[int, Text], Dict[Text, int]]] = None,
    ) -> None:
        """Instantiates a new `LexicalSyntacticFeaturizer` instance."""
        super().__init__(execution_context.node_name, config)
        # graph component
        self._model_storage = model_storage
        self._resource = resource
        self._execution_context = execution_context
        # featurizer specific
        self._feature_config = self._config[FEATURES]
        self._set_feature_to_idx_dict(
            feature_to_idx_dict or {}, check_consistency_with_config=True
        )

    @classmethod
    def validate_config(cls, config: Dict[Text, Any]) -> None:
        """Validates that the component is configured properly."""
        if FEATURES not in config:
            return  # will be replaced with default
        feature_config = config[FEATURES]
        message = (
            f"Expected configuration of `features` to be a list of lists that "
            f"that contain names of lexical and syntactic features "
            f"(i.e. {cls.SUPPORTED_FEATURES}). "
            f"Received {feature_config} instead. "
        )
        try:
            configured_feature_names = set(
                feature_name
                for pos_config in feature_config
                for feature_name in pos_config
            )
        except TypeError as e:
            raise InvalidConfigException(message) from e
        if configured_feature_names.difference(cls.SUPPORTED_FEATURES):
            raise InvalidConfigException(message)

    def _set_feature_to_idx_dict(
        self,
        feature_to_idx_dict: Dict[Tuple[int, Text], Dict[Text, int]],
        check_consistency_with_config: bool = False,
    ) -> None:
        """Sets the "feature" to index mapping.

        Here, "feature" denotes the combination of window position, feature name,
        and feature_value.

        Args:
          feature_to_idx_dict: mapping from tuples of window position and feature name
            to a mapping from feature values to indices
          check_consistency_with_config: whether the consistency with the current
            `self.config` should be checked
        """
        self._feature_to_idx_dict = feature_to_idx_dict
        self._number_of_features = sum(
            [
                len(feature_values.values())
                for feature_values in self._feature_to_idx_dict.values()
            ]
        )
        if check_consistency_with_config:
            known_features = set(self._feature_to_idx_dict.keys())
            not_in_config = known_features.difference(
                (
                    (window_idx, feature_name)
                    for window_idx, feature_names in enumerate(self._feature_config)
                    for feature_name in feature_names
                )
            )
            if not_in_config:
                rasa.shared.utils.io.raise_warning(
                    f"A feature to index mapping has been loaded that does not match "
                    f"the configured features. The given mapping configures "
                    f" (position in window, feature_name): {not_in_config}. "
                    f" These are not specified in the given config "
                    f" {self._feature_config}. "
                    f"Continuing with constant values for these features. "
                )

    def train(self, training_data: TrainingData) -> Resource:
        """Trains the featurizer.

        Args:
          training_data: the training data

        Returns:
           the resource from which this trained component can be loaded
        """
        self.warn_if_pos_features_cannot_be_computed(training_data)
        feature_to_idx_dict = self._create_feature_to_idx_dict(training_data)
        self._set_feature_to_idx_dict(feature_to_idx_dict=feature_to_idx_dict)
        if not self._feature_to_idx_dict:
            rasa.shared.utils.io.raise_warning(
                "No lexical syntactic features could be extracted from the training "
                "data. In order for this component to work you need to define "
                "`features` that can be found in the given training data."
            )
        self.persist()
        return self._resource

    def warn_if_pos_features_cannot_be_computed(
        self, training_data: TrainingData
    ) -> None:
        """Warn if part-of-speech features are needed but not given."""
        training_example = next(
            (
                message
                for message in training_data.training_examples
                if message.get(TOKENS_NAMES[TEXT], [])
            ),
            Message(),
        )
        tokens_example = training_example.get(TOKENS_NAMES[TEXT], [])

        configured_feature_names = set(
            feature_name
            for pos_config in self._feature_config
            for feature_name in pos_config
        )
        if {"pos", "pos2"}.intersection(
            configured_feature_names
        ) and not tokens_example[0].data.get(POS_TAG_KEY, []):
            rasa.shared.utils.io.raise_warning(
                f"Expected training data to include tokens with part-of-speech tags"
                f"because the given configuration includes part-of-speech features "
                f"`pos` and/or `pos2`. "
                f"Please add a {SpacyTokenizer.__name__} to your "
                f"configuration if you want to use the part-of-speech-features in the"
                f"{self.__class__.__name__}. "
                f"Continuing without the part-of-speech-features."
            )

    def _create_feature_to_idx_dict(
        self, training_data: TrainingData
    ) -> Dict[Tuple[int, Text], Dict[Text, int]]:
        """Create a nested dictionary of all feature values.

        Returns:
           a nested mapping that maps from tuples of positions (in the window) and
           supported feature names to "raw feature to index" mappings, i.e.
           mappings that map the respective raw feature values to unique indices
           (where `unique` means unique with respect to all indices in the
           *nested* mapping)
        """
        # collect all raw feature values
        feature_vocabulary: Dict[Tuple[int, Text], Set[Text]] = dict()
        for example in training_data.training_examples:
            tokens = example.get(TOKENS_NAMES[TEXT], [])
            sentence_features = self._map_tokens_to_raw_features(tokens)
            for token_features in sentence_features:
                for position_and_feature_name, feature_value in token_features.items():
                    feature_vocabulary.setdefault(position_and_feature_name, set()).add(
                        feature_value
                    )
        # assign a unique index to each feature value
        return self._build_feature_to_index_map(feature_vocabulary)

    def _map_tokens_to_raw_features(
        self, tokens: List[Token]
    ) -> List[Dict[Tuple[int, Text], Text]]:
        """Extracts the raw feature values.

        Args:
          tokens: a tokenized text
        Returns:
          a list of feature dictionaries for each token in the given list
          where each feature dictionary maps a tuple containing
          - a position (in the window) and
          - a supported feature name
          to the corresponding raw feature value
        """
        sentence_features = []

        # in case of an even number we will look at one more word before,
        # e.g. window size 4 will result in a window range of
        # [-2, -1, 0, 1] (0 = current word in sentence)
        window_size = len(self._feature_config)
        half_window_size = window_size // 2
        window_range = range(-half_window_size, half_window_size + window_size % 2)
        assert len(window_range) == window_size

        for anchor in range(len(tokens)):

            token_features: Dict[Tuple[int, Text], Text] = {}

            for window_position, relative_position in enumerate(window_range):
                absolute_position = anchor + relative_position

                # skip, if current_idx is pointing to a non-existing token
                if absolute_position < 0 or absolute_position >= len(tokens):
                    continue

                token = tokens[absolute_position]
                for feature_name in self._feature_config[window_position]:
                    token_features[
                        (window_position, feature_name)
                    ] = self._extract_raw_features_from_token(
                        token=token,
                        feature_name=feature_name,
                        token_position=absolute_position,
                        num_tokens=len(tokens),
                    )

            sentence_features.append(token_features)

        return sentence_features

    @staticmethod
    def _build_feature_to_index_map(
        feature_vocabulary: Dict[Tuple[int, Text], Set[Text]]
    ) -> Dict[Tuple[int, Text], Dict[Text, int]]:
        """Creates a nested dictionary for mapping raw features to indices.

        Args:
          feature_vocabulary: a mapping from tuples of positions (in the window) and
            supported feature names to the set of possible feature values
        Returns:
           a nested mapping that maps from tuples of positions (in the window) and
           supported feature names to "raw feature to index" mappings, i.e.
           mappings that map the respective raw feature values to unique indices
           (where `unique` means unique with respect to all indices in the
           *nested* mapping)
        """
        # Note that this will only sort the top level keys - and we keep
        # doing it to ensure consistently with what was done before)
        ordered_feature_vocabulary: OrderedDict[
            Tuple[int, Text], Set[Text]
        ] = OrderedDict(sorted(feature_vocabulary.items()))

        # create the nested mapping
        feature_to_idx_dict: Dict[Tuple[int, Text], Dict[Text, int]] = {}
        offset = 0
        for (
            position_and_feature_name,
            feature_values,
        ) in ordered_feature_vocabulary.items():
            sorted_feature_values = sorted(feature_values)
            feature_to_idx_dict[position_and_feature_name] = {
                feature_value: feature_idx
                for feature_idx, feature_value in enumerate(
                    sorted_feature_values, start=offset
                )
            }
            offset += len(feature_values)

        return feature_to_idx_dict

    def process(self, messages: List[Message]) -> List[Message]:
        """Featurizes all given messages in-place.

        Args:
          messages: messages to be featurized.

        Returns:
          The same list with the same messages after featurization.
        """
        for message in messages:
            self._process_message(message)
        return messages

    def process_training_data(self, training_data: TrainingData) -> TrainingData:
        """Processes the training examples in the given training data in-place.

        Args:
          training_data: the training data

        Returns:
          same training data after processing
        """
        self.process(training_data.training_examples)
        return training_data

    def _process_message(self, message: Message) -> None:
        """Featurizes the given message in-place.

        Args:
          message: a message to be featurized
        """
        if not self._feature_to_idx_dict:
            rasa.shared.utils.io.raise_warning(
                f"The {self.__class__.__name__} {self._identifier} has not been "
                f"trained properly yet. "
                f"Continuing without adding features from this featurizer."
            )
            return
        tokens = message.get(TOKENS_NAMES[TEXT])
        if tokens:
            sentence_features = self._map_tokens_to_raw_features(tokens)
            sparse_matrix = self._map_raw_features_to_indices(sentence_features)
            self.add_features_to_message(
                # FIXME: create sentence feature and make `sentence` non optional
                sequence=sparse_matrix,
                sentence=None,
                attribute=TEXT,
                message=message,
            )

    def _map_raw_features_to_indices(
        self, sentence_features: List[Dict[Tuple[int, Text], Any]]
    ) -> scipy.sparse.coo_matrix:
        """Converts the raw features to one-hot encodings.

        Requires the "feature" to index dictionary, i.e. the featurizer must have
        been trained.

        Args:
          sentence_features: a list of feature dictionaries where the `t`-th feature
            dictionary maps a tuple containing
            - a position (in the window) and
            - a supported feature name
            to the raw feature value extracted from the window around the `t`-th token.

        Returns:
           a sparse matrix where the `i`-th row is a multi-hot vector that encodes the
           raw features extracted from the window around the `i`-th token
        """
        rows = []
        cols = []
        shape = (len(sentence_features), self._number_of_features)
        for token_idx, token_features in enumerate(sentence_features):
            for position_and_feature_name, feature_value in token_features.items():
                mapping = self._feature_to_idx_dict.get(position_and_feature_name)
                if not mapping:
                    continue
                feature_idx = mapping.get(feature_value, -1)
                if feature_idx > -1:
                    rows.append(token_idx)
                    cols.append(feature_idx)
        rows = np.array(rows)
        cols = np.array(cols)
        data = np.ones(len(rows))
        return scipy.sparse.coo_matrix((data, (rows, cols)), shape=shape)

    @classmethod
    def create(
        cls,
        config: Dict[Text, Any],
        model_storage: ModelStorage,
        resource: Resource,
        execution_context: ExecutionContext,
    ) -> LexicalSyntacticFeaturizer:
        """Creates a new untrained component (see parent class for full docstring)."""
        return cls(config, model_storage, resource, execution_context)

    @classmethod
    def load(
        cls,
        config: Dict[Text, Any],
        model_storage: ModelStorage,
        resource: Resource,
        execution_context: ExecutionContext,
        **kwargs: Any,
    ) -> LexicalSyntacticFeaturizer:
        """Loads trained component (see parent class for full docstring)."""
        try:
            with model_storage.read_from(resource) as model_path:
                feature_to_idx_dict = rasa.utils.io.json_unpickle(
                    model_path / cls.FILENAME_FEATURE_TO_IDX_DICT,
                    encode_non_string_keys=True,
                )
                return cls(
                    config=config,
                    model_storage=model_storage,
                    resource=resource,
                    execution_context=execution_context,
                    feature_to_idx_dict=feature_to_idx_dict,
                )
        except ValueError:
            logger.debug(
                f"Failed to load `{cls.__class__.__name__}` from model storage. "
                f"Resource '{resource.name}' doesn't exist."
            )
            return cls(
                config=config,
                model_storage=model_storage,
                resource=resource,
                execution_context=execution_context,
            )

    def persist(self) -> None:
        """Persist this model (see parent class for full docstring)."""
        if not self._feature_to_idx_dict:
            return None

        with self._model_storage.write_to(self._resource) as model_path:
            rasa.utils.io.json_pickle(
                model_path / self.FILENAME_FEATURE_TO_IDX_DICT,
                self._feature_to_idx_dict,
                encode_non_string_keys=True,
            )<|MERGE_RESOLUTION|>--- conflicted
+++ resolved
@@ -88,15 +88,7 @@
 
     @classmethod
     def _extract_raw_features_from_token(
-<<<<<<< HEAD
-        cls,
-        feature_name: Text,
-        token: Token,
-        token_position: int,
-        num_tokens: int,
-=======
         cls, feature_name: Text, token: Token, token_position: int, num_tokens: int
->>>>>>> a9932b4a
     ) -> Text:
         """Extracts a raw feature from the token at the given position.
 
