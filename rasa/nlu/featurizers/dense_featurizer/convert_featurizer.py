--- conflicted
+++ resolved
@@ -9,18 +9,13 @@
 from rasa.nlu.tokenizers.convert_tokenizer import ConveRTTokenizer
 from rasa.nlu.config import RasaNLUModelConfig
 from rasa.nlu.training_data import Message, TrainingData
-<<<<<<< HEAD
 from rasa.nlu.constants import (
     TEXT,
-    TOKENS_NAMES,
     DENSE_FEATURIZABLE_ATTRIBUTES,
     ALIAS,
     SEQUENCE,
     SENTENCE,
 )
-=======
-from rasa.nlu.constants import TEXT, DENSE_FEATURE_NAMES, DENSE_FEATURIZABLE_ATTRIBUTES
->>>>>>> 2de28adb
 import numpy as np
 import tensorflow as tf
 
