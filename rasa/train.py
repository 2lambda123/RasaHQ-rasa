--- conflicted
+++ resolved
@@ -65,19 +65,14 @@
     Returns:
         Path of the trained model archive.
     """
-<<<<<<< HEAD
-    for lang in config.keys():
-        config[lang] = _get_valid_config(config[lang], CONFIG_MANDATORY_KEYS)
+    # for lang in config.keys():
+    #     config[lang] = _get_valid_config(config[lang], CONFIG_MANDATORY_KEYS)
+ 
+    # botfront: see how to re-enable skills
+    skill_imports = None
+    # skill_imports = SkillSelector.load(config, training_files)
+    # botfront end
     train_path = tempfile.mkdtemp()
-
-    # botfront: see how to re-enable skills
-    # skill_imports = SkillSelector.load(config)
-    skill_imports = None
-=======
-    train_path = tempfile.mkdtemp()
-
-    skill_imports = SkillSelector.load(config, training_files)
->>>>>>> d3ea73dc
     try:
         domain = Domain.load(domain, skill_imports)
         domain.check_missing_templates()
