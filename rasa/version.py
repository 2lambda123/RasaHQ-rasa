# this file will automatically be changed,
# do not add anything but the version number here!
<<<<<<< HEAD
__version__ = "3.1.3"
=======
__version__ = "3.2.0"
>>>>>>> b7bb546f
<|MERGE_RESOLUTION|>--- conflicted
+++ resolved
@@ -1,7 +1,3 @@
 # this file will automatically be changed,
 # do not add anything but the version number here!
-<<<<<<< HEAD
-__version__ = "3.1.3"
-=======
-__version__ = "3.2.0"
->>>>>>> b7bb546f
+__version__ = "3.2.0"