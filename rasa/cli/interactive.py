--- conflicted
+++ resolved
@@ -4,12 +4,8 @@
 import os
 from typing import List, Optional, Text
 
-<<<<<<< HEAD
-import rasa.cli.utils
-=======
 import rasa.shared.utils.cli
 from rasa.cli import utils
->>>>>>> f24d05eb
 import rasa.cli.train as train
 from rasa.cli.arguments import interactive as arguments
 from rasa import model
@@ -59,21 +55,13 @@
     if args.model is None:
         story_graph = rasa.cli.utils.run_in_loop(file_importer.get_stories())
         if not story_graph or story_graph.is_empty():
-<<<<<<< HEAD
-            rasa.cli.utils.print_error_and_exit(
-=======
             rasa.shared.utils.cli.print_error_and_exit(
->>>>>>> f24d05eb
                 "Could not run interactive learning without either core data or a model containing core data."
             )
 
         zipped_model = train.train_core(args) if args.core_only else train.train(args)
         if not zipped_model:
-<<<<<<< HEAD
-            rasa.cli.utils.print_error_and_exit(
-=======
             rasa.shared.utils.cli.print_error_and_exit(
->>>>>>> f24d05eb
                 "Could not train an initial model. Either pass paths "
                 "to the relevant training files (`--data`, `--config`, `--domain`), "
                 "or use 'rasa train' to train a model."
@@ -81,11 +69,7 @@
     else:
         zipped_model = get_provided_model(args.model)
         if not (zipped_model and os.path.exists(zipped_model)):
-<<<<<<< HEAD
-            rasa.cli.utils.print_error_and_exit(
-=======
             rasa.shared.utils.cli.print_error_and_exit(
->>>>>>> f24d05eb
                 f"Interactive learning process cannot be started as no initial model was "
                 f"found at path '{args.model}'.  Use 'rasa train' to train a model."
             )
@@ -110,11 +94,7 @@
     with model.unpack_model(zipped_model) as model_path:
         args.core, args.nlu = model.get_model_subdirectories(model_path)
         if args.core is None:
-<<<<<<< HEAD
-            rasa.cli.utils.print_error_and_exit(
-=======
             rasa.shared.utils.cli.print_error_and_exit(
->>>>>>> f24d05eb
                 "Can not run interactive learning on an NLU-only model."
             )
 
