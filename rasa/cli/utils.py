import os
import sys
from typing import Any, Callable, Dict, Optional, Text

from rasa.constants import DEFAULT_MODELS_PATH


def get_validated_path(
    current: Optional[Text],
    parameter: Text,
    default: Optional[Text] = None,
    none_is_valid: bool = False,
) -> Optional[Text]:
    """Check whether a file path or its default value is valid and returns it.

    Args:
        current: The parsed value.
        parameter: The name of the parameter.
        default: The default value of the parameter.
        none_is_valid: `True` if `None` is valid value for the path,
                        else `False``

    Returns:
        The current value if it was valid, else the default value of the
        argument if it is valid, else `None`.
    """

    if current is None or current is not None and not os.path.exists(current):
        if default is not None and os.path.exists(default):
            print_warning(
                "'{}' not found. Using default location '{}' instead."
<<<<<<< HEAD
                "".format(current, default))
=======
                "".format(current, default)
            )
>>>>>>> 75176afd
            current = default
        elif none_is_valid:
            current = None
        else:
            cancel_cause_not_found(current, parameter, default)

    return current


def cancel_cause_not_found(
    current: Optional[Text], parameter: Text, default: Optional[Text]
) -> None:
    """Exits with an error because the given path was not valid.

    Args:
        current: The path given by the user.
        parameter: The name of the parameter.
        default: The default value of the parameter.

    """

    default_clause = ""
    if default:
<<<<<<< HEAD
        default_clause = ("use the default location ('{}') or "
                          "".format(default))
    print_error(
        "The path '{}' does not exist. Please make sure to {}specify it"
        " with '--{}'.".format(current, default_clause, parameter))
=======
        default_clause = "use the default location ('{}') or ".format(default)
    print_error(
        "The path '{}' does not exist. Please make sure to {}specify it"
        " with '--{}'.".format(current, default_clause, parameter)
    )
>>>>>>> 75176afd
    exit(1)


def parse_last_positional_argument_as_model_path() -> None:
    """Fixes the parsing of a potential positional model path argument."""
    import sys

    if (
        len(sys.argv) >= 2
        and sys.argv[1] in ["run", "test", "shell", "interactive"]
        and not sys.argv[-2].startswith("-")
        and os.path.exists(sys.argv[-1])
    ):
        sys.argv.append(sys.argv[-1])
        sys.argv[-2] = "--model"


def create_output_path(
    output_path: Text = DEFAULT_MODELS_PATH, prefix: Text = ""
) -> Text:
    """Creates an output path which includes the current timestamp.

    Args:
        output_path: The path where the model should be stored.
        prefix: A prefix which should be included in the output path.

    Returns:
        The generated output path, e.g. "20191201-103002.tar.gz".
    """
    import time

    if output_path.endswith("tar.gz"):
        return output_path
    else:
        time_format = "%Y%m%d-%H%M%S"
        file_name = "{}{}.tar.gz".format(prefix, time.strftime(time_format))
        return os.path.join(output_path, file_name)


def minimal_kwargs(kwargs: Dict[Text, Any], func: Callable) -> Dict[Text, Any]:
    """Returns only the kwargs which are required by a function.

    Args:
        kwargs: All available kwargs.
        func: The function which should be called.

    Returns:
        Subset of kwargs which are accepted by `func`.

    """
    from rasa.utils.common import arguments_of

    possible_arguments = arguments_of(func)

    return {k: v for k, v in kwargs.items() if k in possible_arguments}


def print_success(*args: Any):
    print_color(*args, color=bcolors.OKGREEN)


class bcolors(object):
    HEADER = "\033[95m"
    OKBLUE = "\033[94m"
    OKGREEN = "\033[92m"
    WARNING = "\033[93m"
    FAIL = "\033[91m"
    ENDC = "\033[0m"
    BOLD = "\033[1m"
    UNDERLINE = "\033[4m"


def wrap_with_color(*args: Any, color: Text):
    return color + " ".join(str(s) for s in args) + bcolors.ENDC


<<<<<<< HEAD
def print_color(*args: Any, color: Text):
    print(wrap_with_color(*args, color=color))
=======
def print_color(text: Text, color: Text):
    print (wrap_with_color(text, color))
>>>>>>> 75176afd


def print_warning(*args: Any):
    print_color(*args, color=bcolors.WARNING)


def print_error(*args: Any):
    print_color(*args, color=bcolors.FAIL)


def signal_handler(sig, frame):
    print("Goodbye 👋")
    sys.exit(0)<|MERGE_RESOLUTION|>--- conflicted
+++ resolved
@@ -29,12 +29,8 @@
         if default is not None and os.path.exists(default):
             print_warning(
                 "'{}' not found. Using default location '{}' instead."
-<<<<<<< HEAD
-                "".format(current, default))
-=======
                 "".format(current, default)
             )
->>>>>>> 75176afd
             current = default
         elif none_is_valid:
             current = None
@@ -58,19 +54,11 @@
 
     default_clause = ""
     if default:
-<<<<<<< HEAD
-        default_clause = ("use the default location ('{}') or "
-                          "".format(default))
-    print_error(
-        "The path '{}' does not exist. Please make sure to {}specify it"
-        " with '--{}'.".format(current, default_clause, parameter))
-=======
         default_clause = "use the default location ('{}') or ".format(default)
     print_error(
         "The path '{}' does not exist. Please make sure to {}specify it"
         " with '--{}'.".format(current, default_clause, parameter)
     )
->>>>>>> 75176afd
     exit(1)
 
 
@@ -146,15 +134,8 @@
 def wrap_with_color(*args: Any, color: Text):
     return color + " ".join(str(s) for s in args) + bcolors.ENDC
 
-
-<<<<<<< HEAD
 def print_color(*args: Any, color: Text):
     print(wrap_with_color(*args, color=color))
-=======
-def print_color(text: Text, color: Text):
-    print (wrap_with_color(text, color))
->>>>>>> 75176afd
-
 
 def print_warning(*args: Any):
     print_color(*args, color=bcolors.WARNING)
