import argparse
import asyncio
import logging
import os
from pathlib import Path
from typing import List

import rasa.shared.data
import rasa.shared.utils.cli
from rasa.cli.arguments import data as arguments
import rasa.cli.utils
<<<<<<< HEAD
from rasa.cli.utils import print_error_and_exit, print_info, print_warning, run_in_loop
=======
from rasa.shared.utils.cli import print_info, print_warning, print_error_and_exit
>>>>>>> f24d05eb
from rasa.constants import DEFAULT_DATA_PATH
from rasa.shared.data import is_valid_filetype
from rasa.shared.importers.rasa import RasaFileImporter
from rasa.nlu.convert import convert_training_data
from rasa.utils.converter import TrainingDataConverter
from rasa.validator import Validator

logger = logging.getLogger(__name__)


# noinspection PyProtectedMember
def add_subparser(
    subparsers: argparse._SubParsersAction, parents: List[argparse.ArgumentParser]
):
    data_parser = subparsers.add_parser(
        "data",
        conflict_handler="resolve",
        formatter_class=argparse.ArgumentDefaultsHelpFormatter,
        parents=parents,
        help="Utils for the Rasa training files.",
    )
    data_parser.set_defaults(func=lambda _: data_parser.print_help(None))

    data_subparsers = data_parser.add_subparsers()

    _add_data_convert_parsers(data_subparsers, parents)
    _add_data_split_parsers(data_subparsers, parents)
    _add_data_validate_parsers(data_subparsers, parents)


def _add_data_convert_parsers(
    data_subparsers, parents: List[argparse.ArgumentParser]
) -> None:
    convert_parser = data_subparsers.add_parser(
        "convert",
        formatter_class=argparse.ArgumentDefaultsHelpFormatter,
        parents=parents,
        help="Converts Rasa data between different formats.",
    )
    convert_parser.set_defaults(func=lambda _: convert_parser.print_help(None))

    convert_subparsers = convert_parser.add_subparsers()
    convert_nlu_parser = convert_subparsers.add_parser(
        "nlu",
        formatter_class=argparse.ArgumentDefaultsHelpFormatter,
        parents=parents,
        help="Converts NLU data between formats.",
    )
    convert_nlu_parser.set_defaults(func=_convert_nlu_data)

    arguments.set_convert_arguments(convert_nlu_parser, data_type="Rasa NLU")

    convert_nlg_parser = convert_subparsers.add_parser(
        "nlg",
        formatter_class=argparse.ArgumentDefaultsHelpFormatter,
        parents=parents,
        help="Converts NLG data between formats.",
    )
    convert_nlg_parser.set_defaults(func=_convert_nlg_data)

    arguments.set_convert_arguments(convert_nlg_parser, data_type="Rasa NLG")

    convert_core_parser = convert_subparsers.add_parser(
        "core",
        formatter_class=argparse.ArgumentDefaultsHelpFormatter,
        parents=parents,
        help="Converts Core data between formats.",
    )
    convert_core_parser.set_defaults(func=_convert_core_data)

    arguments.set_convert_arguments(convert_core_parser, data_type="Rasa Core")


def _add_data_split_parsers(
    data_subparsers, parents: List[argparse.ArgumentParser]
) -> None:
    split_parser = data_subparsers.add_parser(
        "split",
        formatter_class=argparse.ArgumentDefaultsHelpFormatter,
        parents=parents,
        help="Splits Rasa data into training and test data.",
    )
    split_parser.set_defaults(func=lambda _: split_parser.print_help(None))

    split_subparsers = split_parser.add_subparsers()
    nlu_split_parser = split_subparsers.add_parser(
        "nlu",
        parents=parents,
        formatter_class=argparse.ArgumentDefaultsHelpFormatter,
        help="Performs a split of your NLU data into training and test data "
        "according to the specified percentages.",
    )
    nlu_split_parser.set_defaults(func=split_nlu_data)

    arguments.set_split_arguments(nlu_split_parser)


def _add_data_validate_parsers(
    data_subparsers, parents: List[argparse.ArgumentParser]
) -> None:
    validate_parser = data_subparsers.add_parser(
        "validate",
        formatter_class=argparse.ArgumentDefaultsHelpFormatter,
        parents=parents,
        help="Validates domain and data files to check for possible mistakes.",
    )
    _append_story_structure_arguments(validate_parser)
    validate_parser.set_defaults(func=validate_files)
    arguments.set_validator_arguments(validate_parser)

    validate_subparsers = validate_parser.add_subparsers()
    story_structure_parser = validate_subparsers.add_parser(
        "stories",
        formatter_class=argparse.ArgumentDefaultsHelpFormatter,
        parents=parents,
        help="Checks for inconsistencies in the story files.",
    )
    _append_story_structure_arguments(story_structure_parser)
    story_structure_parser.set_defaults(func=validate_stories)
    arguments.set_validator_arguments(story_structure_parser)


def _append_story_structure_arguments(parser: argparse.ArgumentParser) -> None:
    parser.add_argument(
        "--max-history",
        type=int,
        default=None,
        help="Number of turns taken into account for story structure validation.",
    )


def split_nlu_data(args: argparse.Namespace) -> None:
    """Load data from a file path and split the NLU data into test and train examples.

    Args:
        args: Commandline arguments
    """
    from rasa.shared.nlu.training_data.loading import load_data
    from rasa.shared.nlu.training_data.util import get_file_format

    data_path = rasa.cli.utils.get_validated_path(args.nlu, "nlu", DEFAULT_DATA_PATH)
    data_path = rasa.shared.data.get_nlu_directory(data_path)

    nlu_data = load_data(data_path)
    fformat = get_file_format(data_path)

    train, test = nlu_data.train_test_split(args.training_fraction, args.random_seed)

    train.persist(args.out, filename=f"training_data.{fformat}")
    test.persist(args.out, filename=f"test_data.{fformat}")


def validate_files(args: argparse.Namespace, stories_only: bool = False) -> None:
    """Validates either the story structure or the entire project.

    Args:
        args: Commandline arguments
        stories_only: If `True`, only the story structure is validated.
    """
    file_importer = RasaFileImporter(
        domain_path=args.domain, training_data_paths=args.data
    )

    validator = run_in_loop(Validator.from_importer(file_importer))

    if stories_only:
        all_good = _validate_story_structure(validator, args)
    else:
        all_good = (
            _validate_domain(validator)
            and _validate_nlu(validator, args)
            and _validate_story_structure(validator, args)
        )

    if not all_good:
        rasa.shared.utils.cli.print_error_and_exit(
            "Project validation completed with errors."
        )


def validate_stories(args: argparse.Namespace) -> None:
    """Validates that training data file content conforms to training data spec.

    Args:
        args: Commandline arguments
    """
    validate_files(args, stories_only=True)


def _validate_domain(validator: Validator) -> bool:
    return validator.verify_domain_validity()


def _validate_nlu(validator: Validator, args: argparse.Namespace) -> bool:
    return validator.verify_nlu(not args.fail_on_warnings)


def _validate_story_structure(validator: Validator, args: argparse.Namespace) -> bool:
    # Check if a valid setting for `max_history` was given
    if isinstance(args.max_history, int) and args.max_history < 1:
        raise argparse.ArgumentTypeError(
            f"The value of `--max-history {args.max_history}` is not a positive integer."
        )

    return validator.verify_story_structure(
        not args.fail_on_warnings, max_history=args.max_history
    )


def _convert_nlu_data(args: argparse.Namespace) -> None:
    from rasa.nlu.training_data.converters.nlu_markdown_to_yaml_converter import (
        NLUMarkdownToYamlConverter,
    )

    if args.format in ["json", "md"]:
        convert_training_data(args.data, args.out, args.format, args.language)
    elif args.format == "yaml":
        _convert_to_yaml(args, NLUMarkdownToYamlConverter())
    else:
        print_error_and_exit(
            "Could not recognize output format. Supported output formats: 'json', "
            "'md', 'yaml'. Specify the desired output format with '--format'."
        )


def _convert_core_data(args: argparse.Namespace) -> None:
    from rasa.core.training.converters.story_markdown_to_yaml_converter import (
        StoryMarkdownToYamlConverter,
    )

    if args.format == "yaml":
        _convert_to_yaml(args, StoryMarkdownToYamlConverter())
    else:
        print_error_and_exit(
            "Could not recognize output format. Supported output formats: "
            "'yaml'. Specify the desired output format with '--format'."
        )


def _convert_nlg_data(args: argparse.Namespace) -> None:
    from rasa.nlu.training_data.converters.nlg_markdown_to_yaml_converter import (
        NLGMarkdownToYamlConverter,
    )

    if args.format == "yaml":
        _convert_to_yaml(args, NLGMarkdownToYamlConverter())
    else:
        print_error_and_exit(
            "Could not recognize output format. Supported output formats: "
            "'yaml'. Specify the desired output format with '--format'."
        )


def _convert_to_yaml(
    args: argparse.Namespace, converter: TrainingDataConverter
) -> None:

    output = Path(args.out)
    if not os.path.exists(output):
        print_error_and_exit(
            f"The output path '{output}' doesn't exist. Please make sure to specify "
            f"an existing directory and try again."
        )

    training_data = Path(args.data)
    if not os.path.exists(training_data):
        print_error_and_exit(
            f"The training data path {training_data} doesn't exist "
            f"and will be skipped."
        )

    num_of_files_converted = 0

    if os.path.isfile(training_data):
        if _convert_file_to_yaml(training_data, output, converter):
            num_of_files_converted += 1
    elif os.path.isdir(training_data):
        for root, _, files in os.walk(training_data, followlinks=True):
            for f in sorted(files):
                source_path = Path(os.path.join(root, f))
                if _convert_file_to_yaml(source_path, output, converter):
                    num_of_files_converted += 1

    if num_of_files_converted:
        print_info(f"Converted {num_of_files_converted} file(s), saved in '{output}'.")
    else:
        print_warning(
            f"Didn't convert any files under '{training_data}' path. "
            "Did you specify the correct file/directory?"
        )


def _convert_file_to_yaml(
    source_file: Path, target_dir: Path, converter: TrainingDataConverter
) -> bool:
    """Converts a single training data file to `YAML` format.

    Args:
        source_file: Training data file to be converted.
        target_dir: Target directory for the converted file.
        converter: Converter to be used.

    Returns:
        `True` if file was converted, `False` otherwise.
    """
    if not is_valid_filetype(source_file):
        return False

    if converter.filter(source_file):
        run_in_loop(converter.convert_and_write(source_file, target_dir))
        return True

    print_warning(f"Skipped file: '{source_file}'.")

    return False<|MERGE_RESOLUTION|>--- conflicted
+++ resolved
@@ -9,11 +9,7 @@
 import rasa.shared.utils.cli
 from rasa.cli.arguments import data as arguments
 import rasa.cli.utils
-<<<<<<< HEAD
-from rasa.cli.utils import print_error_and_exit, print_info, print_warning, run_in_loop
-=======
 from rasa.shared.utils.cli import print_info, print_warning, print_error_and_exit
->>>>>>> f24d05eb
 from rasa.constants import DEFAULT_DATA_PATH
 from rasa.shared.data import is_valid_filetype
 from rasa.shared.importers.rasa import RasaFileImporter
@@ -177,7 +173,7 @@
         domain_path=args.domain, training_data_paths=args.data
     )
 
-    validator = run_in_loop(Validator.from_importer(file_importer))
+    validator = rasa.cli.utils.run_in_loop(Validator.from_importer(file_importer))
 
     if stories_only:
         all_good = _validate_story_structure(validator, args)
@@ -323,7 +319,7 @@
         return False
 
     if converter.filter(source_file):
-        run_in_loop(converter.convert_and_write(source_file, target_dir))
+        rasa.cli.utils.run_in_loop(converter.convert_and_write(source_file, target_dir))
         return True
 
     print_warning(f"Skipped file: '{source_file}'.")
