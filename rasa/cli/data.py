--- conflicted
+++ resolved
@@ -91,17 +91,10 @@
 
 def validate_files(args):
     from rasa.core.validator import Validator
-<<<<<<< HEAD
-    from rasa.importers.simple import SimpleFileImporter
-
-    loop = asyncio.get_event_loop()
-    file_importer = SimpleFileImporter(
-=======
     from rasa.importers.rasa import RasaFileImporter
 
     loop = asyncio.get_event_loop()
     file_importer = RasaFileImporter(
->>>>>>> bf0ed9fc
         domain_path=args.domain, training_data_paths=args.data
     )
 
