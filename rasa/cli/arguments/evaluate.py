import argparse
from pathlib import Path
from rasa.cli.arguments.default_arguments import add_endpoint_param, add_domain_param


def set_markers_arguments(parser: argparse.ArgumentParser) -> None:
    """Specifies arguments for `rasa evaluate markers`."""
    parser.add_argument(
        "output_filename",
        type=Path,
        help="The filename to write the extracted markers to (CSV format).",
    )

    parser.add_argument(
        "--config",
        default="markers.yml",
        type=Path,
        help="The marker configuration file(s) containing marker definitions. "
        "This can be a single YAML file, or a directory that contains several "
        "files with marker definitions in it. The content of these files will "
        "be read and merged together.",
    )

    stats = parser.add_mutually_exclusive_group()

    stats.add_argument(
        "--no-stats",
        action="store_false",
        dest="stats",
        help="Do not compute summary statistics.",
    )

    stats.add_argument(
        "--stats-file-prefix",
        default="stats",
        nargs="?",
        type=Path,
        help="The common file prefix of the files where we write out the compute "
        "statistics. More precisely, the file prefix must consist of a common "
        "path plus a common file prefix, to which suffixes `-overall.csv` and "
        "`-per-session.csv` will be added automatically.",
    )

    add_endpoint_param(
<<<<<<< HEAD
        parser,
        help_text="Configuration file for the tracker store as a yml file.",
=======
        parser, help_text="Configuration file for the tracker store as a yml file."
>>>>>>> a9932b4a
    )

    add_domain_param(parser)


def set_markers_first_n_arguments(parser: argparse.ArgumentParser) -> None:
    """Specifies arguments for `rasa evaluate markers first_n`."""
    parser.add_argument(
<<<<<<< HEAD
        "count",
        type=int,
        help="The number of trackers to extract markers from",
=======
        "count", type=int, help="The number of trackers to extract markers from"
>>>>>>> a9932b4a
    )


def set_markers_sample_arguments(parser: argparse.ArgumentParser) -> None:
    """Specifies arguments for `rasa evaluate markers sample_n`."""
    parser.add_argument(
        "--seed", type=int, help="Seed to use if selecting trackers by 'sample_n'"
    )
    parser.add_argument(
<<<<<<< HEAD
        "count",
        type=int,
        help="The number of trackers to extract markers from",
=======
        "count", type=int, help="The number of trackers to extract markers from"
>>>>>>> a9932b4a
    )<|MERGE_RESOLUTION|>--- conflicted
+++ resolved
@@ -42,12 +42,7 @@
     )
 
     add_endpoint_param(
-<<<<<<< HEAD
-        parser,
-        help_text="Configuration file for the tracker store as a yml file.",
-=======
         parser, help_text="Configuration file for the tracker store as a yml file."
->>>>>>> a9932b4a
     )
 
     add_domain_param(parser)
@@ -56,13 +51,7 @@
 def set_markers_first_n_arguments(parser: argparse.ArgumentParser) -> None:
     """Specifies arguments for `rasa evaluate markers first_n`."""
     parser.add_argument(
-<<<<<<< HEAD
-        "count",
-        type=int,
-        help="The number of trackers to extract markers from",
-=======
         "count", type=int, help="The number of trackers to extract markers from"
->>>>>>> a9932b4a
     )
 
 
@@ -72,11 +61,5 @@
         "--seed", type=int, help="Seed to use if selecting trackers by 'sample_n'"
     )
     parser.add_argument(
-<<<<<<< HEAD
-        "count",
-        type=int,
-        help="The number of trackers to extract markers from",
-=======
         "count", type=int, help="The number of trackers to extract markers from"
->>>>>>> a9932b4a
     )