--- conflicted
+++ resolved
@@ -346,13 +346,7 @@
                 docs=f"{DOCS_URL_COMPONENTS}#regexentityextractor",
             )
 
-<<<<<<< HEAD
-    def _raise_if_featurizers_are_not_compatible(
-        self,
-    ) -> None:
-=======
     def _raise_if_featurizers_are_not_compatible(self) -> None:
->>>>>>> a9932b4a
         """Raises or warns if there are problems regarding the featurizers.
 
         Raises:
@@ -406,12 +400,7 @@
             )
 
     def _raise_if_domain_contains_form_names_but_no_rule_policy_given(
-<<<<<<< HEAD
-        self,
-        domain: Domain,
-=======
         self, domain: Domain
->>>>>>> a9932b4a
     ) -> None:
         """Validates that there exists a rule policy if forms are defined.
 
@@ -433,12 +422,7 @@
             )
 
     def _raise_if_a_rule_policy_is_incompatible_with_domain(
-<<<<<<< HEAD
-        self,
-        domain: Domain,
-=======
         self, domain: Domain
->>>>>>> a9932b4a
     ) -> None:
         """Validates the rule policies against the domain.
 
