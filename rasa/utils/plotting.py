--- conflicted
+++ resolved
@@ -221,14 +221,7 @@
     title: Text,
     output_file: Optional[Text] = None,
     num_bins: int = 25,
-<<<<<<< HEAD
-    colors: Tuple[Text, Text] = (
-        "#009292",
-        "#920000",
-    ),  # (dark cyan, dark red)
-=======
     colors: Tuple[Text, Text] = ("#009292", "#920000"),  # (dark cyan, dark red)
->>>>>>> a9932b4a
     axes_label: Tuple[Text, Text] = ("Correct", "Wrong"),
     frame_label: Tuple[Text, Text] = ("Number of Samples", "Confidence"),
     density: bool = False,
