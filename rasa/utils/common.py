--- conflicted
+++ resolved
@@ -19,12 +19,8 @@
     Set,
 )
 
-<<<<<<< HEAD
 from socket import SOCK_DGRAM, SOCK_STREAM
-=======
 import numpy as np
-
->>>>>>> d2eb3a70
 import rasa.utils.io
 from rasa.constants import DEFAULT_LOG_LEVEL_LIBRARIES, ENV_LOG_LEVEL_LIBRARIES
 from rasa.shared.constants import DEFAULT_LOG_LEVEL, ENV_LOG_LEVEL, TCP_PROTOCOL
