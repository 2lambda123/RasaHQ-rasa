import logging
import os
import shutil
import warnings
from types import TracebackType
from typing import Any, Dict, List, Optional, Text, Type

import rasa.core.utils
import rasa.utils.io
from rasa.constants import (
    DEFAULT_LOG_LEVEL_LIBRARIES,
    ENV_LOG_LEVEL_LIBRARIES,
<<<<<<< HEAD
    NEXT_MAJOR_VERSION_FOR_DEPRECATIONS,
=======
    GLOBAL_USER_CONFIG_PATH,
>>>>>>> f24d05eb
)
from rasa.shared.constants import DEFAULT_LOG_LEVEL, ENV_LOG_LEVEL
import rasa.shared.utils.io

logger = logging.getLogger(__name__)


class TempDirectoryPath(str):
    """Represents a path to an temporary directory. When used as a context
    manager, it erases the contents of the directory on exit.

    """

    def __enter__(self) -> "TempDirectoryPath":
        return self

    def __exit__(
        self,
        _exc: Optional[Type[BaseException]],
        _value: Optional[Exception],
        _tb: Optional[TracebackType],
    ) -> bool:
        if os.path.exists(self):
            shutil.rmtree(self)


<<<<<<< HEAD
def arguments_of(func: Callable) -> List[Text]:
    """Return the parameters of the function `func` as a list of names."""
    import inspect

    return list(inspect.signature(func).parameters.keys())


def read_global_config(path: Text) -> Dict[Text, Any]:
    """Read global Rasa configuration.

    Args:
        path: Path to the configuration
    """
    # noinspection PyBroadException
    try:
        return rasa.utils.io.read_config_file(path)
=======
def read_global_config() -> Dict[Text, Any]:
    """Read global Rasa configuration."""
    # noinspection PyBroadException
    try:
        return rasa.shared.utils.io.read_config_file(GLOBAL_USER_CONFIG_PATH)
>>>>>>> f24d05eb
    except Exception:
        # if things go south we pretend there is no config
        return {}


def set_log_level(log_level: Optional[int] = None):
    """Set log level of Rasa and Tensorflow either to the provided log level or
    to the log level specified in the environment variable 'LOG_LEVEL'. If none is set
    a default log level will be used."""

    if not log_level:
        log_level = os.environ.get(ENV_LOG_LEVEL, DEFAULT_LOG_LEVEL)
        log_level = logging.getLevelName(log_level)

    logging.getLogger("rasa").setLevel(log_level)

    update_tensorflow_log_level()
    update_asyncio_log_level()
    update_apscheduler_log_level()
    update_socketio_log_level()

    os.environ[ENV_LOG_LEVEL] = logging.getLevelName(log_level)


def update_apscheduler_log_level() -> None:
    log_level = os.environ.get(ENV_LOG_LEVEL_LIBRARIES, DEFAULT_LOG_LEVEL_LIBRARIES)

    apscheduler_loggers = [
        "apscheduler",
        "apscheduler.scheduler",
        "apscheduler.executors",
        "apscheduler.executors.default",
    ]

    for logger_name in apscheduler_loggers:
        logging.getLogger(logger_name).setLevel(log_level)
        logging.getLogger(logger_name).propagate = False


def update_socketio_log_level() -> None:
    log_level = os.environ.get(ENV_LOG_LEVEL_LIBRARIES, DEFAULT_LOG_LEVEL_LIBRARIES)

    socketio_loggers = ["websockets.protocol", "engineio.server", "socketio.server"]

    for logger_name in socketio_loggers:
        logging.getLogger(logger_name).setLevel(log_level)
        logging.getLogger(logger_name).propagate = False


def update_tensorflow_log_level() -> None:
    """Set the log level of Tensorflow to the log level specified in the environment
    variable 'LOG_LEVEL_LIBRARIES'."""

    # Disables libvinfer, tensorRT, cuda, AVX2 and FMA warnings (CPU support). This variable needs to be set before the
    # first import since some warnings are raised on the first import.
    os.environ["TF_CPP_MIN_LOG_LEVEL"] = "2"

    import tensorflow as tf

    log_level = os.environ.get(ENV_LOG_LEVEL_LIBRARIES, DEFAULT_LOG_LEVEL_LIBRARIES)

    if log_level == "DEBUG":
        tf_log_level = tf.compat.v1.logging.DEBUG
    elif log_level == "INFO":
        tf_log_level = tf.compat.v1.logging.INFO
    elif log_level == "WARNING":
        tf_log_level = tf.compat.v1.logging.WARN
    else:
        tf_log_level = tf.compat.v1.logging.ERROR

    tf.compat.v1.logging.set_verbosity(tf_log_level)
    logging.getLogger("tensorflow").propagate = False


def update_sanic_log_level(log_file: Optional[Text] = None):
    """Set the log level of sanic loggers to the log level specified in the environment
    variable 'LOG_LEVEL_LIBRARIES'."""
    from sanic.log import logger, error_logger, access_logger

    log_level = os.environ.get(ENV_LOG_LEVEL_LIBRARIES, DEFAULT_LOG_LEVEL_LIBRARIES)

    logger.setLevel(log_level)
    error_logger.setLevel(log_level)
    access_logger.setLevel(log_level)

    logger.propagate = False
    error_logger.propagate = False
    access_logger.propagate = False

    if log_file is not None:
        formatter = logging.Formatter("%(asctime)s [%(levelname)-5.5s]  %(message)s")
        file_handler = logging.FileHandler(log_file)
        file_handler.setFormatter(formatter)

        logger.addHandler(file_handler)
        error_logger.addHandler(file_handler)
        access_logger.addHandler(file_handler)


def update_asyncio_log_level() -> None:
    """Set the log level of asyncio to the log level specified in the environment
    variable 'LOG_LEVEL_LIBRARIES'."""
    log_level = os.environ.get(ENV_LOG_LEVEL_LIBRARIES, DEFAULT_LOG_LEVEL_LIBRARIES)
    logging.getLogger("asyncio").setLevel(log_level)


def set_log_and_warnings_filters() -> None:
    """
    Set log filters on the root logger, and duplicate filters for warnings.

    Filters only propagate on handlers, not loggers.
    """
    for handler in logging.getLogger().handlers:
        handler.addFilter(RepeatedLogFilter())

    warnings.filterwarnings("once", category=UserWarning)


def obtain_verbosity() -> int:
    """Returns a verbosity level according to the set log level."""
    log_level = os.environ.get(ENV_LOG_LEVEL, DEFAULT_LOG_LEVEL)

    verbosity = 0
    if log_level == "DEBUG":
        verbosity = 2
    if log_level == "INFO":
        verbosity = 1

    return verbosity


def sort_list_of_dicts_by_first_key(dicts: List[Dict]) -> List[Dict]:
    """Sorts a list of dictionaries by their first key."""
    return sorted(dicts, key=lambda d: list(d.keys())[0])


def write_global_config_value(name: Text, value: Any) -> None:
    """Read global Rasa configuration."""

    # need to use `rasa.constants.GLOBAL_USER_CONFIG_PATH` to allow patching
    # in tests
    config_path = rasa.constants.GLOBAL_USER_CONFIG_PATH
    try:
        os.makedirs(os.path.dirname(config_path), exist_ok=True)

        c = read_global_config(config_path)
        c[name] = value
        rasa.core.utils.dump_obj_as_yaml_to_file(
            rasa.constants.GLOBAL_USER_CONFIG_PATH, c
        )
    except Exception as e:
        logger.warning(f"Failed to write global config. Error: {e}. Skipping.")


def read_global_config_value(name: Text, unavailable_ok: bool = True) -> Any:
    """Read a value from the global Rasa configuration."""

    def not_found():
        if unavailable_ok:
            return None
        else:
            raise ValueError(f"Configuration '{name}' key not found.")

    # need to use `rasa.constants.GLOBAL_USER_CONFIG_PATH` to allow patching
    # in tests
    config_path = rasa.constants.GLOBAL_USER_CONFIG_PATH

    if not os.path.exists(config_path):
        return not_found()

    c = read_global_config(config_path)

    if name in c:
        return c[name]
    else:
        return not_found()


def update_existing_keys(
    original: Dict[Any, Any], updates: Dict[Any, Any]
) -> Dict[Any, Any]:
    """Iterate through all the updates and update a value in the original dictionary.

    If the updates contain a key that is not present in the original dict, it will
    be ignored."""

    updated = original.copy()
    for k, v in updates.items():
        if k in updated:
            updated[k] = v
    return updated


class RepeatedLogFilter(logging.Filter):
    """Filter repeated log records."""

    last_log = None

    def filter(self, record):
        current_log = (
            record.levelno,
            record.pathname,
            record.lineno,
            record.msg,
            record.args,
        )
        if current_log != self.last_log:
            self.last_log = current_log
            return True
        return False<|MERGE_RESOLUTION|>--- conflicted
+++ resolved
@@ -10,11 +10,6 @@
 from rasa.constants import (
     DEFAULT_LOG_LEVEL_LIBRARIES,
     ENV_LOG_LEVEL_LIBRARIES,
-<<<<<<< HEAD
-    NEXT_MAJOR_VERSION_FOR_DEPRECATIONS,
-=======
-    GLOBAL_USER_CONFIG_PATH,
->>>>>>> f24d05eb
 )
 from rasa.shared.constants import DEFAULT_LOG_LEVEL, ENV_LOG_LEVEL
 import rasa.shared.utils.io
@@ -41,14 +36,6 @@
             shutil.rmtree(self)
 
 
-<<<<<<< HEAD
-def arguments_of(func: Callable) -> List[Text]:
-    """Return the parameters of the function `func` as a list of names."""
-    import inspect
-
-    return list(inspect.signature(func).parameters.keys())
-
-
 def read_global_config(path: Text) -> Dict[Text, Any]:
     """Read global Rasa configuration.
 
@@ -57,14 +44,7 @@
     """
     # noinspection PyBroadException
     try:
-        return rasa.utils.io.read_config_file(path)
-=======
-def read_global_config() -> Dict[Text, Any]:
-    """Read global Rasa configuration."""
-    # noinspection PyBroadException
-    try:
-        return rasa.shared.utils.io.read_config_file(GLOBAL_USER_CONFIG_PATH)
->>>>>>> f24d05eb
+        return rasa.shared.utils.io.read_config_file(path)
     except Exception:
         # if things go south we pretend there is no config
         return {}
