import tensorflow as tf
import numpy as np
import logging
import random
from collections import defaultdict
from typing import List, Text, Dict, Tuple, Union, Optional, Any
<<<<<<< HEAD
=======

from keras.utils import tf_utils
>>>>>>> 8e1c7fc2

from rasa.shared.constants import DIAGNOSTIC_DATA
from rasa.utils.tensorflow.constants import (
    LABEL,
    IDS,
    INTENT_CLASSIFICATION,
    SENTENCE,
    SEQUENCE_LENGTH,
    RANDOM_SEED,
    EMBEDDING_DIMENSION,
    REGULARIZATION_CONSTANT,
    SIMILARITY_TYPE,
    CONNECTION_DENSITY,
    NUM_NEG,
    LOSS_TYPE,
    MAX_POS_SIM,
    MAX_NEG_SIM,
    USE_MAX_NEG_SIM,
    NEGATIVE_MARGIN_SCALE,
    SCALE_LOSS,
    LEARNING_RATE,
    CONSTRAIN_SIMILARITIES,
    MODEL_CONFIDENCE,
)
from rasa.utils.tensorflow.model_data import (
    RasaModelData,
    FeatureSignature,
    FeatureArray,
)
import rasa.utils.train_utils
from rasa.utils.tensorflow import layers
from rasa.utils.tensorflow import rasa_layers
from rasa.utils.tensorflow.temp_keras_modules import TmpKerasModel
from rasa.utils.tensorflow.data_generator import (
    RasaDataGenerator,
    RasaBatchDataGenerator,
)
from rasa.shared.nlu.constants import TEXT
from rasa.shared.exceptions import RasaException

logger = logging.getLogger(__name__)

LABEL_KEY = LABEL
LABEL_SUB_KEY = IDS


# noinspection PyMethodOverriding
class RasaModel(TmpKerasModel):
    """Abstract custom Keras model.

     This model overwrites the following methods:
    - train_step
    - test_step
    - predict_step
    - save
    - load
    Cannot be used as tf.keras.Model.
    """

    def __init__(self, random_seed: Optional[int] = None, **kwargs: Any) -> None:
        """Initialize the RasaModel.

        Args:
            random_seed: set the random seed to get reproducible results
        """
        # make sure that keras releases resources from previously trained model
        tf.keras.backend.clear_session()
        super().__init__(**kwargs)

        self.total_loss = tf.keras.metrics.Mean(name="t_loss")
        self.metrics_to_log = ["t_loss"]

        self._training = None  # training phase should be defined when building a graph

        self.random_seed = random_seed
        self._set_random_seed()

        self._tf_predict_step = None
        self.prepared_for_prediction = False

    def _set_random_seed(self) -> None:
        random.seed(self.random_seed)
        tf.random.set_seed(self.random_seed)
        np.random.seed(self.random_seed)

    def batch_loss(
        self, batch_in: Union[Tuple[tf.Tensor], Tuple[np.ndarray]]
    ) -> tf.Tensor:
        """Calculates the loss for the given batch.

        Args:
            batch_in: The batch.

        Returns:
            The loss of the given batch.
        """
        raise NotImplementedError

    def prepare_for_predict(self) -> None:
        """Prepares tf graph fpr prediction.

        This method should contain necessary tf calculations
        and set self variables that are used in `batch_predict`.
        For example, pre calculation of `self.all_labels_embed`.
        """
        pass

    def batch_predict(
        self, batch_in: Union[Tuple[tf.Tensor], Tuple[np.ndarray]]
    ) -> Dict[Text, Union[tf.Tensor, Dict[Text, tf.Tensor]]]:
        """Predicts the output of the given batch.

        Args:
            batch_in: The batch.

        Returns:
            The output to predict.
        """
        raise NotImplementedError

    def train_step(
        self, batch_in: Union[Tuple[tf.Tensor], Tuple[np.ndarray]]
    ) -> Dict[Text, float]:
        """Performs a train step using the given batch.

        Args:
            batch_in: The batch input.

        Returns:
            Training metrics.
        """
        self._training = True

        # calculate supervision and regularization losses separately
        with tf.GradientTape(persistent=True) as tape:
            prediction_loss = self.batch_loss(batch_in)
            regularization_loss = tf.math.add_n(self.losses)
            total_loss = prediction_loss + regularization_loss

        self.total_loss.update_state(total_loss)

        # calculate the gradients that come from supervision signal
        prediction_gradients = tape.gradient(prediction_loss, self.trainable_variables)
        # calculate the gradients that come from regularization
        regularization_gradients = tape.gradient(
            regularization_loss, self.trainable_variables
        )
        # delete gradient tape manually
        # since it was created with `persistent=True` option
        del tape

        gradients = []
        for pred_grad, reg_grad in zip(prediction_gradients, regularization_gradients):
            if pred_grad is not None and reg_grad is not None:
                # remove regularization gradient for variables
                # that don't have prediction gradient
                gradients.append(
                    pred_grad
                    + tf.where(pred_grad > 0, reg_grad, tf.zeros_like(reg_grad))
                )
            else:
                gradients.append(pred_grad)

        self.optimizer.apply_gradients(zip(gradients, self.trainable_variables))

        self._training = None

        return self._get_metric_results()

    def test_step(
        self, batch_in: Union[Tuple[tf.Tensor], Tuple[np.ndarray]]
    ) -> Dict[Text, float]:
        """Tests the model using the given batch.

        This method is used during validation.

        Args:
            batch_in: The batch input.

        Returns:
            Testing metrics.
        """
        self._training = False

        prediction_loss = self.batch_loss(batch_in)
        regularization_loss = tf.math.add_n(self.losses)
        total_loss = prediction_loss + regularization_loss
        self.total_loss.update_state(total_loss)

        self._training = None

        return self._get_metric_results()

    def predict_step(
        self, batch_in: Union[Tuple[tf.Tensor], Tuple[np.ndarray]]
    ) -> Dict[Text, tf.Tensor]:
        """Predicts the output for the given batch.

        Args:
            batch_in: The batch to predict.

        Returns:
            Prediction output.
        """
        self._training = False

        if not self.prepared_for_prediction:
            # in case the model is used for prediction without loading, e.g. directly
            # after training, we need to prepare the model for prediction once
            self.prepare_for_predict()
            self.prepared_for_prediction = True

        return self.batch_predict(batch_in)

    @staticmethod
    def _dynamic_signature(
        batch_in: Union[Tuple[tf.Tensor], Tuple[np.ndarray]]
    ) -> List[List[tf.TensorSpec]]:
        element_spec = []
        for tensor in batch_in:
            if len(tensor.shape) > 1:
                shape = [None] * (len(tensor.shape) - 1) + [tensor.shape[-1]]
            else:
                shape = [None]
            element_spec.append(tf.TensorSpec(shape, tensor.dtype))
        # batch_in is a list of tensors, therefore we need to wrap element_spec into
        # the list
        return [element_spec]

    def _rasa_predict(
        self, batch_in: Tuple[np.ndarray]
    ) -> Dict[Text, Union[np.ndarray, Dict[Text, Any]]]:
        """Custom prediction method that builds tf graph on the first call.

        Args:
            batch_in: Prepared batch ready for input to `predict_step` method of model.

        Return:
            Prediction output, including diagnostic data.
        """
        self._training = False
        if not self.prepared_for_prediction:
            # in case the model is used for prediction without loading, e.g. directly
            # after training, we need to prepare the model for prediction once
            self.prepare_for_predict()
            self.prepared_for_prediction = True

        if self._run_eagerly:
            # Once we take advantage of TF's distributed training, this is where
            # scheduled functions will be forced to execute and return actual values.
            outputs = tf_utils.sync_to_numpy_or_python_type(self.predict_step(batch_in))
            if DIAGNOSTIC_DATA in outputs:
                outputs[DIAGNOSTIC_DATA] = self._empty_lists_to_none_in_dict(
                    outputs[DIAGNOSTIC_DATA]
                )
            return outputs

        if self._tf_predict_step is None:
            self._tf_predict_step = tf.function(
                self.predict_step, input_signature=self._dynamic_signature(batch_in)
            )

        # Once we take advantage of TF's distributed training, this is where
        # scheduled functions will be forced to execute and return actual values.
        outputs = tf_utils.sync_to_numpy_or_python_type(self._tf_predict_step(batch_in))
        if DIAGNOSTIC_DATA in outputs:
            outputs[DIAGNOSTIC_DATA] = self._empty_lists_to_none_in_dict(
                outputs[DIAGNOSTIC_DATA]
            )
        return outputs

    def run_inference(
        self,
        model_data: RasaModelData,
        batch_size: Union[int, List[int]] = 1,
        output_keys_expected: Optional[List[Text]] = None,
    ) -> Dict[Text, Union[np.ndarray, Dict[Text, Any]]]:
        """Implements bulk inferencing through the model.

        Args:
            model_data: Input data to be fed to the model.
            batch_size: Size of batches that the generator should create.
            output_keys_expected: Keys which are expected in the output.
                The output should be filtered to have only these keys before
                merging it with the output across all batches.

        Returns:
            Model outputs corresponding to the inputs fed.
        """
        outputs = {}
        (data_generator, _) = rasa.utils.train_utils.create_data_generators(
            model_data=model_data, batch_sizes=batch_size, epochs=1, shuffle=False
        )
        data_iterator = iter(data_generator)
        while True:
            try:
                # data_generator is a tuple of 2 elements - input and output.
                # We only need input, since output is always None and not
                # consumed by our TF graphs.
                batch_in = next(data_iterator)[0]
                batch_out: Dict[
                    Text, Union[np.ndarray, Dict[Text, Any]]
                ] = self._rasa_predict(batch_in)
                if output_keys_expected:
                    batch_out = {
                        key: output
                        for key, output in batch_out.items()
                        if key in output_keys_expected
                    }
                outputs = self._merge_batch_outputs(outputs, batch_out)
            except StopIteration:
                # Generator ran out of batches, time to finish inferencing
                break
        return outputs

    @staticmethod
    def _merge_batch_outputs(
        all_outputs: Dict[Text, Union[np.ndarray, Dict[Text, np.ndarray]]],
        batch_output: Dict[Text, Union[np.ndarray, Dict[Text, np.ndarray]]],
    ) -> Dict[Text, Union[np.ndarray, Dict[Text, np.ndarray]]]:
        """Merges a batch's output into the output for all batches.

        Function assumes that the schema of batch output remains the same,
        i.e. keys and their value types do not change from one batch's
        output to another.

        Args:
            all_outputs: Existing output for all previous batches.
            batch_output: Output for a batch.

        Returns:
            Merged output with the output for current batch stacked
            below the output for all previous batches.
        """
        if not all_outputs:
            return batch_output
        for key, val in batch_output.items():
            if isinstance(val, np.ndarray):
                all_outputs[key] = np.concatenate(
                    [all_outputs[key], batch_output[key]], axis=0
                )

            elif isinstance(val, dict):
                # recurse and merge the inner dict first
                all_outputs[key] = RasaModel._merge_batch_outputs(all_outputs[key], val)

        return all_outputs

    @staticmethod
    def _empty_lists_to_none_in_dict(input_dict: Dict[Text, Any]) -> Dict[Text, Any]:
        """Recursively replaces empty list or np array with None in a dictionary."""

        def _recurse(
            x: Union[Dict[Text, Any], List[Any], np.ndarray]
        ) -> Optional[Union[Dict[Text, Any], List[np.ndarray]]]:
            if isinstance(x, dict):
                return {k: _recurse(v) for k, v in x.items()}
            elif (isinstance(x, list) or isinstance(x, np.ndarray)) and np.size(x) == 0:
                return None
            return x

        return {k: _recurse(v) for k, v in input_dict.items()}

    def _get_metric_results(self, prefix: Optional[Text] = "") -> Dict[Text, float]:
        return {
            f"{prefix}{metric.name}": metric.result()
            for metric in self.metrics
            if metric.name in self.metrics_to_log
        }

    def save(self, model_file_name: Text, overwrite: bool = True) -> None:
        """Save the model to the given file.

        Args:
            model_file_name: The file name to save the model to.
            overwrite: If 'True' an already existing model with the same file name will
                       be overwritten.
        """
        self.save_weights(model_file_name, overwrite=overwrite, save_format="tf")

    @classmethod
    def load(
        cls,
        model_file_name: Text,
        model_data_example: RasaModelData,
        predict_data_example: Optional[RasaModelData] = None,
        finetune_mode: bool = False,
        *args: Any,
        **kwargs: Any,
    ) -> "RasaModel":
        """Loads a model from the given weights.

        Args:
            model_file_name: Path to file containing model weights.
            model_data_example: Example data point to construct the model architecture.
            predict_data_example: Example data point to speed up prediction during
              inference.
            finetune_mode: Indicates whether to load the model for further finetuning.
            *args: Any other non key-worded arguments.
            **kwargs: Any other key-worded arguments.

        Returns:
            Loaded model with weights appropriately set.
        """
        logger.debug(
            f"Loading the model from {model_file_name} "
            f"with finetune_mode={finetune_mode}..."
        )
        # create empty model
        model = cls(*args, **kwargs)
        learning_rate = kwargs.get("config", {}).get(LEARNING_RATE, 0.001)
        # need to train on 1 example to build weights of the correct size
        model.compile(optimizer=tf.keras.optimizers.Adam(learning_rate))
        data_generator = RasaBatchDataGenerator(model_data_example, batch_size=1)
        model.fit(data_generator, verbose=False)
        # load trained weights
        model.load_weights(model_file_name)

        # predict on one data example to speed up prediction during inference
        # the first prediction always takes a bit longer to trace tf function
        if not finetune_mode and predict_data_example:
            model.run_inference(predict_data_example)

        logger.debug("Finished loading the model.")
        return model

    @staticmethod
    def batch_to_model_data_format(
        batch: Union[Tuple[tf.Tensor], Tuple[np.ndarray]],
        data_signature: Dict[Text, Dict[Text, List[FeatureSignature]]],
    ) -> Dict[Text, Dict[Text, List[tf.Tensor]]]:
        """Convert input batch tensors into batch data format.

        Batch contains any number of batch data. The order is equal to the
        key-value pairs in session data. As sparse data were converted into (indices,
        data, shape) before, this method converts them into sparse tensors. Dense
        data is kept.
        """
        # during training batch is a tuple of input and target data
        # as our target data is inside the input data, we are just interested in the
        # input data
        if isinstance(batch[0], Tuple):
            batch = batch[0]

        batch_data: Dict[Text, Dict[Text, List[tf.Tensor]]] = defaultdict(
            lambda: defaultdict(list)
        )

        idx = 0
        for key, values in data_signature.items():
            for sub_key, signature in values.items():
                for is_sparse, feature_dimension, number_of_dimensions in signature:
                    # we converted all 4D features to 3D features before
                    number_of_dimensions = (
                        number_of_dimensions if number_of_dimensions != 4 else 3
                    )
                    if is_sparse:
                        tensor, idx = RasaModel._convert_sparse_features(
                            batch, feature_dimension, idx, number_of_dimensions
                        )
                    else:
                        tensor, idx = RasaModel._convert_dense_features(
                            batch, feature_dimension, idx, number_of_dimensions
                        )
                    batch_data[key][sub_key].append(tensor)

        return batch_data

    @staticmethod
    def _convert_dense_features(
        batch: Union[Tuple[tf.Tensor], Tuple[np.ndarray]],
        feature_dimension: int,
        idx: int,
        number_of_dimensions: int,
    ) -> Tuple[tf.Tensor, int]:
        if isinstance(batch[idx], tf.Tensor):
            # explicitly substitute last dimension in shape with known
            # static value
            if number_of_dimensions > 1 and (
                batch[idx].shape is None or batch[idx].shape[-1] is None
            ):
                shape: List[Optional[int]] = [None] * (number_of_dimensions - 1)
                shape.append(feature_dimension)
                batch[idx].set_shape(shape)

            return batch[idx], idx + 1

        # convert to Tensor
        return (
            tf.constant(batch[idx], dtype=tf.float32, shape=batch[idx].shape),
            idx + 1,
        )

    @staticmethod
    def _convert_sparse_features(
        batch: Union[Tuple[tf.Tensor], Tuple[np.ndarray]],
        feature_dimension: int,
        idx: int,
        number_of_dimensions: int,
    ) -> Tuple[tf.SparseTensor, int]:
        # explicitly substitute last dimension in shape with known
        # static value
        shape = [batch[idx + 2][i] for i in range(number_of_dimensions - 1)] + [
            feature_dimension
        ]
        return tf.SparseTensor(batch[idx], batch[idx + 1], shape), idx + 3

    def call(
        self,
        inputs: Union[tf.Tensor, List[tf.Tensor]],
        training: Optional[tf.Tensor] = None,
        mask: Optional[tf.Tensor] = None,
    ) -> Union[tf.Tensor, List[tf.Tensor]]:
        """Calls the model on new inputs.

        Arguments:
            inputs: A tensor or list of tensors.
            training: Boolean or boolean scalar tensor, indicating whether to run
              the `Network` in training mode or inference mode.
            mask: A mask or list of masks. A mask can be
                either a tensor or None (no mask).

        Returns:
            A tensor if there is a single output, or
            a list of tensors if there are more than one outputs.
        """
        # This method needs to be implemented, otherwise the super class is raising a
        # NotImplementedError('When subclassing the `Model` class, you should
        #   implement a `call` method.')
        pass


# noinspection PyMethodOverriding
class TransformerRasaModel(RasaModel):
    def __init__(
        self,
        name: Text,
        config: Dict[Text, Any],
        data_signature: Dict[Text, Dict[Text, List[FeatureSignature]]],
        label_data: RasaModelData,
    ) -> None:
        super().__init__(name=name, random_seed=config[RANDOM_SEED])

        self.config = config
        self.data_signature = data_signature
        self.label_signature = label_data.get_signature()
        self._check_data()

        label_batch = RasaDataGenerator.prepare_batch(label_data.data)
        self.tf_label_data = self.batch_to_model_data_format(
            label_batch, self.label_signature
        )

        # set up tf layers
        self._tf_layers: Dict[Text, tf.keras.layers.Layer] = {}

    def adjust_for_incremental_training(
        self,
        data_example: Dict[Text, Dict[Text, List[FeatureArray]]],
        new_sparse_feature_sizes: Dict[Text, Dict[Text, List[int]]],
        old_sparse_feature_sizes: Dict[Text, Dict[Text, List[int]]],
    ) -> None:
        """Adjusts the model for incremental training.

        First we should check if any of the sparse feature sizes has decreased
        and raise an exception if this happens.
        If none of them have decreased and any of them has increased, then the
        function updates `DenseForSparse` layers, compiles the model, fits a sample
        data on it to activate adjusted layer(s) and updates the data signatures.

        New and old sparse feature sizes could look like this:
        {TEXT: {FEATURE_TYPE_SEQUENCE: [4, 24, 128], FEATURE_TYPE_SENTENCE: [4, 128]}}

        Args:
            data_example: a data example that is stored with the ML component.
            new_sparse_feature_sizes: sizes of current sparse features.
            old_sparse_feature_sizes: sizes of sparse features the model was
                                      previously trained on.
        """
        self._check_if_sparse_feature_sizes_decreased(
            new_sparse_feature_sizes=new_sparse_feature_sizes,
            old_sparse_feature_sizes=old_sparse_feature_sizes,
        )
        if self._sparse_feature_sizes_have_increased(
            new_sparse_feature_sizes=new_sparse_feature_sizes,
            old_sparse_feature_sizes=old_sparse_feature_sizes,
        ):
            self._update_dense_for_sparse_layers(
                new_sparse_feature_sizes, old_sparse_feature_sizes
            )
            self._compile_and_fit(data_example)

    @staticmethod
    def _check_if_sparse_feature_sizes_decreased(
        new_sparse_feature_sizes: Dict[Text, Dict[Text, List[int]]],
        old_sparse_feature_sizes: Dict[Text, Dict[Text, List[int]]],
    ) -> None:
        """Checks if the sizes of sparse features have decreased during fine-tuning.

        Sparse feature sizes might decrease after changing the training data.
        This can happen for example with `LexicalSyntacticFeaturizer`.
        We don't support this behaviour and we raise an exception if this happens.

        Args:
            new_sparse_feature_sizes: sizes of current sparse features.
            old_sparse_feature_sizes: sizes of sparse features the model was
                                      previously trained on.

        Raises:
            RasaException: When any of the sparse feature sizes decrease
                           from the last time training was run.
        """
        for attribute, new_feature_sizes in new_sparse_feature_sizes.items():
            old_feature_sizes = old_sparse_feature_sizes[attribute]
            for feature_type, new_sizes in new_feature_sizes.items():
                old_sizes = old_feature_sizes[feature_type]
                for new_size, old_size in zip(new_sizes, old_sizes):
                    if new_size < old_size:
                        raise RasaException(
                            "Sparse feature sizes have decreased from the last time "
                            "training was run. The training data was changed in a way "
                            "that resulted in some features not being present in the "
                            "data anymore. This can happen if you had "
                            "`LexicalSyntacticFeaturizer` in your pipeline. "
                            "The pipeline cannot support incremental training "
                            "in this setting. We recommend you to retrain "
                            "the model from scratch."
                        )

    @staticmethod
    def _sparse_feature_sizes_have_increased(
        new_sparse_feature_sizes: Dict[Text, Dict[Text, List[int]]],
        old_sparse_feature_sizes: Dict[Text, Dict[Text, List[int]]],
    ) -> bool:
        """Checks if the sizes of sparse features have increased during fine-tuning.

        If there's any sparse feature size that has increased after changing the
        training data, we need to look for the corresponding `DenseForSparse` layer
        and adjust it. On the other hand, if none of them have increased, we don't
        need to change anything. This function helps us with making the decision.

        Note that the function assumes that none of the sparse feature sizes
        have decreased. In other words, it should get valid arguments in order
        to function well.

        Args:
            new_sparse_feature_sizes: sizes of current sparse features.
            old_sparse_feature_sizes: sizes of sparse features the model was
                                      previously trained on.

        Returns:
            `True` if any of the sparse feature sizes has increased, `False` otherwise.
        """
        for attribute, new_feature_sizes in new_sparse_feature_sizes.items():
            old_feature_sizes = old_sparse_feature_sizes[attribute]
            for feature_type, new_sizes in new_feature_sizes.items():
                old_sizes = old_feature_sizes[feature_type]
                if sum(new_sizes) > sum(old_sizes):
                    return True
        return False

    def _update_dense_for_sparse_layers(
        self,
        new_sparse_feature_sizes: Dict[Text, Dict[Text, List[int]]],
        old_sparse_feature_sizes: Dict[Text, Dict[Text, List[int]]],
    ) -> None:
        """Updates `DenseForSparse` layers.

        Updates sizes of `DenseForSparse` layers by comparing current sparse feature
        sizes to old ones. This must be done before fine-tuning starts to account
        for any change in the size of sparse features that might have happened
        because of addition of new data.

        Args:
            new_sparse_feature_sizes: sizes of current sparse features.
            old_sparse_feature_sizes: sizes of sparse features the model was
                                      previously trained on.
        """
        for name, layer in self._tf_layers.items():
            # `if` condition is necessary because only `RasaCustomLayer`
            # can adjust sparse layers for incremental training by default.
            if isinstance(layer, rasa_layers.RasaCustomLayer):
                layer.adjust_sparse_layers_for_incremental_training(
                    new_sparse_feature_sizes,
                    old_sparse_feature_sizes,
                    self.config[REGULARIZATION_CONSTANT],
                )

    def _compile_and_fit(
        self, data_example: Dict[Text, Dict[Text, List[FeatureArray]]]
    ) -> None:
        """Compiles modified model and fits a sample data on it.

        Args:
            data_example: a data example that is stored with the ML component.
        """
        self.compile(optimizer=tf.keras.optimizers.Adam(self.config[LEARNING_RATE]))
        label_key = LABEL_KEY if self.config[INTENT_CLASSIFICATION] else None
        label_sub_key = LABEL_SUB_KEY if self.config[INTENT_CLASSIFICATION] else None

        model_data = RasaModelData(
            label_key=label_key, label_sub_key=label_sub_key, data=data_example
        )
        self._update_data_signatures(model_data)
        data_generator = RasaBatchDataGenerator(model_data, batch_size=1)
        self.fit(data_generator, verbose=False)

    def _update_data_signatures(self, model_data: RasaModelData) -> None:
        self.data_signature = model_data.get_signature()
        self.predict_data_signature = {
            feature_name: features
            for feature_name, features in self.data_signature.items()
            if TEXT in feature_name
        }

    def _check_data(self) -> None:
        raise NotImplementedError

    def _prepare_layers(self) -> None:
        raise NotImplementedError

    def _prepare_label_classification_layers(self, predictor_attribute: Text) -> None:
        """Prepares layers & loss for the final label prediction step."""
        self._prepare_embed_layers(predictor_attribute)
        self._prepare_embed_layers(LABEL)
        self._prepare_dot_product_loss(LABEL, self.config[SCALE_LOSS])

    def _prepare_embed_layers(self, name: Text, prefix: Text = "embed") -> None:
        self._tf_layers[f"{prefix}.{name}"] = layers.Embed(
            self.config[EMBEDDING_DIMENSION], self.config[REGULARIZATION_CONSTANT], name
        )

    def _prepare_ffnn_layer(
        self,
        name: Text,
        layer_sizes: List[int],
        drop_rate: float,
        prefix: Text = "ffnn",
    ) -> None:
        self._tf_layers[f"{prefix}.{name}"] = layers.Ffnn(
            layer_sizes,
            drop_rate,
            self.config[REGULARIZATION_CONSTANT],
            self.config[CONNECTION_DENSITY],
            layer_name_suffix=name,
        )

    def _prepare_dot_product_loss(
        self, name: Text, scale_loss: bool, prefix: Text = "loss"
    ) -> None:
        self._tf_layers[f"{prefix}.{name}"] = self.dot_product_loss_layer(
            self.config[NUM_NEG],
            loss_type=self.config[LOSS_TYPE],
            mu_pos=self.config[MAX_POS_SIM],
            mu_neg=self.config[MAX_NEG_SIM],
            use_max_sim_neg=self.config[USE_MAX_NEG_SIM],
            neg_lambda=self.config[NEGATIVE_MARGIN_SCALE],
            scale_loss=scale_loss,
            similarity_type=self.config[SIMILARITY_TYPE],
            constrain_similarities=self.config[CONSTRAIN_SIMILARITIES],
            model_confidence=self.config[MODEL_CONFIDENCE],
        )

    @property
    def dot_product_loss_layer(self) -> tf.keras.layers.Layer:
        """Returns the dot-product loss layer to use.

        Returns:
            The loss layer that is used by `_prepare_dot_product_loss`.
        """
        return layers.SingleLabelDotProductLoss

    def _prepare_entity_recognition_layers(self) -> None:
        for tag_spec in self._entity_tag_specs:
            name = tag_spec.tag_name
            num_tags = tag_spec.num_tags
            self._tf_layers[f"embed.{name}.logits"] = layers.Embed(
                num_tags, self.config[REGULARIZATION_CONSTANT], f"logits.{name}"
            )
            self._tf_layers[f"crf.{name}"] = layers.CRF(
                num_tags, self.config[REGULARIZATION_CONSTANT], self.config[SCALE_LOSS]
            )
            self._tf_layers[f"embed.{name}.tags"] = layers.Embed(
                self.config[EMBEDDING_DIMENSION],
                self.config[REGULARIZATION_CONSTANT],
                f"tags.{name}",
            )

    @staticmethod
    def _last_token(x: tf.Tensor, sequence_lengths: tf.Tensor) -> tf.Tensor:
        last_sequence_index = tf.maximum(0, sequence_lengths - 1)
        batch_index = tf.range(tf.shape(last_sequence_index)[0])

        indices = tf.stack([batch_index, last_sequence_index], axis=1)
        return tf.gather_nd(x, indices)

    def _get_mask_for(
        self,
        tf_batch_data: Dict[Text, Dict[Text, List[tf.Tensor]]],
        key: Text,
        sub_key: Text,
    ) -> Optional[tf.Tensor]:
        if key not in tf_batch_data or sub_key not in tf_batch_data[key]:
            return None

        sequence_lengths = tf.cast(tf_batch_data[key][sub_key][0], dtype=tf.int32)
        return rasa_layers.compute_mask(sequence_lengths)

    def _get_sequence_feature_lengths(
        self, tf_batch_data: Dict[Text, Dict[Text, List[tf.Tensor]]], key: Text
    ) -> tf.Tensor:
        """Fetches the sequence lengths of real tokens per input example.

        The number of real tokens for an example is the same as the length of the
        sequence of the sequence-level (token-level) features for that input example.
        """
        if key in tf_batch_data and SEQUENCE_LENGTH in tf_batch_data[key]:
            return tf.cast(tf_batch_data[key][SEQUENCE_LENGTH][0], dtype=tf.int32)

        batch_dim = self._get_batch_dim(tf_batch_data[key])
        return tf.zeros([batch_dim], dtype=tf.int32)

    def _get_sentence_feature_lengths(
        self, tf_batch_data: Dict[Text, Dict[Text, List[tf.Tensor]]], key: Text
    ) -> tf.Tensor:
        """Fetches the sequence lengths of sentence-level features per input example.

        This is needed because we treat sentence-level features as token-level features
        with 1 token per input example. Hence, the sequence lengths returned by this
        function are all 1s if sentence-level features are present, and 0s otherwise.
        """
        batch_dim = self._get_batch_dim(tf_batch_data[key])

        if key in tf_batch_data and SENTENCE in tf_batch_data[key]:
            return tf.ones([batch_dim], dtype=tf.int32)

        return tf.zeros([batch_dim], dtype=tf.int32)

    @staticmethod
    def _get_batch_dim(attribute_data: Dict[Text, List[tf.Tensor]]) -> int:
        # All the values in the attribute_data dict should be lists of tensors, each
        # tensor of the shape (batch_dim, ...). So we take the first non-empty list we
        # encounter and infer the batch size from its first tensor.
        for key, data in attribute_data.items():
            if data:
                return tf.shape(data[0])[0]

        return 0

    def _calculate_entity_loss(
        self,
        inputs: tf.Tensor,
        tag_ids: tf.Tensor,
        mask: tf.Tensor,
        sequence_lengths: tf.Tensor,
        tag_name: Text,
        entity_tags: Optional[tf.Tensor] = None,
    ) -> Tuple[tf.Tensor, tf.Tensor, tf.Tensor]:

        tag_ids = tf.cast(tag_ids[:, :, 0], tf.int32)

        if entity_tags is not None:
            _tags = self._tf_layers[f"embed.{tag_name}.tags"](entity_tags)
            inputs = tf.concat([inputs, _tags], axis=-1)

        logits = self._tf_layers[f"embed.{tag_name}.logits"](inputs)

        # should call first to build weights
        pred_ids, _ = self._tf_layers[f"crf.{tag_name}"](logits, sequence_lengths)
        loss = self._tf_layers[f"crf.{tag_name}"].loss(
            logits, tag_ids, sequence_lengths
        )
        f1 = self._tf_layers[f"crf.{tag_name}"].f1_score(tag_ids, pred_ids, mask)

        return loss, f1, logits

    def batch_loss(
        self, batch_in: Union[Tuple[tf.Tensor], Tuple[np.ndarray]]
    ) -> tf.Tensor:
        """Calculates the loss for the given batch.

        Args:
            batch_in: The batch.

        Returns:
            The loss of the given batch.
        """
        raise NotImplementedError

    def batch_predict(
        self, batch_in: Union[Tuple[tf.Tensor], Tuple[np.ndarray]]
    ) -> Dict[Text, Union[tf.Tensor, Dict[Text, tf.Tensor]]]:
        """Predicts the output of the given batch.

        Args:
            batch_in: The batch.

        Returns:
            The output to predict.
        """
        raise NotImplementedError<|MERGE_RESOLUTION|>--- conflicted
+++ resolved
@@ -4,11 +4,8 @@
 import random
 from collections import defaultdict
 from typing import List, Text, Dict, Tuple, Union, Optional, Any
-<<<<<<< HEAD
-=======
 
 from keras.utils import tf_utils
->>>>>>> 8e1c7fc2
 
 from rasa.shared.constants import DIAGNOSTIC_DATA
 from rasa.utils.tensorflow.constants import (
