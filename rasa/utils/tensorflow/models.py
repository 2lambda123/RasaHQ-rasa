--- conflicted
+++ resolved
@@ -23,7 +23,6 @@
     EMBEDDING_DIMENSION,
     REGULARIZATION_CONSTANT,
     SIMILARITY_TYPE,
-<<<<<<< HEAD
     CONNECTION_DENSITY,
     NUM_TRANSFORMER_LAYERS,
     TRANSFORMER_SIZE,
@@ -32,9 +31,6 @@
     KEY_RELATIVE_ATTENTION,
     VALUE_RELATIVE_ATTENTION,
     MAX_RELATIVE_POSITION,
-=======
-    WEIGHT_SPARSITY,
->>>>>>> 3eee4130
     NUM_NEG,
     LOSS_TYPE,
     MAX_POS_SIM,
@@ -585,39 +581,6 @@
             layer_name_suffix=name,
         )
 
-<<<<<<< HEAD
-    def _prepare_transformer_layer(
-        self,
-        name: Text,
-        num_layers: int,
-        units: int,
-        drop_rate: float,
-        drop_rate_attention: float,
-        unidirectional: bool,
-        prefix: Text = "transformer",
-    ) -> None:
-        if num_layers > 0:
-            self._tf_layers[f"{prefix}.{name}"] = TransformerEncoder(
-                num_layers,
-                units,
-                self.config[NUM_HEADS],
-                units * 4,
-                self.config[REGULARIZATION_CONSTANT],
-                dropout_rate=drop_rate,
-                attention_dropout_rate=drop_rate_attention,
-                density=self.config[CONNECTION_DENSITY],
-                unidirectional=unidirectional,
-                use_key_relative_position=self.config[KEY_RELATIVE_ATTENTION],
-                use_value_relative_position=self.config[VALUE_RELATIVE_ATTENTION],
-                max_relative_position=self.config[MAX_RELATIVE_POSITION],
-                name=f"{name}_encoder",
-            )
-        else:
-            # create lambda so that it can be used later without the check
-            self._tf_layers[f"{prefix}.{name}"] = lambda x, mask, training: (x, None)
-
-=======
->>>>>>> 3eee4130
     def _prepare_dot_product_loss(
         self, name: Text, scale_loss: bool, prefix: Text = "loss"
     ) -> None:
