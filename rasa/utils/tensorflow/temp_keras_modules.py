import copy
from typing import List, Dict, Union, Optional, Any, Generator, Tuple, Iterator, cast

import numpy as np

import tensorflow as tf

<<<<<<< HEAD
from tensorflow.keras.callbacks import Callback, CallbackList, History
from tensorflow.keras.models import Model

from tensorflow.python.keras.engine import training, training_utils, data_adapter
from tensorflow.python.eager import context
from tensorflow.python.keras.utils import tf_utils, version_utils
from tensorflow.python.profiler import trace
from tensorflow.python.distribute.coordinator import cluster_coordinator
=======
# Note: the below is the same as `from keras.engine.training import Model`
from tensorflow.keras import Model

# Note: the following import is from the temporary/non-public tf.python module but
# should stay since it's used in the current reference implementation (see link below)
from tensorflow.python.eager import context

# Note: the following imports are  from keras directly since those are the imports
# used by the reference implementation:
# https://github.com/keras-team/keras/blob/v2.7.0/keras/engine/training.py#L30
from keras.engine import base_layer, training_utils, data_adapter
from keras import callbacks as callbacks_module
from keras.callbacks import Callback, History
from keras.utils import traceback_utils, tf_utils, version_utils


def _disallow_inside_tf_function(method_name: str) -> None:
    if tf.inside_function():
        error_msg = (
            "Detected a call to `Model.{method_name}` inside a `tf.function`. "
            "`Model.{method_name} is a high-level endpoint that manages its own "
            "`tf.function`. Please move the call to `Model.{method_name}` outside "
            "of all enclosing `tf.function`s. Note that you can call a `Model` "
            "directly on `Tensor`s inside a `tf.function` like: `model(x)`."
        ).format(method_name=method_name)
        raise RuntimeError(error_msg)
>>>>>>> f1043712


# noinspection PyMethodOverriding
class TmpKerasModel(Model):
    """Temporary solution. Keras model that uses a custom data adapter inside fit."""

    # TODO
    #  we don't need this anymore once the fix from
    #  https://github.com/tensorflow/tensorflow/pull/45338
    #  has been ported over to keras and merged there

    # This code is adapted from
<<<<<<< HEAD
    # https://github.com/tensorflow/tensorflow/blob/r2.7/tensorflow/python/keras
    # /engine/training.py#L882
=======
    # https://github.com/keras-team/keras/blob/v2.7.0/keras/engine/training.py#L902
>>>>>>> f1043712

    @traceback_utils.filter_traceback
    def fit(
        self,
        x: Optional[
            Union[np.ndarray, tf.Tensor, tf.data.Dataset, tf.keras.utils.Sequence]
        ] = None,
        y: Optional[
            Union[np.ndarray, tf.Tensor, tf.data.Dataset, tf.keras.utils.Sequence]
        ] = None,
        batch_size: Optional[int] = None,
        epochs: int = 1,
        verbose: int = 1,
        callbacks: Optional[List[Callback]] = None,
        validation_split: float = 0.0,
        validation_data: Optional[Any] = None,
        shuffle: bool = True,
        class_weight: Optional[Dict[int, float]] = None,
        sample_weight: Optional[np.ndarray] = None,
        initial_epoch: int = 0,
        steps_per_epoch: Optional[int] = None,
        validation_steps: Optional[int] = None,
        validation_batch_size: Optional[int] = None,
        validation_freq: int = 1,
        max_queue_size: int = 10,
        workers: int = 1,
        use_multiprocessing: bool = False,
    ) -> History:
        """Trains the model for a fixed number of epochs (iterations on a dataset).

        Args:
<<<<<<< HEAD
        x: Input data. It could be:
          - A Numpy array (or array-like), or a list of arrays
            (in case the model has multiple inputs).
          - A TensorFlow tensor, or a list of tensors
            (in case the model has multiple inputs).
          - A dict mapping input names to the corresponding array/tensors,
            if the model has named inputs.
          - A `tf.data` dataset. Should return a tuple
            of either `(inputs, targets)` or
            `(inputs, targets, sample_weights)`.
          - A generator or `keras.utils.Sequence` returning `(inputs, targets)`
            or `(inputs, targets, sample_weights)`.
          - A `tf.keras.utils.experimental.DatasetCreator`, which wraps a
            callable that takes a single argument of type
            `tf.distribute.InputContext`, and returns a `tf.data.Dataset`.
            `DatasetCreator` should be used when users prefer to specify the
            per-replica batching and sharding logic for the `Dataset`.
            See `tf.keras.utils.experimental.DatasetCreator` doc for more
            information.
          A more detailed description of unpacking behavior for iterator types
          (Dataset, generator, Sequence) is given below. If using
          `tf.distribute.experimental.ParameterServerStrategy`, only
          `DatasetCreator` type is supported for `x`.
        y: Target data. Like the input data `x`,
          it could be either Numpy array(s) or TensorFlow tensor(s).
          It should be consistent with `x` (you cannot have Numpy inputs and
          tensor targets, or inversely). If `x` is a dataset, generator,
          or `keras.utils.Sequence` instance, `y` should
          not be specified (since targets will be obtained from `x`).
        batch_size: Integer or `None`.
            Number of samples per gradient update.
            If unspecified, `batch_size` will default to 32.
            Do not specify the `batch_size` if your data is in the
            form of datasets, generators, or `keras.utils.Sequence` instances
            (since they generate batches).
        epochs: Integer. Number of epochs to train the model.
            An epoch is an iteration over the entire `x` and `y`
            data provided.
            Note that in conjunction with `initial_epoch`,
            `epochs` is to be understood as "final epoch".
            The model is not trained for a number of iterations
            given by `epochs`, but merely until the epoch
            of index `epochs` is reached.
        verbose: 'auto', 0, 1, or 2. Verbosity mode.
            0 = silent, 1 = progress bar, 2 = one line per epoch.
            'auto' defaults to 1 for most cases, but 2 when used with
            `ParameterServerStrategy`. Note that the progress bar is not
            particularly useful when logged to a file, so verbose=2 is
            recommended when not running interactively (eg, in a production
            environment).
        callbacks: List of `keras.callbacks.Callback` instances.
            List of callbacks to apply during training.
            See `tf.keras.callbacks`. Note `tf.keras.callbacks.ProgbarLogger`
            and `tf.keras.callbacks.History` callbacks are created automatically
            and need not be passed into `model.fit`.
            `tf.keras.callbacks.ProgbarLogger` is created or not based on
            `verbose` argument to `model.fit`.
            Callbacks with batch-level calls are currently unsupported with
            `tf.distribute.experimental.ParameterServerStrategy`, and users are
            advised to implement epoch-level calls instead with an appropriate
            `steps_per_epoch` value.
        validation_split: Float between 0 and 1.
            Fraction of the training data to be used as validation data.
            The model will set apart this fraction of the training data,
            will not train on it, and will evaluate
            the loss and any model metrics
            on this data at the end of each epoch.
            The validation data is selected from the last samples
            in the `x` and `y` data provided, before shuffling. This argument is
            not supported when `x` is a dataset, generator or
           `keras.utils.Sequence` instance.
            `validation_split` is not yet supported with
            `tf.distribute.experimental.ParameterServerStrategy`.
        validation_data: Data on which to evaluate
            the loss and any model metrics at the end of each epoch.
            The model will not be trained on this data. Thus, note the fact
            that the validation loss of data provided using `validation_split`
            or `validation_data` is not affected by regularization layers like
            noise and dropout.
            `validation_data` will override `validation_split`.
            `validation_data` could be:
              - A tuple `(x_val, y_val)` of Numpy arrays or tensors.
              - A tuple `(x_val, y_val, val_sample_weights)` of NumPy arrays.
              - A `tf.data.Dataset`.
              - A Python generator or `keras.utils.Sequence` returning
              `(inputs, targets)` or `(inputs, targets, sample_weights)`.
            `validation_data` is not yet supported with
            `tf.distribute.experimental.ParameterServerStrategy`.
        shuffle: Boolean (whether to shuffle the training data
            before each epoch) or str (for 'batch'). This argument is ignored
            when `x` is a generator or an object of tf.data.Dataset.
            'batch' is a special option for dealing
            with the limitations of HDF5 data; it shuffles in batch-sized
            chunks. Has no effect when `steps_per_epoch` is not `None`.
        class_weight: Optional dictionary mapping class indices (integers)
            to a weight (float) value, used for weighting the loss function
            (during training only).
            This can be useful to tell the model to
            "pay more attention" to samples from
            an under-represented class.
        sample_weight: Optional Numpy array of weights for
            the training samples, used for weighting the loss function
            (during training only). You can either pass a flat (1D)
            Numpy array with the same length as the input samples
            (1:1 mapping between weights and samples),
            or in the case of temporal data,
            you can pass a 2D array with shape
            `(samples, sequence_length)`,
            to apply a different weight to every timestep of every sample. This
            argument is not supported when `x` is a dataset, generator, or
           `keras.utils.Sequence` instance, instead provide the sample_weights
            as the third element of `x`.
        initial_epoch: Integer.
            Epoch at which to start training
            (useful for resuming a previous training run).
        steps_per_epoch: Integer or `None`.
            Total number of steps (batches of samples)
            before declaring one epoch finished and starting the
            next epoch. When training with input tensors such as
            TensorFlow data tensors, the default `None` is equal to
            the number of samples in your dataset divided by
            the batch size, or 1 if that cannot be determined. If x is a
            `tf.data` dataset, and 'steps_per_epoch'
            is None, the epoch will run until the input dataset is exhausted.
            When passing an infinitely repeating dataset, you must specify the
            `steps_per_epoch` argument. If `steps_per_epoch=-1` the training
            will run indefinitely with an infinitely repeating dataset.
            This argument is not supported with array inputs.
            When using `tf.distribute.experimental.ParameterServerStrategy`:
              * `steps_per_epoch=None` is not supported.
        validation_steps: Only relevant if `validation_data` is provided and
            is a `tf.data` dataset. Total number of steps (batches of
            samples) to draw before stopping when performing validation
            at the end of every epoch. If 'validation_steps' is None, validation
            will run until the `validation_data` dataset is exhausted. In the
            case of an infinitely repeated dataset, it will run into an
            infinite loop. If 'validation_steps' is specified and only part of
            the dataset will be consumed, the evaluation will start from the
            beginning of the dataset at each epoch. This ensures that the same
            validation samples are used every time.
        validation_batch_size: Integer or `None`.
            Number of samples per validation batch.
            If unspecified, will default to `batch_size`.
            Do not specify the `validation_batch_size` if your data is in the
            form of datasets, generators, or `keras.utils.Sequence` instances
            (since they generate batches).
        validation_freq: Only relevant if validation data is provided. Integer
            or `collections.abc.Container` instance (e.g. list, tuple, etc.).
            If an integer, specifies how many training epochs to run before a
            new validation run is performed, e.g. `validation_freq=2` runs
            validation every 2 epochs. If a Container, specifies the epochs on
            which to run validation, e.g. `validation_freq=[1, 2, 10]` runs
            validation at the end of the 1st, 2nd, and 10th epochs.
        max_queue_size: Integer. Used for generator or `keras.utils.Sequence`
            input only. Maximum size for the generator queue.
            If unspecified, `max_queue_size` will default to 10.
        workers: Integer. Used for generator or `keras.utils.Sequence` input
            only. Maximum number of processes to spin up
            when using process-based threading. If unspecified, `workers`
            will default to 1.
        use_multiprocessing: Boolean. Used for generator or
            `keras.utils.Sequence` input only. If `True`, use process-based
            threading. If unspecified, `use_multiprocessing` will default to
            `False`. Note that because this implementation relies on
            multiprocessing, you should not pass non-picklable arguments to
            the generator as they can't be passed easily to children processes.

=======
            x: Input data. It could be:
              - A Numpy array (or array-like), or a list of arrays
                (in case the model has multiple inputs).
              - A TensorFlow tensor, or a list of tensors
                (in case the model has multiple inputs).
              - A dict mapping input names to the corresponding array/tensors,
                if the model has named inputs.
              - A `tf.data` dataset. Should return a tuple
                of either `(inputs, targets)` or
                `(inputs, targets, sample_weights)`.
              - A generator or `keras.utils.Sequence` returning `(inputs, targets)`
                or `(inputs, targets, sample_weights)`.
              - A `tf.keras.utils.experimental.DatasetCreator`, which wraps a
                callable that takes a single argument of type
                `tf.distribute.InputContext`, and returns a `tf.data.Dataset`.
                `DatasetCreator` should be used when users prefer to specify the
                per-replica batching and sharding logic for the `Dataset`.
                See `tf.keras.utils.experimental.DatasetCreator` doc for more
                information.
              A more detailed description of unpacking behavior for iterator types
              (Dataset, generator, Sequence) is given below. If using
              `tf.distribute.experimental.ParameterServerStrategy`, only
              `DatasetCreator` type is supported for `x`.
            y: Target data. Like the input data `x`,
              it could be either Numpy array(s) or TensorFlow tensor(s).
              It should be consistent with `x` (you cannot have Numpy inputs and
              tensor targets, or inversely). If `x` is a dataset, generator,
              or `keras.utils.Sequence` instance, `y` should
              not be specified (since targets will be obtained from `x`).
            batch_size: Integer or `None`.
                Number of samples per gradient update.
                If unspecified, `batch_size` will default to 32.
                Do not specify the `batch_size` if your data is in the
                form of datasets, generators, or `keras.utils.Sequence` instances
                (since they generate batches).
            epochs: Integer. Number of epochs to train the model.
                An epoch is an iteration over the entire `x` and `y`
                data provided
                (unless the `steps_per_epoch` flag is set to
                something other than None).
                Note that in conjunction with `initial_epoch`,
                `epochs` is to be understood as "final epoch".
                The model is not trained for a number of iterations
                given by `epochs`, but merely until the epoch
                of index `epochs` is reached.
            verbose: 'auto', 0, 1, or 2. Verbosity mode.
                0 = silent, 1 = progress bar, 2 = one line per epoch.
                'auto' defaults to 1 for most cases, but 2 when used with
                `ParameterServerStrategy`. Note that the progress bar is not
                particularly useful when logged to a file, so verbose=2 is
                recommended when not running interactively (eg, in a production
                environment).
            callbacks: List of `keras.callbacks.Callback` instances.
                List of callbacks to apply during training.
                See `tf.keras.callbacks`. Note `tf.keras.callbacks.ProgbarLogger`
                and `tf.keras.callbacks.History` callbacks are created automatically
                and need not be passed into `model.fit`.
                `tf.keras.callbacks.ProgbarLogger` is created or not based on
                `verbose` argument to `model.fit`.
                Callbacks with batch-level calls are currently unsupported with
                `tf.distribute.experimental.ParameterServerStrategy`, and users are
                advised to implement epoch-level calls instead with an appropriate
                `steps_per_epoch` value.
            validation_split: Float between 0 and 1.
                Fraction of the training data to be used as validation data.
                The model will set apart this fraction of the training data,
                will not train on it, and will evaluate
                the loss and any model metrics
                on this data at the end of each epoch.
                The validation data is selected from the last samples
                in the `x` and `y` data provided, before shuffling. This argument is
                not supported when `x` is a dataset, generator or
               `keras.utils.Sequence` instance.
                `validation_split` is not yet supported with
                `tf.distribute.experimental.ParameterServerStrategy`.
            validation_data: Data on which to evaluate
                the loss and any model metrics at the end of each epoch.
                The model will not be trained on this data. Thus, note the fact
                that the validation loss of data provided using `validation_split`
                or `validation_data` is not affected by regularization layers like
                noise and dropout.
                `validation_data` will override `validation_split`.
                `validation_data` could be:
                  - A tuple `(x_val, y_val)` of Numpy arrays or tensors.
                  - A tuple `(x_val, y_val, val_sample_weights)` of NumPy arrays.
                  - A `tf.data.Dataset`.
                  - A Python generator or `keras.utils.Sequence` returning
                  `(inputs, targets)` or `(inputs, targets, sample_weights)`.
                `validation_data` is not yet supported with
                `tf.distribute.experimental.ParameterServerStrategy`.
            shuffle: Boolean (whether to shuffle the training data
                before each epoch) or str (for 'batch'). This argument is ignored
                when `x` is a generator or an object of tf.data.Dataset.
                'batch' is a special option for dealing
                with the limitations of HDF5 data; it shuffles in batch-sized
                chunks. Has no effect when `steps_per_epoch` is not `None`.
            class_weight: Optional dictionary mapping class indices (integers)
                to a weight (float) value, used for weighting the loss function
                (during training only).
                This can be useful to tell the model to
                "pay more attention" to samples from
                an under-represented class.
            sample_weight: Optional Numpy array of weights for
                the training samples, used for weighting the loss function
                (during training only). You can either pass a flat (1D)
                Numpy array with the same length as the input samples
                (1:1 mapping between weights and samples),
                or in the case of temporal data,
                you can pass a 2D array with shape
                `(samples, sequence_length)`,
                to apply a different weight to every timestep of every sample. This
                argument is not supported when `x` is a dataset, generator, or
               `keras.utils.Sequence` instance, instead provide the sample_weights
                as the third element of `x`.
            initial_epoch: Integer.
                Epoch at which to start training
                (useful for resuming a previous training run).
            steps_per_epoch: Integer or `None`.
                Total number of steps (batches of samples)
                before declaring one epoch finished and starting the
                next epoch. When training with input tensors such as
                TensorFlow data tensors, the default `None` is equal to
                the number of samples in your dataset divided by
                the batch size, or 1 if that cannot be determined. If x is a
                `tf.data` dataset, and 'steps_per_epoch'
                is None, the epoch will run until the input dataset is exhausted.
                When passing an infinitely repeating dataset, you must specify the
                `steps_per_epoch` argument. If `steps_per_epoch=-1` the training
                will run indefinitely with an infinitely repeating dataset.
                This argument is not supported with array inputs.
                When using `tf.distribute.experimental.ParameterServerStrategy`:
                  * `steps_per_epoch=None` is not supported.
            validation_steps: Only relevant if `validation_data` is provided and
                is a `tf.data` dataset. Total number of steps (batches of
                samples) to draw before stopping when performing validation
                at the end of every epoch. If 'validation_steps' is None, validation
                will run until the `validation_data` dataset is exhausted. In the
                case of an infinitely repeated dataset, it will run into an
                infinite loop. If 'validation_steps' is specified and only part of
                the dataset will be consumed, the evaluation will start from the
                beginning of the dataset at each epoch. This ensures that the same
                validation samples are used every time.
            validation_batch_size: Integer or `None`.
                Number of samples per validation batch.
                If unspecified, will default to `batch_size`.
                Do not specify the `validation_batch_size` if your data is in the
                form of datasets, generators, or `keras.utils.Sequence` instances
                (since they generate batches).
            validation_freq: Only relevant if validation data is provided. Integer
                or `collections.abc.Container` instance (e.g. list, tuple, etc.).
                If an integer, specifies how many training epochs to run before a
                new validation run is performed, e.g. `validation_freq=2` runs
                validation every 2 epochs. If a Container, specifies the epochs on
                which to run validation, e.g. `validation_freq=[1, 2, 10]` runs
                validation at the end of the 1st, 2nd, and 10th epochs.
            max_queue_size: Integer. Used for generator or `keras.utils.Sequence`
                input only. Maximum size for the generator queue.
                If unspecified, `max_queue_size` will default to 10.
            workers: Integer. Used for generator or `keras.utils.Sequence` input
                only. Maximum number of processes to spin up
                when using process-based threading. If unspecified, `workers`
                will default to 1.
            use_multiprocessing: Boolean. Used for generator or
                `keras.utils.Sequence` input only. If `True`, use process-based
                threading. If unspecified, `use_multiprocessing` will default to
                `False`. Note that because this implementation relies on
                multiprocessing, you should not pass non-picklable arguments to
                the generator as they can't be passed easily to children processes.
>>>>>>> f1043712
        Unpacking behavior for iterator-like inputs:
            A common pattern is to pass a tf.data.Dataset, generator, or
          tf.keras.utils.Sequence to the `x` argument of fit, which will in fact
          yield not only features (x) but optionally targets (y) and sample weights.
          Keras requires that the output of such iterator-likes be unambiguous. The
          iterator should return a tuple of length 1, 2, or 3, where the optional
          second and third elements will be used for y and sample_weight
          respectively. Any other type provided will be wrapped in a length one
          tuple, effectively treating everything as 'x'. When yielding dicts, they
          should still adhere to the top-level tuple structure.
          e.g. `({"x0": x0, "x1": x1}, y)`. Keras will not attempt to separate
          features, targets, and weights from the keys of a single dict.
            A notable unsupported data type is the namedtuple. The reason is that
          it behaves like both an ordered datatype (tuple) and a mapping
          datatype (dict). So given a namedtuple of the form:
              `namedtuple("example_tuple", ["y", "x"])`
          it is ambiguous whether to reverse the order of the elements when
          interpreting the value. Even worse is a tuple of the form:
              `namedtuple("other_tuple", ["x", "y", "z"])`
          where it is unclear if the tuple was intended to be unpacked into x, y,
          and sample_weight or passed through as a single element to `x`. As a
          result the data processing code will simply raise a ValueError if it
          encounters a namedtuple. (Along with instructions to remedy the issue.)

        Returns:
            A `History` object. Its `History.history` attribute is
            a record of training loss values and metrics values
            at successive epochs, as well as validation loss values
            and validation metrics values (if applicable).

        Raises:
            RuntimeError: 1. If the model was never compiled or,
            2. If `model.fit` is  wrapped in `tf.function`.
            ValueError: In case of mismatch between the provided input data
                and what the model expects or when the input data is empty.
        """
        # Legacy graph support is contained in `training_v1.Model`.
        version_utils.disallow_legacy_graph("Model", "fit")
        self._assert_compile_was_called()
        self._check_call_args("fit")
        _disallow_inside_tf_function("fit")

        if verbose == "auto":
            if (
                self.distribute_strategy._should_use_with_coordinator
            ):  # pylint: disable=protected-access
                verbose = 2  # Default to epoch-level logging for PSStrategy.
            else:
                verbose = 1  # Default to batch-level logging otherwise.
        elif (
            verbose == 1 and self.distribute_strategy._should_use_with_coordinator
        ):  # pylint: disable=protected-access
            raise ValueError(
                "`verbose=1` is not allowed with `ParameterServerStrategy` for "
                f"performance reasons. Received: `verbose`={verbose}"
            )

        if verbose == "auto":
            if (
                self.distribute_strategy._should_use_with_coordinator
            ):  # pylint: disable=protected-access
                verbose = 2  # Default to epoch-level logging for PSStrategy.
            else:
                verbose = 1  # Default to batch-level logging otherwise.

        if validation_split:
            # Create the validation data using the training data. Only supported for
            # `Tensor` and `NumPy` input.
            (
                (x, y, sample_weight),
                validation_data,
            ) = data_adapter.train_validation_split(
                (x, y, sample_weight), validation_split=validation_split
            )

        if validation_data:
            val_x, val_y, val_sample_weight = data_adapter.unpack_x_y_sample_weight(
                validation_data
            )

        if (
            self.distribute_strategy._should_use_with_coordinator
        ):  # pylint: disable=protected-access
<<<<<<< HEAD
            self._cluster_coordinator = cluster_coordinator.ClusterCoordinator(
                self.distribute_strategy
            )

        with self.distribute_strategy.scope(), (
            training_utils.RespectCompiledTrainableState(self)
=======
            self._cluster_coordinator = (
                tf.distribute.experimental.coordinator.ClusterCoordinator(
                    self.distribute_strategy
                )
            )

        with self.distribute_strategy.scope(), training_utils.RespectCompiledTrainableState(  # noqa: E501
            self
>>>>>>> f1043712
        ):
            # Creates a `tf.data.Dataset` and handles batch and epoch iteration.
            # Adaption: Use our own custom data handler to handle increasing batch size
            data_handler = CustomDataHandler(
                x=x,
                y=y,
                sample_weight=sample_weight,
                batch_size=batch_size,
                steps_per_epoch=steps_per_epoch,
                initial_epoch=initial_epoch,
                epochs=epochs,
                shuffle=shuffle,
                class_weight=class_weight,
                max_queue_size=max_queue_size,
                workers=workers,
                use_multiprocessing=use_multiprocessing,
                model=self,
                steps_per_execution=self._steps_per_execution,
            )

            # Container that configures and calls `tf.keras.Callback`s.
<<<<<<< HEAD
            if not isinstance(callbacks, CallbackList):
                callbacks = CallbackList(
=======
            if not isinstance(callbacks, callbacks_module.CallbackList):
                callbacks = callbacks_module.CallbackList(
>>>>>>> f1043712
                    callbacks,
                    add_history=True,
                    add_progbar=verbose != 0,
                    model=self,
                    verbose=verbose,
                    epochs=epochs,
                    steps=data_handler.inferred_steps,
                )
            callbacks_list = cast(callbacks_module.CallbackList, callbacks)

            self.stop_training = False
            self.train_function = self.make_train_function()
            self._train_counter.assign(0)
            callbacks_list.on_train_begin()
            training_logs = None
            # Handle fault-tolerance for multi-worker.
            # TODO(omalleyt): Fix the ordering issues that mean this has to
            # happen after `callbacks.on_train_begin`.
            data_handler._initial_epoch = self._maybe_load_initial_epoch_from_ckpt(  # pylint: disable=protected-access # noqa: E501
                initial_epoch
            )
            logs = None
            for epoch, iterator in data_handler.enumerate_epochs():
                self.reset_metrics()
                callbacks_list.on_epoch_begin(epoch)
                with data_handler.catch_stop_iteration():
                    for step in data_handler.steps():
<<<<<<< HEAD
                        with trace.Trace(
=======
                        with tf.profiler.experimental.Trace(
>>>>>>> f1043712
                            "train",
                            epoch_num=epoch,
                            step_num=step,
                            batch_size=batch_size,
                            _r=1,
                        ):
                            callbacks_list.on_train_batch_begin(step)
                            tmp_logs = self.train_function(iterator)
                            if data_handler.should_sync:
                                context.async_wait()
                            logs = tmp_logs  # No error, now safe to assign to logs.
                            end_step = step + data_handler.step_increment
<<<<<<< HEAD
                            callbacks.on_train_batch_end(end_step, logs)
=======
                            callbacks_list.on_train_batch_end(end_step, logs)
>>>>>>> f1043712
                            if self.stop_training:
                                break

                logs = tf_utils.sync_to_numpy_or_python_type(logs)
                if logs is None:
<<<<<<< HEAD
                    raise ValueError("Expect x to be a non-empty array or dataset.")
=======
                    raise ValueError(
                        "Unexpected result of `train_function` "
                        "(Empty logs). Please use "
                        "`Model.compile(..., run_eagerly=True)`, or "
                        "`tf.config.run_functions_eagerly(True)` for more "
                        "information of where went wrong, or file a "
                        "issue/bug to `tf.keras`."
                    )
>>>>>>> f1043712
                epoch_logs = copy.copy(logs)

                # Run validation.
                if validation_data and self._should_eval(epoch, validation_freq):
                    # Create data_handler for evaluation and cache it.
                    if getattr(self, "_eval_data_handler", None) is None:
                        self._eval_data_handler = data_adapter.get_data_handler(
                            x=val_x,
                            y=val_y,
                            sample_weight=val_sample_weight,
                            batch_size=validation_batch_size or batch_size,
                            steps_per_epoch=validation_steps,
                            initial_epoch=0,
                            epochs=1,
                            max_queue_size=max_queue_size,
                            workers=workers,
                            use_multiprocessing=use_multiprocessing,
                            model=self,
                            steps_per_execution=self._steps_per_execution,
                        )
                    val_logs = self.evaluate(
                        x=val_x,
                        y=val_y,
                        sample_weight=val_sample_weight,
                        batch_size=validation_batch_size or batch_size,
                        steps=validation_steps,
                        callbacks=callbacks_list,
                        max_queue_size=max_queue_size,
                        workers=workers,
                        use_multiprocessing=use_multiprocessing,
                        return_dict=True,
                        _use_cached_eval_dataset=True,
                    )
                    val_logs = {"val_" + name: val for name, val in val_logs.items()}
                    epoch_logs.update(val_logs)

                callbacks_list.on_epoch_end(epoch, epoch_logs)
                training_logs = epoch_logs
                if self.stop_training:
                    break

            # If eval_data_handler exists, delete it after all epochs are done.
            if getattr(self, "_eval_data_handler", None) is not None:
                del self._eval_data_handler
            callbacks_list.on_train_end(logs=training_logs)
            return self.history


class CustomDataHandler(data_adapter.DataHandler):
    """Handles iterating over epoch-level `tf.data.Iterator` objects."""

    def enumerate_epochs(self) -> Generator[Tuple[int, Iterator], None, None]:
        """Yields `(epoch, tf.data.Iterator)`."""
        # TODO
        #  we don't need this anymore once the fix from
        #  https://github.com/tensorflow/tensorflow/pull/45338
        #  has been ported over to keras and merged there

        # This code is adapted from
<<<<<<< HEAD
        # https://github.com/tensorflow/tensorflow/blob/v2.7.0/tensorflow/python
        # /keras/engine/data_adapter.py#L1091--1336
=======
        # https://github.com/keras-team/keras/blob/r2.7/keras/engine/data_adapter.py#L1192
>>>>>>> f1043712

        with self._truncate_execution_to_epoch():
            data_iterator = iter(self._dataset)
            for epoch in range(self._initial_epoch, self._epochs):
                if self._insufficient_data:  # Set by `catch_stop_iteration`.
                    break
                # Adaption: update number of steps for epoch as we might have an
                # increasing batch size
                if self._adapter.should_recreate_iterator():
                    data_iterator = iter(self._dataset)
                    self._inferred_steps = len(self._adapter._keras_sequence)
                yield epoch, data_iterator
                self._adapter.on_epoch_end()<|MERGE_RESOLUTION|>--- conflicted
+++ resolved
@@ -5,16 +5,9 @@
 
 import tensorflow as tf
 
-<<<<<<< HEAD
-from tensorflow.keras.callbacks import Callback, CallbackList, History
-from tensorflow.keras.models import Model
-
-from tensorflow.python.keras.engine import training, training_utils, data_adapter
-from tensorflow.python.eager import context
+from tensorflow.python.keras.engine import training_utils, data_adapter
 from tensorflow.python.keras.utils import tf_utils, version_utils
-from tensorflow.python.profiler import trace
-from tensorflow.python.distribute.coordinator import cluster_coordinator
-=======
+
 # Note: the below is the same as `from keras.engine.training import Model`
 from tensorflow.keras import Model
 
@@ -25,7 +18,7 @@
 # Note: the following imports are  from keras directly since those are the imports
 # used by the reference implementation:
 # https://github.com/keras-team/keras/blob/v2.7.0/keras/engine/training.py#L30
-from keras.engine import base_layer, training_utils, data_adapter
+from keras.engine import training_utils, data_adapter
 from keras import callbacks as callbacks_module
 from keras.callbacks import Callback, History
 from keras.utils import traceback_utils, tf_utils, version_utils
@@ -41,7 +34,6 @@
             "directly on `Tensor`s inside a `tf.function` like: `model(x)`."
         ).format(method_name=method_name)
         raise RuntimeError(error_msg)
->>>>>>> f1043712
 
 
 # noinspection PyMethodOverriding
@@ -54,12 +46,7 @@
     #  has been ported over to keras and merged there
 
     # This code is adapted from
-<<<<<<< HEAD
-    # https://github.com/tensorflow/tensorflow/blob/r2.7/tensorflow/python/keras
-    # /engine/training.py#L882
-=======
     # https://github.com/keras-team/keras/blob/v2.7.0/keras/engine/training.py#L902
->>>>>>> f1043712
 
     @traceback_utils.filter_traceback
     def fit(
@@ -91,175 +78,6 @@
         """Trains the model for a fixed number of epochs (iterations on a dataset).
 
         Args:
-<<<<<<< HEAD
-        x: Input data. It could be:
-          - A Numpy array (or array-like), or a list of arrays
-            (in case the model has multiple inputs).
-          - A TensorFlow tensor, or a list of tensors
-            (in case the model has multiple inputs).
-          - A dict mapping input names to the corresponding array/tensors,
-            if the model has named inputs.
-          - A `tf.data` dataset. Should return a tuple
-            of either `(inputs, targets)` or
-            `(inputs, targets, sample_weights)`.
-          - A generator or `keras.utils.Sequence` returning `(inputs, targets)`
-            or `(inputs, targets, sample_weights)`.
-          - A `tf.keras.utils.experimental.DatasetCreator`, which wraps a
-            callable that takes a single argument of type
-            `tf.distribute.InputContext`, and returns a `tf.data.Dataset`.
-            `DatasetCreator` should be used when users prefer to specify the
-            per-replica batching and sharding logic for the `Dataset`.
-            See `tf.keras.utils.experimental.DatasetCreator` doc for more
-            information.
-          A more detailed description of unpacking behavior for iterator types
-          (Dataset, generator, Sequence) is given below. If using
-          `tf.distribute.experimental.ParameterServerStrategy`, only
-          `DatasetCreator` type is supported for `x`.
-        y: Target data. Like the input data `x`,
-          it could be either Numpy array(s) or TensorFlow tensor(s).
-          It should be consistent with `x` (you cannot have Numpy inputs and
-          tensor targets, or inversely). If `x` is a dataset, generator,
-          or `keras.utils.Sequence` instance, `y` should
-          not be specified (since targets will be obtained from `x`).
-        batch_size: Integer or `None`.
-            Number of samples per gradient update.
-            If unspecified, `batch_size` will default to 32.
-            Do not specify the `batch_size` if your data is in the
-            form of datasets, generators, or `keras.utils.Sequence` instances
-            (since they generate batches).
-        epochs: Integer. Number of epochs to train the model.
-            An epoch is an iteration over the entire `x` and `y`
-            data provided.
-            Note that in conjunction with `initial_epoch`,
-            `epochs` is to be understood as "final epoch".
-            The model is not trained for a number of iterations
-            given by `epochs`, but merely until the epoch
-            of index `epochs` is reached.
-        verbose: 'auto', 0, 1, or 2. Verbosity mode.
-            0 = silent, 1 = progress bar, 2 = one line per epoch.
-            'auto' defaults to 1 for most cases, but 2 when used with
-            `ParameterServerStrategy`. Note that the progress bar is not
-            particularly useful when logged to a file, so verbose=2 is
-            recommended when not running interactively (eg, in a production
-            environment).
-        callbacks: List of `keras.callbacks.Callback` instances.
-            List of callbacks to apply during training.
-            See `tf.keras.callbacks`. Note `tf.keras.callbacks.ProgbarLogger`
-            and `tf.keras.callbacks.History` callbacks are created automatically
-            and need not be passed into `model.fit`.
-            `tf.keras.callbacks.ProgbarLogger` is created or not based on
-            `verbose` argument to `model.fit`.
-            Callbacks with batch-level calls are currently unsupported with
-            `tf.distribute.experimental.ParameterServerStrategy`, and users are
-            advised to implement epoch-level calls instead with an appropriate
-            `steps_per_epoch` value.
-        validation_split: Float between 0 and 1.
-            Fraction of the training data to be used as validation data.
-            The model will set apart this fraction of the training data,
-            will not train on it, and will evaluate
-            the loss and any model metrics
-            on this data at the end of each epoch.
-            The validation data is selected from the last samples
-            in the `x` and `y` data provided, before shuffling. This argument is
-            not supported when `x` is a dataset, generator or
-           `keras.utils.Sequence` instance.
-            `validation_split` is not yet supported with
-            `tf.distribute.experimental.ParameterServerStrategy`.
-        validation_data: Data on which to evaluate
-            the loss and any model metrics at the end of each epoch.
-            The model will not be trained on this data. Thus, note the fact
-            that the validation loss of data provided using `validation_split`
-            or `validation_data` is not affected by regularization layers like
-            noise and dropout.
-            `validation_data` will override `validation_split`.
-            `validation_data` could be:
-              - A tuple `(x_val, y_val)` of Numpy arrays or tensors.
-              - A tuple `(x_val, y_val, val_sample_weights)` of NumPy arrays.
-              - A `tf.data.Dataset`.
-              - A Python generator or `keras.utils.Sequence` returning
-              `(inputs, targets)` or `(inputs, targets, sample_weights)`.
-            `validation_data` is not yet supported with
-            `tf.distribute.experimental.ParameterServerStrategy`.
-        shuffle: Boolean (whether to shuffle the training data
-            before each epoch) or str (for 'batch'). This argument is ignored
-            when `x` is a generator or an object of tf.data.Dataset.
-            'batch' is a special option for dealing
-            with the limitations of HDF5 data; it shuffles in batch-sized
-            chunks. Has no effect when `steps_per_epoch` is not `None`.
-        class_weight: Optional dictionary mapping class indices (integers)
-            to a weight (float) value, used for weighting the loss function
-            (during training only).
-            This can be useful to tell the model to
-            "pay more attention" to samples from
-            an under-represented class.
-        sample_weight: Optional Numpy array of weights for
-            the training samples, used for weighting the loss function
-            (during training only). You can either pass a flat (1D)
-            Numpy array with the same length as the input samples
-            (1:1 mapping between weights and samples),
-            or in the case of temporal data,
-            you can pass a 2D array with shape
-            `(samples, sequence_length)`,
-            to apply a different weight to every timestep of every sample. This
-            argument is not supported when `x` is a dataset, generator, or
-           `keras.utils.Sequence` instance, instead provide the sample_weights
-            as the third element of `x`.
-        initial_epoch: Integer.
-            Epoch at which to start training
-            (useful for resuming a previous training run).
-        steps_per_epoch: Integer or `None`.
-            Total number of steps (batches of samples)
-            before declaring one epoch finished and starting the
-            next epoch. When training with input tensors such as
-            TensorFlow data tensors, the default `None` is equal to
-            the number of samples in your dataset divided by
-            the batch size, or 1 if that cannot be determined. If x is a
-            `tf.data` dataset, and 'steps_per_epoch'
-            is None, the epoch will run until the input dataset is exhausted.
-            When passing an infinitely repeating dataset, you must specify the
-            `steps_per_epoch` argument. If `steps_per_epoch=-1` the training
-            will run indefinitely with an infinitely repeating dataset.
-            This argument is not supported with array inputs.
-            When using `tf.distribute.experimental.ParameterServerStrategy`:
-              * `steps_per_epoch=None` is not supported.
-        validation_steps: Only relevant if `validation_data` is provided and
-            is a `tf.data` dataset. Total number of steps (batches of
-            samples) to draw before stopping when performing validation
-            at the end of every epoch. If 'validation_steps' is None, validation
-            will run until the `validation_data` dataset is exhausted. In the
-            case of an infinitely repeated dataset, it will run into an
-            infinite loop. If 'validation_steps' is specified and only part of
-            the dataset will be consumed, the evaluation will start from the
-            beginning of the dataset at each epoch. This ensures that the same
-            validation samples are used every time.
-        validation_batch_size: Integer or `None`.
-            Number of samples per validation batch.
-            If unspecified, will default to `batch_size`.
-            Do not specify the `validation_batch_size` if your data is in the
-            form of datasets, generators, or `keras.utils.Sequence` instances
-            (since they generate batches).
-        validation_freq: Only relevant if validation data is provided. Integer
-            or `collections.abc.Container` instance (e.g. list, tuple, etc.).
-            If an integer, specifies how many training epochs to run before a
-            new validation run is performed, e.g. `validation_freq=2` runs
-            validation every 2 epochs. If a Container, specifies the epochs on
-            which to run validation, e.g. `validation_freq=[1, 2, 10]` runs
-            validation at the end of the 1st, 2nd, and 10th epochs.
-        max_queue_size: Integer. Used for generator or `keras.utils.Sequence`
-            input only. Maximum size for the generator queue.
-            If unspecified, `max_queue_size` will default to 10.
-        workers: Integer. Used for generator or `keras.utils.Sequence` input
-            only. Maximum number of processes to spin up
-            when using process-based threading. If unspecified, `workers`
-            will default to 1.
-        use_multiprocessing: Boolean. Used for generator or
-            `keras.utils.Sequence` input only. If `True`, use process-based
-            threading. If unspecified, `use_multiprocessing` will default to
-            `False`. Note that because this implementation relies on
-            multiprocessing, you should not pass non-picklable arguments to
-            the generator as they can't be passed easily to children processes.
-
-=======
             x: Input data. It could be:
               - A Numpy array (or array-like), or a list of arrays
                 (in case the model has multiple inputs).
@@ -428,7 +246,6 @@
                 `False`. Note that because this implementation relies on
                 multiprocessing, you should not pass non-picklable arguments to
                 the generator as they can't be passed easily to children processes.
->>>>>>> f1043712
         Unpacking behavior for iterator-like inputs:
             A common pattern is to pass a tf.data.Dataset, generator, or
           tf.keras.utils.Sequence to the `x` argument of fit, which will in fact
@@ -512,14 +329,6 @@
         if (
             self.distribute_strategy._should_use_with_coordinator
         ):  # pylint: disable=protected-access
-<<<<<<< HEAD
-            self._cluster_coordinator = cluster_coordinator.ClusterCoordinator(
-                self.distribute_strategy
-            )
-
-        with self.distribute_strategy.scope(), (
-            training_utils.RespectCompiledTrainableState(self)
-=======
             self._cluster_coordinator = (
                 tf.distribute.experimental.coordinator.ClusterCoordinator(
                     self.distribute_strategy
@@ -528,7 +337,6 @@
 
         with self.distribute_strategy.scope(), training_utils.RespectCompiledTrainableState(  # noqa: E501
             self
->>>>>>> f1043712
         ):
             # Creates a `tf.data.Dataset` and handles batch and epoch iteration.
             # Adaption: Use our own custom data handler to handle increasing batch size
@@ -550,13 +358,8 @@
             )
 
             # Container that configures and calls `tf.keras.Callback`s.
-<<<<<<< HEAD
-            if not isinstance(callbacks, CallbackList):
-                callbacks = CallbackList(
-=======
             if not isinstance(callbacks, callbacks_module.CallbackList):
                 callbacks = callbacks_module.CallbackList(
->>>>>>> f1043712
                     callbacks,
                     add_history=True,
                     add_progbar=verbose != 0,
@@ -584,11 +387,7 @@
                 callbacks_list.on_epoch_begin(epoch)
                 with data_handler.catch_stop_iteration():
                     for step in data_handler.steps():
-<<<<<<< HEAD
-                        with trace.Trace(
-=======
                         with tf.profiler.experimental.Trace(
->>>>>>> f1043712
                             "train",
                             epoch_num=epoch,
                             step_num=step,
@@ -601,19 +400,12 @@
                                 context.async_wait()
                             logs = tmp_logs  # No error, now safe to assign to logs.
                             end_step = step + data_handler.step_increment
-<<<<<<< HEAD
-                            callbacks.on_train_batch_end(end_step, logs)
-=======
                             callbacks_list.on_train_batch_end(end_step, logs)
->>>>>>> f1043712
                             if self.stop_training:
                                 break
 
                 logs = tf_utils.sync_to_numpy_or_python_type(logs)
                 if logs is None:
-<<<<<<< HEAD
-                    raise ValueError("Expect x to be a non-empty array or dataset.")
-=======
                     raise ValueError(
                         "Unexpected result of `train_function` "
                         "(Empty logs). Please use "
@@ -622,7 +414,6 @@
                         "information of where went wrong, or file a "
                         "issue/bug to `tf.keras`."
                     )
->>>>>>> f1043712
                 epoch_logs = copy.copy(logs)
 
                 # Run validation.
@@ -682,12 +473,7 @@
         #  has been ported over to keras and merged there
 
         # This code is adapted from
-<<<<<<< HEAD
-        # https://github.com/tensorflow/tensorflow/blob/v2.7.0/tensorflow/python
-        # /keras/engine/data_adapter.py#L1091--1336
-=======
         # https://github.com/keras-team/keras/blob/r2.7/keras/engine/data_adapter.py#L1192
->>>>>>> f1043712
 
         with self._truncate_execution_to_epoch():
             data_iterator = iter(self._dataset)
