import tensorflow as tf
import numpy as np
from typing import Text, List, Dict, Any, Union, Optional, Tuple, Callable

from rasa.shared.nlu.constants import TEXT
from rasa.utils.tensorflow.model_data import FeatureSignature
from rasa.utils.tensorflow.constants import (
    REGULARIZATION_CONSTANT,
    CONNECTION_DENSITY,
    NUM_TRANSFORMER_LAYERS,
    TRANSFORMER_SIZE,
    NUM_HEADS,
    UNIDIRECTIONAL_ENCODER,
    KEY_RELATIVE_ATTENTION,
    VALUE_RELATIVE_ATTENTION,
    MAX_RELATIVE_POSITION,
    MASKED_LM,
    HIDDEN_LAYERS_SIZES,
    DROP_RATE,
    SPARSE_INPUT_DROPOUT,
    DENSE_INPUT_DROPOUT,
    DENSE_DIMENSION,
    CONCAT_DIMENSION,
    DROP_RATE_ATTENTION,
    SEQUENCE,
    SENTENCE,
)
from rasa.utils.tensorflow import layers
from rasa.utils.tensorflow.exceptions import TFLayerConfigException
from rasa.utils.tensorflow.transformer import TransformerEncoder
from rasa.nlu.constants import DEFAULT_TRANSFORMER_SIZE


class RasaCustomLayer(tf.keras.layers.Layer):
    """Parent class for all classes in `rasa_layers.py`.

    Allows a shared implementation for adjusting `DenseForSparse`
    layers during incremental training.

    During fine-tuning, sparse feature sizes might change due to addition of new data.
    If this happens, we need to adjust our `DenseForSparse` layers to a new size.
    `ConcatenateSparseDenseFeatures`, `RasaSequenceLayer` and
    `RasaFeatureCombiningLayer` all inherit from `RasaCustomLayer` and thus can
    change their own `DenseForSparse` layers if it's needed.
    """

    def adjust_sparse_layers_for_incremental_training(
        self,
        new_sparse_feature_sizes: Dict[Text, Dict[Text, List[int]]],
        old_sparse_feature_sizes: Dict[Text, Dict[Text, List[int]]],
        reg_lambda: float,
    ) -> None:
        """Finds and adjusts `DenseForSparse` layers during incremental training.

        Recursively looks through the layers until it finds all the `DenseForSparse`
        ones and adjusts those which have their sparse feature sizes increased.

        This function heavily relies on the name of `DenseForSparse` layer being
        in the following format - f"sparse_to_dense.{attribute}_{feature_type}" -
        in order to correctly extract the attribute and feature type.

        New and old sparse feature sizes could look like this:
        {TEXT: {FEATURE_TYPE_SEQUENCE: [4, 24, 128], FEATURE_TYPE_SENTENCE: [4, 128]}}

        Args:
            new_sparse_feature_sizes: sizes of current sparse features.
            old_sparse_feature_sizes: sizes of sparse features the model was
                                      previously trained on.
            reg_lambda: regularization constant.
        """
        for name, layer in self._tf_layers.items():
            if isinstance(layer, RasaCustomLayer):
                layer.adjust_sparse_layers_for_incremental_training(
                    new_sparse_feature_sizes=new_sparse_feature_sizes,
                    old_sparse_feature_sizes=old_sparse_feature_sizes,
                    reg_lambda=reg_lambda,
                )
            elif isinstance(layer, layers.DenseForSparse):
                attribute = layer.get_attribute()
                feature_type = layer.get_feature_type()
                if (
                    attribute in new_sparse_feature_sizes
                    and feature_type in new_sparse_feature_sizes[attribute]
                ):
                    new_feature_sizes = new_sparse_feature_sizes[attribute][
                        feature_type
                    ]
                    old_feature_sizes = old_sparse_feature_sizes[attribute][
                        feature_type
                    ]
                    if sum(new_feature_sizes) > sum(old_feature_sizes):
                        self._tf_layers[name] = self._replace_dense_for_sparse_layer(
                            layer_to_replace=layer,
                            new_sparse_feature_sizes=new_feature_sizes,
                            old_sparse_feature_sizes=old_feature_sizes,
                            attribute=attribute,
                            feature_type=feature_type,
                            reg_lambda=reg_lambda,
                        )

    @staticmethod
    def _replace_dense_for_sparse_layer(
        layer_to_replace: layers.DenseForSparse,
        new_sparse_feature_sizes: List[int],
        old_sparse_feature_sizes: List[int],
        attribute: Text,
        feature_type: Text,
        reg_lambda: float,
    ) -> layers.DenseForSparse:
        """Replaces a `DenseForSparse` layer with a new one.

        Replaces an existing `DenseForSparse` layer with a new one
        in order to adapt it to incremental training.

        Args:
            layer_to_replace: a `DenseForSparse` layer that is used to create a new one.
            new_sparse_feature_sizes: sizes of sparse features that will be
                                      the input of the layer.
            old_sparse_feature_sizes: sizes of sparse features that used to be
                                      the input of the layer.
            attribute: an attribute of the data fed to the layer.
            feature_type: a feature type of the data fed to the layer.
            reg_lambda: regularization constant.

        Returns:
            New `DenseForSparse` layer.
        """
        kernel = layer_to_replace.get_kernel().numpy()
        bias = layer_to_replace.get_bias()
        use_bias = False if bias is None else True
        if use_bias:
            bias = bias.numpy()
        units = layer_to_replace.get_units()
        # split kernel by feature sizes to update the layer accordingly
        kernel_splits = []
        splitting_index = 0
        for size in old_sparse_feature_sizes:
            kernel_splits.append(kernel[splitting_index : splitting_index + size, :])
            splitting_index += size
        additional_sizes = [
            new_size - old_size
            for new_size, old_size in zip(
                new_sparse_feature_sizes, old_sparse_feature_sizes
            )
        ]
        std, mean = np.std(kernel), np.mean(kernel)
        additional_weights = [
            np.random.normal(mean, std, size=(num_rows, units)).astype(np.float32)
            for num_rows in additional_sizes
        ]
        merged_weights = [
            np.vstack((existing, new))
            for existing, new in zip(kernel_splits, additional_weights)
        ]
        # stack each merged weight to form a new weight tensor
        new_weights = np.vstack(merged_weights)
        kernel_init = tf.constant_initializer(new_weights)
        bias_init = tf.constant_initializer(bias) if use_bias else None
        new_layer = layers.DenseForSparse(
            name=f"sparse_to_dense.{attribute}_{feature_type}",
            reg_lambda=reg_lambda,
            units=units,
            use_bias=use_bias,
            kernel_initializer=kernel_init,
            bias_initializer=bias_init,
        )
        return new_layer


class ConcatenateSparseDenseFeatures(RasaCustomLayer):
    """Combines multiple sparse and dense feature tensors into one dense tensor.

    This layer combines features from various featurisers into a single feature array
    per input example. All features must be of the same feature type, i.e. sentence-
    level or sequence-level (token-level).

    The layer combines a given list of tensors (whether sparse or dense) by:
    1. converting sparse tensors into dense ones
    2. optionally, applying dropout to sparse tensors before and/or after the conversion
    3. concatenating all tensors along the last dimension

    Arguments:
        attribute: Name of attribute (e.g. `text` or `label`) whose features will be
            processed.
        feature_type: Feature type to be processed -- `sequence` or `sentence`.
        feature_type_signature: A list of signatures for the given attribute and feature
            type.
        config: A model config for correctly parametrising the layer.

    Input shape:
        Tuple containing one list of N-D tensors, each with shape: `(batch_size, ...,
        input_dim)`.
        All dense tensors must have the same shape, except possibly the last dimension.
        All sparse tensors must have the same shape, including the last dimension.

    Output shape:
        N-D tensor with shape: `(batch_size, ..., units)` where `units` is the sum of
        the last dimension sizes across all input tensors, with sparse tensors instead
        contributing `config[DENSE_DIMENSION][attribute]` units each.

    Raises:
        A `TFLayerConfigException` if no feature signatures are provided.

    Attributes:
        output_units: The last dimension size of the layer's output.
    """

    SPARSE_DROPOUT = "sparse_dropout"
    SPARSE_TO_DENSE = "sparse_to_dense"
    DENSE_DROPOUT = "dense_dropout"

    def __init__(
        self,
        attribute: Text,
        feature_type: Text,
        feature_type_signature: List[FeatureSignature],
        config: Dict[Text, Any],
    ) -> None:
        """Creates a new `ConcatenateSparseDenseFeatures` object."""
        if not feature_type_signature:
            raise TFLayerConfigException(
                "The feature type signature must contain some feature signatures."
            )

        super().__init__(
            name=f"concatenate_sparse_dense_features_{attribute}_{feature_type}"
        )

        self._check_sparse_input_units(feature_type_signature)

        self.output_units = self._calculate_output_units(
            attribute, feature_type_signature, config
        )

        # Prepare dropout and sparse-to-dense layers if any sparse tensors are expected
        self._tf_layers = {}
        if any([signature.is_sparse for signature in feature_type_signature]):
            self._prepare_layers_for_sparse_tensors(attribute, feature_type, config)

    def _check_sparse_input_units(
        self, feature_type_signature: List[FeatureSignature]
    ) -> None:
        """Checks that all sparse features have the same last dimension size."""
        sparse_units = [
            feature_sig.units
            for feature_sig in feature_type_signature
            if feature_sig.is_sparse
        ]
        if len(set(sparse_units)) > 1:
            raise TFLayerConfigException(
                f"All sparse features must have the same last dimension size but found "
                f"different sizes: {set(sparse_units)}."
            )

    def _prepare_layers_for_sparse_tensors(
<<<<<<< HEAD
        self,
        attribute: Text,
        feature_type: Text,
        config: Dict[Text, Any],
=======
        self, attribute: Text, feature_type: Text, config: Dict[Text, Any]
>>>>>>> a9932b4a
    ) -> None:
        """Sets up sparse tensor pre-processing before combining with dense ones."""
        # For optionally applying dropout to sparse tensors
        if config[SPARSE_INPUT_DROPOUT]:
            self._tf_layers[self.SPARSE_DROPOUT] = layers.SparseDropout(
                rate=config[DROP_RATE]
            )

        # For converting sparse tensors to dense
        self._tf_layers[self.SPARSE_TO_DENSE] = layers.DenseForSparse(
            name=f"sparse_to_dense.{attribute}_{feature_type}",
            units=config[DENSE_DIMENSION][attribute],
            reg_lambda=config[REGULARIZATION_CONSTANT],
        )

        # For optionally apply dropout to sparse tensors after they're converted to
        # dense tensors.
        if config[DENSE_INPUT_DROPOUT]:
            self._tf_layers[self.DENSE_DROPOUT] = tf.keras.layers.Dropout(
                rate=config[DROP_RATE]
            )

    @staticmethod
    def _calculate_output_units(
        attribute: Text,
        feature_type_signature: List[FeatureSignature],
        config: Dict[Text, Any],
    ) -> int:
        """Determines the output units from the provided feature signatures.

        Sparse features will be turned into dense ones, hence they each contribute with
        their future dense number of units.
        """
        return sum(
            [
                config[DENSE_DIMENSION][attribute]
                if signature.is_sparse
                else signature.units
                for signature in feature_type_signature
            ]
        )

    def _process_sparse_feature(
        self, feature: tf.SparseTensor, training: bool
    ) -> tf.Tensor:
        """Turns sparse tensor into dense, possibly adds dropout before and/or after."""
        if self.SPARSE_DROPOUT in self._tf_layers:
            feature = self._tf_layers[self.SPARSE_DROPOUT](feature, training)

        feature = self._tf_layers[self.SPARSE_TO_DENSE](feature)

        if self.DENSE_DROPOUT in self._tf_layers:
            feature = self._tf_layers[self.DENSE_DROPOUT](feature, training)

        return feature

    def call(
        self,
        inputs: Tuple[List[Union[tf.Tensor, tf.SparseTensor]]],
        training: bool = False,
    ) -> tf.Tensor:
        """Combines sparse and dense feature tensors into one tensor.

        Arguments:
            inputs: Contains the input tensors, all of the same rank.
            training: A flag indicating whether the layer should behave in training mode
                (applying dropout to sparse tensors if applicable) or in inference mode
                (not applying dropout).

        Returns:
            Single tensor with all input tensors combined along the last dimension.
        """
        features = inputs[0]

        dense_features = []
        for f in features:
            if isinstance(f, tf.SparseTensor):
                f = self._process_sparse_feature(f, training)
            dense_features.append(f)

        # Now that all features are made dense, concatenate them along the last (units)
        # dimension.
        return tf.concat(dense_features, axis=-1)


class RasaFeatureCombiningLayer(RasaCustomLayer):
    """Combines multiple dense or sparse feature tensors into one.

    This layer combines features by following these steps:
    1. Apply a `ConcatenateSparseDenseFeatures` layer separately to sequence- and
        sentence-level features, yielding two tensors (one for each feature type).
    2. Concatenate the sequence- and sentence-level tensors along the sequence dimension
        by appending sentence-level features at the first available token position after
        the sequence-level (token-level) features.

    Arguments:
        attribute: Name of attribute (e.g. `text` or `label`) whose features will be
            processed.
        attribute_signature: A dictionary containing two lists of feature signatures,
            one for each feature type (`sequence` or `sentence`) of the given attribute.
        config: A model config used for correctly parameterising the layer and the
            `ConcatenateSparseDenseFeatures` layer it uses internally.

    Input shape:
        Tuple of three input tensors:
            sequence_features: List of 3-D dense or sparse tensors, each with shape
                `(batch_size, max_seq_length, input_dim)` where `input_dim` can be
                different for sparse vs dense tensors. See the input shape of
                `ConcatenateSparseDenseFeatures` for more information.
            sentence_features: List of 3-D dense or sparse tensors, each with shape
                `(batch_size, 1, input_dim)` where `input_dim` can be different for
                sparse vs dense tensors, and can differ from that in
                `sequence_features`. See the input shape of
                `ConcatenateSparseDenseFeatures` for more information.
            sequence_feature_lengths: Dense tensor of shape `(batch_size, )`.

    Output shape:
        combined_features: A 3-D tensor with shape `(batch_size, sequence_length,
            units)` where `units` is  completely  determined by the internally applied
            `ConcatenateSparseDenseFeatures` layer and `sequence_length` is the combined
            length of sequence- and sentence-level features: `max_seq_length + 1` if
            both feature types are present, `max_seq_length` if only sequence-level
            features are present, and 1 if only sentence-level features are present).
        mask_combined_sequence_sentence: A 3-D tensor with shape
            `(batch_size, sequence_length, 1)`.

    Raises:
        A `TFLayerConfigException` if no feature signatures are provided.

    Attributes:
        output_units: The last dimension size of the layer's `combined_features` output.
    """

    def __init__(
        self,
        attribute: Text,
        attribute_signature: Dict[Text, List[FeatureSignature]],
        config: Dict[Text, Any],
    ) -> None:
        """Creates a new `RasaFeatureCombiningLayer` object."""
        if not attribute_signature or not (
            attribute_signature.get(SENTENCE, [])
            or attribute_signature.get(SEQUENCE, [])
        ):
            raise TFLayerConfigException(
                "The attribute signature must contain some feature signatures."
            )

        super().__init__(name=f"rasa_feature_combining_layer_{attribute}")

        self._tf_layers = {}

        # Prepare sparse-dense combining layers for each present feature type
        self._feature_types_present = self._get_present_feature_types(
            attribute_signature
        )
        self._prepare_sparse_dense_concat_layers(attribute, attribute_signature, config)

        # Prepare components for combining sequence- and sentence-level features
        self._prepare_sequence_sentence_concat(attribute, config)

        self.output_units = self._calculate_output_units(attribute, config)

    @staticmethod
    def _get_present_feature_types(
        attribute_signature: Dict[Text, List[FeatureSignature]]
    ) -> Dict[Text, bool]:
        """Determines feature types that are present.

        Knowing which feature types are present is important because many downstream
        operations depend on it, e.g. combining sequence- and sentence-level features
        is only done if both feature types are present.
        """
        return {
            feature_type: (
                feature_type in attribute_signature
                and len(attribute_signature[feature_type]) > 0
            )
            for feature_type in [SEQUENCE, SENTENCE]
        }

    def _prepare_sparse_dense_concat_layers(
        self,
        attribute: Text,
        attribute_signature: Dict[Text, List[FeatureSignature]],
        config: Dict[Text, Any],
    ) -> None:
        """Prepares sparse-dense combining layers for all present feature types."""
        for feature_type, present in self._feature_types_present.items():
            if not present:
                continue
            self._tf_layers[
                f"sparse_dense.{feature_type}"
            ] = ConcatenateSparseDenseFeatures(
                attribute=attribute,
                feature_type=feature_type,
                feature_type_signature=attribute_signature[feature_type],
                config=config,
            )

    def _prepare_sequence_sentence_concat(
        self, attribute: Text, config: Dict[Text, Any]
    ) -> None:
        """Sets up combining sentence- and sequence-level features (if needed).

        This boils down to preparing for unifying the units of the sequence- and
        sentence-level features if they differ -- the same number of units is required
        for combining the features.
        """
        if (
            self._feature_types_present[SEQUENCE]
            and self._feature_types_present[SENTENCE]
        ):
            # The output units of this layer will be based on the output sizes of the
            # sparse+dense combining layers that are internally applied to all features.
            sequence_units = self._tf_layers[f"sparse_dense.{SEQUENCE}"].output_units
            sentence_units = self._tf_layers[f"sparse_dense.{SENTENCE}"].output_units

            # Last dimension needs to be unified if sequence- and sentence-level
            # features have different sizes, e.g. due to being produced by different
            # featurizers.
            if sequence_units != sentence_units:
                for feature_type in [SEQUENCE, SENTENCE]:
                    self._tf_layers[
                        f"unify_dims_before_seq_sent_concat.{feature_type}"
                    ] = layers.Ffnn(
                        layer_name_suffix=f"unify_dims.{attribute}_{feature_type}",
                        layer_sizes=[config[CONCAT_DIMENSION][attribute]],
                        dropout_rate=config[DROP_RATE],
                        reg_lambda=config[REGULARIZATION_CONSTANT],
                        density=config[CONNECTION_DENSITY],
                    )

    def _calculate_output_units(self, attribute: Text, config: Dict[Text, Any]) -> int:
        """Calculates the number of output units for this layer class.

        The number depends mainly on whether dimension unification is used or not.
        """
        # If dimension unification is used, output units are determined by the unifying
        # layers.
        if (
            f"unify_dims_before_seq_sent_concat.{SEQUENCE}" in self._tf_layers
            or f"unify_dims_before_seq_sent_concat.{SENTENCE}" in self._tf_layers
        ):
            return config[CONCAT_DIMENSION][attribute]
        # Without dimension unification, the units from the underlying sparse_dense
        # layers are carried over and should be the same for sequence-level features
        # (if present) as for sentence-level features.
        elif self._feature_types_present[SEQUENCE]:
            return self._tf_layers[f"sparse_dense.{SEQUENCE}"].output_units
        return self._tf_layers[f"sparse_dense.{SENTENCE}"].output_units

    def _concat_sequence_sentence_features(
        self,
        sequence_tensor: tf.Tensor,
        sentence_tensor: tf.Tensor,
        mask_combined_sequence_sentence: tf.Tensor,
    ) -> tf.Tensor:
        """Concatenates sequence- & sentence-level features along sequence dimension."""
        # If needed, pass both feature types through a dense layer to bring them to the
        # same shape.
        if f"unify_dims_before_seq_sent_concat.{SEQUENCE}" in self._tf_layers:
            sequence_tensor = self._tf_layers[
                f"unify_dims_before_seq_sent_concat.{SEQUENCE}"
            ](sequence_tensor)
        if f"unify_dims_before_seq_sent_concat.{SENTENCE}" in self._tf_layers:
            sentence_tensor = self._tf_layers[
                f"unify_dims_before_seq_sent_concat.{SENTENCE}"
            ](sentence_tensor)

        # mask_combined_sequence_sentence has for each input example a sequence of 1s of
        # the length seq_length+1, where seq_length is the number of real tokens. The
        # rest is 0s which form a padding up to the max. sequence length + 1 (max.
        # number of real tokens + 1). Here the mask is turned into a mask that has 0s
        # everywhere and 1 only at the immediate next position after the last real
        # token's position for a given input example. Example (batch size = 2, sequence
        # lengths = [1, 2]):
        # [[[1], [0], [0]],     ___\   [[[0], [1], [0]],
        #  [[1], [1], [0]]]        /    [[0], [0], [1]]]
        sentence_feature_positions_mask = (
            mask_combined_sequence_sentence
            * tf.math.cumprod(
                1 - mask_combined_sequence_sentence,
                axis=1,
                exclusive=True,
                reverse=True,
            )
        )

        # The new mask is used to distribute the sentence features at the sequence
        # positions marked by 1s. The sentence features' dimensionality effectively
        # changes from `(batch_size, 1, feature_dim)` to `(batch_size, max_seq_length+1,
        # feature_dim)`, but the array is sparse, with real features present only at
        # positions determined by 1s in the mask.
        sentence_tensor = sentence_feature_positions_mask * sentence_tensor

        # Padding of sequence-level features is increased by 1 in the sequence
        # dimension to match the shape of modified sentence-level features.
        sequence_tensor = tf.pad(sequence_tensor, [[0, 0], [0, 1], [0, 0]])

        # Sequence- and sentence-level features effectively get concatenated by
        # summing the two padded feature arrays like this (batch size = 1):
        # [[seq1, seq2, seq3, 0, 0]] + [[0, 0, 0, sent1, 0]] =
        # = [[seq1, seq2, seq3, sent1, 0]]
        return sequence_tensor + sentence_tensor

    def _combine_sequence_level_features(
        self,
        sequence_features: List[Union[tf.Tensor, tf.SparseTensor]],
        mask_sequence: tf.Tensor,
        training: bool,
    ) -> Optional[tf.Tensor]:
        """Processes & combines sequence-level features if any are present."""
        if self._feature_types_present[SEQUENCE]:
            sequence_features_combined = self._tf_layers[f"sparse_dense.{SEQUENCE}"](
                (sequence_features,), training=training
            )

            # Apply mask which has 1s at positions of real tokens and 0s at all padded
            # token positions. This is needed because the sparse+dense combining layer
            # might've turned some fake (padded) features (i.e. 0s) into non-zero
            # numbers and we want those to become zeros again.
            # This step isn't needed for sentence-level features because those are never
            # padded -- the effective sequence length in their case is always 1.
            return sequence_features_combined * mask_sequence

        return None

    def _combine_sentence_level_features(
        self,
        sentence_features: List[Union[tf.Tensor, tf.SparseTensor]],
        sequence_feature_lengths: tf.Tensor,
        training: bool,
    ) -> Tuple[Optional[tf.Tensor], Optional[tf.Tensor]]:
        """Processes & combines sentence-level features if any are present."""
        if self._feature_types_present[SENTENCE]:
            sentence_features_combined = self._tf_layers[f"sparse_dense.{SENTENCE}"](
                (sentence_features,), training=training
            )
            # Sentence-level features have sequence dimension of length 1, add it to
            # sequence-level feature lengths.
            combined_sequence_sentence_feature_lengths = sequence_feature_lengths + 1

        else:
            sentence_features_combined = None

            # Without sentence-level features, the feature sequence lengths are
            # completely determined by sequence-level features.
            combined_sequence_sentence_feature_lengths = sequence_feature_lengths

        return sentence_features_combined, combined_sequence_sentence_feature_lengths

    def call(
        self,
        inputs: Tuple[
            List[Union[tf.Tensor, tf.SparseTensor]],
            List[Union[tf.Tensor, tf.SparseTensor]],
            tf.Tensor,
        ],
        training: bool = False,
    ) -> Tuple[tf.Tensor, tf.Tensor]:
        """Combines multiple 3-D dense/sparse feature tensors into one.

        Arguments:
            inputs: Tuple containing:
                sequence_features: Dense or sparse tensors representing different
                    token-level features.
                sentence_features: Dense or sparse tensors representing sentence-level
                    features.
                sequence_feature_lengths: A tensor containing the real sequence length
                    (the number of real -- not padding -- tokens) for each example in
                    the batch.
            training: A flag indicating whether the layer should behave in training mode
                (applying dropout to sparse tensors if applicable) or in inference mode
                (not applying dropout).

        Returns:
            combined features: A tensor containing all the features combined.
            mask_combined_sequence_sentence: A binary mask with 1s in place of real
                features in the combined feature tensor, and 0s in padded positions with
                fake features.
        """
        sequence_features = inputs[0]
        sentence_features = inputs[1]
        sequence_feature_lengths = inputs[2]

        # This mask is specifically for sequence-level features.
        mask_sequence = compute_mask(sequence_feature_lengths)

        sequence_features_combined = self._combine_sequence_level_features(
            sequence_features, mask_sequence, training
        )

        (
            sentence_features_combined,
            combined_sequence_sentence_feature_lengths,
        ) = self._combine_sentence_level_features(
            sentence_features, sequence_feature_lengths, training
        )

        mask_combined_sequence_sentence = compute_mask(
            combined_sequence_sentence_feature_lengths
        )

        # If both feature types are present, combine them. Otherwise, just the present
        # feature type will be returned.
        if (
            sequence_features_combined is not None
            and sentence_features_combined is not None
        ):
            features_to_return = self._concat_sequence_sentence_features(
                sequence_features_combined,
                sentence_features_combined,
                mask_combined_sequence_sentence,
            )
        elif sequence_features_combined is not None:
            features_to_return = sequence_features_combined
        else:
            features_to_return = sentence_features_combined

        return features_to_return, mask_combined_sequence_sentence


class RasaSequenceLayer(RasaCustomLayer):
    """Creates an embedding from all features for a sequence attribute; facilitates MLM.

    This layer combines all features for an attribute and embeds them using a
    transformer, optionally doing masked language modeling. The layer is meant only for
    attributes with sequence-level features, such as `text`, `response` and
    `action_text`.

    Internally, this layer applies the following steps:
    1. Combine features using `RasaFeatureCombiningLayer`.
    2. Apply a dense layer(s) to the combined features.
    3. Optionally, and only during training for the `text` attribute, apply masking to
        the features and create further helper variables for masked language modeling.
    4. Embed the features using a transformer, effectively reducing variable-length
        sequences of features to fixed-size embeddings.

    Arguments:
        attribute: Name of attribute (e.g. `text` or `label`) whose features will be
            processed.
        attribute_signature: A dictionary containing two lists of feature signatures,
            one for each feature type (`sentence` or `sequence`) of the given attribute.
        config: A model config used for correctly parameterising the underlying layers.

    Input shape:
        Tuple of three input tensors:
            sequence_features: List of 3-D dense or sparse tensors, each with shape
                `(batch_size, max_seq_length, input_dim)` where `input_dim` can be
                different for sparse vs dense tensors. See the input shape of
                `ConcatenateSparseDenseFeatures` for more information.
            sentence_features: List of 3-D dense or sparse tensors, each with shape
                `(batch_size, 1, input_dim)` where `input_dim` can be different for
                sparse vs dense tensors, and can differ from that in
                `sequence_features`. See the input shape of
                `ConcatenateSparseDenseFeatures` for more information.
            sequence_feature_lengths: Dense tensor of shape `(batch_size, )`.

    Output shape:
        outputs: `(batch_size, seq_length, units)` where `units` matches the underlying
            transformer's output size (if present), otherwise it matches the output size
            of the `Ffnn` block applied to the combined features, or it's the output
            size of the underlying `RasaFeatureCombiningLayer` if the `Ffnn` block has 0
            layers. `seq_length` is the sum of the sequence dimension
            sizes of sequence- and sentence-level features (for details, see the output
            shape of `RasaFeatureCombiningLayer`). If both feature types are present,
            then `seq_length` will be 1 + the length of the longest sequence of real
            tokens across all examples in the given batch.
        seq_sent_features: `(batch_size, seq_length, hidden_dim)`, where `hidden_dim` is
            the output size of the underlying `Ffnn` block, or the output size of the
            underlying `RasaFeatureCombiningLayer` if the `Ffnn` block has 0 layers.
        mask_combined_sequence_sentence: `(batch_size, seq_length, 1)`
        token_ids: `(batch_size, seq_length, id_dim)`. `id_dim` is 2 when no dense
            sequence-level features are present. Otherwise, it's arbitrarily chosen to
            match the last dimension size of the first dense sequence-level feature in
            the input list of features.
        mlm_boolean_mask: `(batch_size, seq_length, 1)`, empty tensor if not doing MLM.
        attention_weights: `(transformer_layers, batch_size, num_transformer_heads,
            seq_length, seq_length)`, empty tensor if the transformer has 0 layers.

    Raises:
        A `TFLayerConfigException` if no feature signatures for sequence-level features
            are provided.

    Attributes:
        output_units: The last dimension size of the layer's first output (`outputs`).
    """

    FEATURE_COMBINING = "feature_combining"
    FFNN = "ffnn"
    TRANSFORMER = "transformer"
    MLM_INPUT_MASK = "mlm_input_mask"
    SPARSE_TO_DENSE_FOR_TOKEN_IDS = "sparse_to_dense_for_token_ids"

    def __init__(
        self,
        attribute: Text,
        attribute_signature: Dict[Text, List[FeatureSignature]],
        config: Dict[Text, Any],
    ) -> None:
        """Creates a new `RasaSequenceLayer` object."""
        if not attribute_signature or not attribute_signature.get(SEQUENCE, []):
            raise TFLayerConfigException(
                "The attribute signature must contain some sequence-level feature"
                "signatures but none were found."
            )

        super().__init__(name=f"rasa_sequence_layer_{attribute}")

        self._tf_layers: Dict[Text, Any] = {
            self.FEATURE_COMBINING: RasaFeatureCombiningLayer(
                attribute, attribute_signature, config
            ),
            self.FFNN: layers.Ffnn(
                config[HIDDEN_LAYERS_SIZES][attribute],
                config[DROP_RATE],
                config[REGULARIZATION_CONSTANT],
                config[CONNECTION_DENSITY],
                layer_name_suffix=attribute,
            ),
        }

        self._enables_mlm = False
        # Note: Within TED, masked language modeling becomes just input dropout,
        # since there is no loss term associated with predicting the masked tokens.
        self._prepare_masked_language_modeling(attribute, attribute_signature, config)

        transformer_layers, transformer_units = self._prepare_transformer(
            attribute, config
        )
        self._has_transformer = transformer_layers > 0

        self.output_units = self._calculate_output_units(
            attribute, transformer_layers, transformer_units, config
        )

    @staticmethod
    def _get_transformer_dimensions(
        attribute: Text, config: Dict[Text, Any]
    ) -> Tuple[int, int]:
        """Determines # of transformer layers & output size from the model config.

        The config can contain these directly (same for all attributes) or specified
        separately for each attribute.
        If a transformer is used (e.i. if `number_of_transformer_layers` is positive),
        the default `transformer_size` which is `None` breaks things. Thus,
        we need to set a reasonable default value so that the model works fine.
        """
        transformer_layers = config[NUM_TRANSFORMER_LAYERS]
        if isinstance(transformer_layers, dict):
            transformer_layers = transformer_layers[attribute]
        transformer_units = config[TRANSFORMER_SIZE]
        if isinstance(transformer_units, dict):
            transformer_units = transformer_units[attribute]
        if transformer_layers > 0 and (not transformer_units or transformer_units < 1):
            transformer_units = DEFAULT_TRANSFORMER_SIZE

        return transformer_layers, transformer_units

    def _prepare_transformer(
        self, attribute: Text, config: Dict[Text, Any]
    ) -> Tuple[int, int]:
        """Creates a transformer & returns its number of layers and output units."""
        transformer_layers, transformer_units = self._get_transformer_dimensions(
            attribute, config
        )
        self._tf_layers[self.TRANSFORMER] = prepare_transformer_layer(
            attribute_name=attribute,
            config=config,
            num_layers=transformer_layers,
            units=transformer_units,
            drop_rate=config[DROP_RATE],
            unidirectional=config[UNIDIRECTIONAL_ENCODER],
        )
        return transformer_layers, transformer_units

    def _prepare_masked_language_modeling(
        self,
        attribute: Text,
        attribute_signature: Dict[Text, List[FeatureSignature]],
        config: Dict[Text, Any],
    ) -> None:
        """Prepares masking and computing helper variables for masked language modeling.

        Only done for the text attribute and only if sequence-level (token-level)
        features are present (MLM requires token-level information).
        """
        if attribute == TEXT and SEQUENCE in attribute_signature and config[MASKED_LM]:
            self._enables_mlm = True
            self._tf_layers[self.MLM_INPUT_MASK] = layers.InputMask()

            # Unique IDs of different token types are needed to construct the possible
            # label space for MLM. If dense features are present, they're used as such
            # IDs, othwerise sparse features are embedded by a non-trainable
            # DenseForSparse layer to create small embeddings that serve as IDs.
            expect_dense_seq_features = any(
                [not signature.is_sparse for signature in attribute_signature[SEQUENCE]]
            )
            if not expect_dense_seq_features:
                self._tf_layers[
                    self.SPARSE_TO_DENSE_FOR_TOKEN_IDS
                ] = layers.DenseForSparse(
                    units=2,
                    use_bias=False,
                    trainable=False,
                    name=f"{self.SPARSE_TO_DENSE_FOR_TOKEN_IDS}.{attribute}",
                )

    def _calculate_output_units(
        self,
        attribute: Text,
        transformer_layers: int,
        transformer_units: int,
        config: Dict[Text, Any],
    ) -> int:
        """Determines the output units based on what layer components are present.

        The size depends on which component is the last created one in the internal
        pipeline that is `RasaFeatureCombiningLayer` -> `Ffnn` -> `Transformer`, since
        not all the components are always created.
        """
        # transformer is the last component
        if transformer_layers > 0:
            return transformer_units

        # the Ffnn block is the last component
        if len(config[HIDDEN_LAYERS_SIZES][attribute]) > 0:
            # this is the output size of the last layer of the Ffnn block
            return config[HIDDEN_LAYERS_SIZES][attribute][-1]

        # only the RasaFeatureCombiningLayer is present
        return self._tf_layers[self.FEATURE_COMBINING].output_units

    def _features_as_token_ids(
        self, features: List[Union[tf.Tensor, tf.SparseTensor]]
    ) -> Optional[tf.Tensor]:
        """Creates dense labels (token IDs) used for negative sampling in MLM."""
        # If there are dense features, we use them as labels - taking the first dense
        # feature in the list, but any other dense feature would do the job.
        for f in features:
            if not isinstance(f, tf.SparseTensor):
                return tf.stop_gradient(f)

        # If no dense features are found, use a sparse feature but convert it into
        # a dense one first.
        for f in features:
            if isinstance(f, tf.SparseTensor):
                return tf.stop_gradient(
                    self._tf_layers[self.SPARSE_TO_DENSE_FOR_TOKEN_IDS](f)
                )

        return None

    def _create_mlm_tensors(
        self,
        sequence_features: List[Union[tf.Tensor, tf.SparseTensor]],
        seq_sent_features: tf.Tensor,
        mask_sequence: tf.Tensor,
        sentence_features_present: bool,
        training: bool,
    ) -> Tuple[tf.Tensor, tf.Tensor, tf.Tensor]:
        """Produces helper variables for masked language modelling (only in training).

        The `token_ids` embeddings can be viewed as token-level labels/unique IDs of all
        input tokens (to be used later in the MLM loss) because these embeddings aren't
        affected by dropout or masking and are effectively always unique for different
        input tokens (and same for the same tokens).
        `token_ids` share the batch and sequence dimension with the combined sequence-
        and sentence-level features, the last dimension is unimportant and mimics the
        first dense sequence-level feature in the list of features, or alternatively the
        last dimension will have size 2 if there are only sparse sequence features
        present.
        """
        token_ids = self._features_as_token_ids(sequence_features)

        # Pad in the sequence dimension to match the shape of combined sequence- and
        # sentence-level features. This means padding by 1 if sentence-level features
        # are present (those effectively have sequence length of 1) and not padding
        # otherwise.
        if sentence_features_present:
            token_ids = tf.pad(token_ids, [[0, 0], [0, 1], [0, 0]])
            mask_sequence = tf.pad(mask_sequence, [[0, 0], [0, 1], [0, 0]])

        # mlm_boolean_mask has the same shape as the tensor with all combined features
        # (except the last dimension), with True meaning tokens that are masked and
        # False meaning tokens that aren't masked or that are fake (padded) tokens.
        # Note that only sequence-level features are masked, nothing happens to the
        # sentence-level features in the combined features tensor.
        seq_sent_features, mlm_boolean_mask = self._tf_layers[self.MLM_INPUT_MASK](
            seq_sent_features, mask_sequence, training
        )

        return seq_sent_features, token_ids, mlm_boolean_mask

    def call(
        self,
        inputs: Tuple[
            List[Union[tf.Tensor, tf.SparseTensor]],
            List[Union[tf.Tensor, tf.SparseTensor]],
            tf.Tensor,
        ],
        training: bool = False,
    ) -> Tuple[tf.Tensor, tf.Tensor, tf.Tensor, tf.Tensor, tf.Tensor, tf.Tensor]:
        """Combines all of an attribute's features and embeds using a transformer.

        Arguments:
            inputs: Tuple containing:
                sequence_features: Dense or sparse tensors representing different
                    token-level features.
                sentence_features: Dense or sparse tensors representing different
                    sentence-level features.
                sequence_feature_lengths: A tensor containing the real sequence length
                    (the number of real -- not padding -- tokens) for each example in
                    the batch.
            training: A flag indicating whether the layer should behave in training mode
                (applying dropout to sparse tensors if applicable) or in inference mode
                (not applying dropout).

        Returns:
            outputs: Tensor with all features combined, masked (if doing MLM) and
                embedded with a transformer.
            seq_sent_features: Tensor with all features combined from just before the
                masking and transformer is applied
            mask_combined_sequence_sentence: A binary mask with 1s in place of real
                features in the combined feature tensor, and 0s in padded positions with
                fake features.
            token_ids: Tensor with dense token-level features which can serve as
                IDs (unique embeddings) of all the different tokens found in the batch.
                Empty tensor if not doing MLM.
            mlm_boolean_mask: A boolean mask with `True` where real tokens in `outputs`
                were masked and `False` elsewhere. Empty tensor if not doing MLM.
            attention_weights: Tensor containing self-attention weights received
                from the underlying transformer. Empty tensor if the transformer has 0
                layers.
        """
        sequence_features = inputs[0]
        sentence_features = inputs[1]
        sequence_feature_lengths = inputs[2]

        # Combine all features (sparse/dense, sequence-/sentence-level) into one tensor,
        # also get a binary mask that has 1s at positions with real features and 0s at
        # padded positions.
        seq_sent_features, mask_combined_sequence_sentence = self._tf_layers[
            self.FEATURE_COMBINING
        ]((sequence_features, sentence_features, sequence_feature_lengths))

        # Apply one or more dense layers.
        seq_sent_features = self._tf_layers[self.FFNN](seq_sent_features, training)

        # If using masked language modeling, mask the transformer inputs and get labels
        # for the masked tokens and a boolean mask. Note that TED does not use MLM loss,
        # hence using masked language modeling (if enabled) becomes just input dropout.
        if self._enables_mlm and training:
            mask_sequence = compute_mask(sequence_feature_lengths)
            (
                seq_sent_features_masked,
                token_ids,
                mlm_boolean_mask,
            ) = self._create_mlm_tensors(
                sequence_features,
                seq_sent_features,
                mask_sequence,
                sentence_features_present=len(sentence_features) > 0,
                training=training,
            )
        else:
            # tf.zeros((0,)) is an alternative to None
            token_ids = tf.zeros((0,))
            mlm_boolean_mask = tf.zeros((0,))
            seq_sent_features_masked = seq_sent_features

        # Apply the transformer (if present), hence reducing a sequences of features per
        # input example into a simple fixed-size embedding.
        if self._has_transformer:
            mask_padding = 1 - mask_combined_sequence_sentence
            outputs, attention_weights = self._tf_layers[self.TRANSFORMER](
                seq_sent_features_masked, mask_padding, training
            )
            outputs = tf.nn.gelu(outputs)
        else:
            # tf.zeros((0,)) is an alternative to None
            outputs, attention_weights = seq_sent_features_masked, tf.zeros((0,))

        return (
            outputs,
            seq_sent_features,
            mask_combined_sequence_sentence,
            token_ids,
            mlm_boolean_mask,
            attention_weights,
        )


def compute_mask(sequence_lengths: tf.Tensor) -> tf.Tensor:
    """Computes binary mask given real sequence lengths.

    Takes a 1-D tensor of shape `(batch_size,)` containing the lengths of sequences
    (in terms of number of tokens) in the batch. Creates a binary mask of shape
    `(batch_size, max_seq_length, 1)` with 1s at positions with real tokens and 0s
    elsewhere.
    """
    mask = tf.sequence_mask(sequence_lengths, dtype=tf.float32)
    return tf.expand_dims(mask, -1)


def prepare_transformer_layer(
    attribute_name: Text,
    config: Dict[Text, Any],
    num_layers: int,
    units: int,
    drop_rate: float,
    unidirectional: bool,
) -> Union[
    TransformerEncoder,
    Callable[
        [tf.Tensor, Optional[tf.Tensor], Optional[Union[tf.Tensor, bool]]],
        Tuple[tf.Tensor, Optional[tf.Tensor]],
    ],
]:
    """Creates & returns a transformer encoder, potentially with 0 layers."""
    if num_layers > 0:
        return TransformerEncoder(
            num_layers,
            units,
            config[NUM_HEADS],
            units * 4,
            config[REGULARIZATION_CONSTANT],
            dropout_rate=drop_rate,
            attention_dropout_rate=config[DROP_RATE_ATTENTION],
            density=config[CONNECTION_DENSITY],
            unidirectional=unidirectional,
            use_key_relative_position=config[KEY_RELATIVE_ATTENTION],
            use_value_relative_position=config[VALUE_RELATIVE_ATTENTION],
            max_relative_position=config[MAX_RELATIVE_POSITION],
            name=f"{attribute_name}_encoder",
        )
    # create lambda so that it can be used later without the check
    return lambda x, mask, training: (x, None)<|MERGE_RESOLUTION|>--- conflicted
+++ resolved
@@ -253,14 +253,7 @@
             )
 
     def _prepare_layers_for_sparse_tensors(
-<<<<<<< HEAD
-        self,
-        attribute: Text,
-        feature_type: Text,
-        config: Dict[Text, Any],
-=======
         self, attribute: Text, feature_type: Text, config: Dict[Text, Any]
->>>>>>> a9932b4a
     ) -> None:
         """Sets up sparse tensor pre-processing before combining with dense ones."""
         # For optionally applying dropout to sparse tensors
