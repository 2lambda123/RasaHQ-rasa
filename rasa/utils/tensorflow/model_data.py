--- conflicted
+++ resolved
@@ -443,15 +443,9 @@
         if features is None:
             return
 
-<<<<<<< HEAD
-        for _features in features:
-            if len(_features) > 0:
-                self.data[key][sub_key].append(_features)
-=======
         for feature_array in features:
             if len(feature_array) > 0:
                 self.data[key][sub_key].append(feature_array)
->>>>>>> bc2e8109
 
         if not self.data[key][sub_key]:
             del self.data[key][sub_key]
@@ -958,11 +952,7 @@
         feature_1: Union[np.ndarray, scipy.sparse.spmatrix],
         feature_2: Union[np.ndarray, scipy.sparse.spmatrix],
         number_of_dimensions: Optional[int] = 1,
-<<<<<<< HEAD
-    ) -> Union[np.ndarray, scipy.sparse.spmatrix]:
-=======
     ) -> FeatureArray:
->>>>>>> bc2e8109
         """Concatenate features.
 
         Args:
