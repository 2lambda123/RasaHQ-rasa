import logging
from typing import List, Optional, Text, Tuple, Callable, Union, Any
import tensorflow as tf
import tensorflow_addons as tfa
import rasa.utils.tensorflow.crf
from tensorflow.python.layers.utils import smart_cond
from tensorflow.keras import backend as K
from rasa.utils.tensorflow.constants import (
    SOFTMAX,
    MARGIN,
    COSINE,
    INNER,
    CROSS_ENTROPY,
    LABEL,
    LABEL_PAD_ID,
)
from rasa.core.constants import DIALOGUE
from rasa.shared.nlu.constants import FEATURE_TYPE_SENTENCE, FEATURE_TYPE_SEQUENCE
from rasa.shared.nlu.constants import TEXT, INTENT, ACTION_NAME, ACTION_TEXT

from rasa.utils.tensorflow.exceptions import TFLayerConfigException
import rasa.utils.tensorflow.layers_utils as layers_utils

logger = logging.getLogger(__name__)

# https://github.com/tensorflow/addons#gpu-and-cpu-custom-ops-1
tfa.options.TF_ADDONS_PY_OPS = True

POSSIBLE_ATTRIBUTES = [
    TEXT,
    INTENT,
    LABEL,
    DIALOGUE,
    ACTION_NAME,
    ACTION_TEXT,
    f"{LABEL}_{ACTION_NAME}",
    f"{LABEL}_{ACTION_TEXT}",
]


class SparseDropout(tf.keras.layers.Dropout):
    """Applies Dropout to the input.

    Dropout consists in randomly setting
    a fraction `rate` of input units to 0 at each update during training time,
    which helps prevent overfitting.

    Arguments:
        rate: Fraction of the input units to drop (between 0 and 1).
    """

    def call(
        self, inputs: tf.SparseTensor, training: Optional[Union[tf.Tensor, bool]] = None
    ) -> tf.SparseTensor:
        """Apply dropout to sparse inputs.

        Arguments:
            inputs: Input sparse tensor (of any rank).
            training: Indicates whether the layer should behave in
                training mode (adding dropout) or in inference mode (doing nothing).

        Returns:
            Output of dropout layer.

        Raises:
            A ValueError if inputs is not a sparse tensor
        """

        if not isinstance(inputs, tf.SparseTensor):
            raise ValueError("Input tensor should be sparse.")

        if training is None:
            training = K.learning_phase()

        def dropped_inputs() -> tf.SparseTensor:
            to_retain_prob = tf.random.uniform(
                tf.shape(inputs.values), 0, 1, inputs.values.dtype
            )
            to_retain = tf.greater_equal(to_retain_prob, self.rate)
            return tf.sparse.retain(inputs, to_retain)

        outputs = smart_cond(training, dropped_inputs, lambda: tf.identity(inputs))
        # need to explicitly recreate sparse tensor, because otherwise the shape
        # information will be lost after `retain`
        # noinspection PyProtectedMember
        return tf.SparseTensor(outputs.indices, outputs.values, inputs._dense_shape)


class DenseForSparse(tf.keras.layers.Dense):
    """Dense layer for sparse input tensor.

    Just your regular densely-connected NN layer but for sparse tensors.

    `Dense` implements the operation:
    `output = activation(dot(input, kernel) + bias)`
    where `activation` is the element-wise activation function
    passed as the `activation` argument, `kernel` is a weights matrix
    created by the layer, and `bias` is a bias vector created by the layer
    (only applicable if `use_bias` is `True`).

    Note: If the input to the layer has a rank greater than 2, then
    it is flattened prior to the initial dot product with `kernel`.

    Arguments:
        units: Positive integer, dimensionality of the output space.
            activation: Activation function to use.
            If you don't specify anything, no activation is applied
            (ie. "linear" activation: `a(x) = x`).
        use_bias: Indicates whether the layer uses a bias vector.
        kernel_initializer: Initializer for the `kernel` weights matrix.
        bias_initializer: Initializer for the bias vector.
        reg_lambda: regularization factor
        bias_regularizer: Regularizer function applied to the bias vector.
        activity_regularizer: Regularizer function applied to
            the output of the layer (its "activation")..
        kernel_constraint: Constraint function applied to
            the `kernel` weights matrix.
        bias_constraint: Constraint function applied to the bias vector.

    Input shape:
        N-D tensor with shape: `(batch_size, ..., input_dim)`.
        The most common situation would be
        a 2D input with shape `(batch_size, input_dim)`.

    Output shape:
        N-D tensor with shape: `(batch_size, ..., units)`.
        For instance, for a 2D input with shape `(batch_size, input_dim)`,
        the output would have shape `(batch_size, units)`.
    """

    def __init__(self, reg_lambda: float = 0, **kwargs: Any) -> None:
        if reg_lambda > 0:
            regularizer = tf.keras.regularizers.l2(reg_lambda)
        else:
            regularizer = None

        super().__init__(kernel_regularizer=regularizer, **kwargs)

    def get_units(self) -> int:
        """Returns number of output units."""
        return self.units

    def get_kernel(self) -> tf.Tensor:
        """Returns kernel tensor."""
        return self.kernel

    def get_bias(self) -> Union[tf.Tensor, None]:
        """Returns bias tensor."""
        if self.use_bias:
            return self.bias
        return None

    def get_feature_type(self) -> Union[Text, None]:
        """Returns a feature type of the data that's fed to the layer.

        In order to correctly return a feature type, the function heavily relies
        on the name of `DenseForSparse` layer to contain the feature type.
        Acceptable values of feature types are `FEATURE_TYPE_SENTENCE`
        and `FEATURE_TYPE_SEQUENCE`.

        Returns:
            feature type of dense layer.
        """
        for feature_type in [FEATURE_TYPE_SENTENCE, FEATURE_TYPE_SEQUENCE]:
            if feature_type in self.name:
                return feature_type
        return None

    def get_attribute(self) -> Union[Text, None]:
        """Returns the attribute for which this layer was constructed.

        For example: TEXT, LABEL, etc.

        In order to correctly return an attribute, the function heavily relies
        on the name of `DenseForSparse` layer being in the following format:
        f"sparse_to_dense.{attribute}_{feature_type}".

        Returns:
            attribute of the layer.
        """
        metadata = self.name.split(".")
        if len(metadata) > 1:
            attribute_splits = metadata[1].split("_")[:-1]
            attribute = "_".join(attribute_splits)
            if attribute in POSSIBLE_ATTRIBUTES:
                return attribute
        return None

    def call(self, inputs: tf.SparseTensor) -> tf.Tensor:
        """Apply dense layer to sparse inputs.

        Arguments:
            inputs: Input sparse tensor (of any rank).

        Returns:
            Output of dense layer.

        Raises:
            A ValueError if inputs is not a sparse tensor
        """
        if not isinstance(inputs, tf.SparseTensor):
            raise ValueError("Input tensor should be sparse.")

        # outputs will be 2D
        outputs = tf.sparse.sparse_dense_matmul(
            tf.sparse.reshape(inputs, [-1, tf.shape(inputs)[-1]]), self.kernel
        )

        if len(inputs.shape) == 3:
            # reshape back
            outputs = tf.reshape(
                outputs, (tf.shape(inputs)[0], tf.shape(inputs)[1], self.units)
            )

        if self.use_bias:
            outputs = tf.nn.bias_add(outputs, self.bias)
        if self.activation is not None:
            return self.activation(outputs)
        return outputs


class RandomlyConnectedDense(tf.keras.layers.Dense):
    """Layer with dense ouputs that are connected to a random subset of inputs.

    `RandomlyConnectedDense` implements the operation:
    `output = activation(dot(input, kernel) + bias)`
    where `activation` is the element-wise activation function
    passed as the `activation` argument, `kernel` is a weights matrix
    created by the layer, and `bias` is a bias vector created by the layer
    (only applicable if `use_bias` is `True`).
    It creates `kernel_mask` to set a fraction of the `kernel` weights to zero.

    Note: If the input to the layer has a rank greater than 2, then
    it is flattened prior to the initial dot product with `kernel`.

    The output is guaranteed to be dense (each output is connected to at least one
    input), and no input is disconnected (each input is connected to at least one
    output).

    At `density = 0.0` the number of trainable weights is `max(input_size, units)`. At
    `density = 1.0` this layer is equivalent to `tf.keras.layers.Dense`.

    Input shape:
        N-D tensor with shape: `(batch_size, ..., input_dim)`.
        The most common situation would be
        a 2D input with shape `(batch_size, input_dim)`.

    Output shape:
        N-D tensor with shape: `(batch_size, ..., units)`.
        For instance, for a 2D input with shape `(batch_size, input_dim)`,
        the output would have shape `(batch_size, units)`.
    """

    def __init__(self, density: float = 0.2, **kwargs: Any) -> None:
        """Declares instance variables with default values.

        Args:
            density: Approximate fraction of trainable weights (between 0 and 1).
            units: Positive integer, dimensionality of the output space.
            activation: Activation function to use.
                If you don't specify anything, no activation is applied
                (ie. "linear" activation: `a(x) = x`).
            use_bias: Indicates whether the layer uses a bias vector.
            kernel_initializer: Initializer for the `kernel` weights matrix.
            bias_initializer: Initializer for the bias vector.
            kernel_regularizer: Regularizer function applied to
                the `kernel` weights matrix.
            bias_regularizer: Regularizer function applied to the bias vector.
            activity_regularizer: Regularizer function applied to
                the output of the layer (its "activation")..
            kernel_constraint: Constraint function applied to
                the `kernel` weights matrix.
            bias_constraint: Constraint function applied to the bias vector.
        """
        super().__init__(**kwargs)

        if density < 0.0 or density > 1.0:
            raise TFLayerConfigException("Layer density must be in [0, 1].")

        self.density = density

    def build(self, input_shape: tf.TensorShape) -> None:
        """Prepares the kernel mask.

        Args:
            input_shape: Shape of the inputs to this layer
        """
        super().build(input_shape)

        if self.density == 1.0:
            self.kernel_mask = None
            return

        # Construct mask with given density and guarantee that every output is
        # connected to at least one input
        kernel_mask = self._minimal_mask() + self._random_mask()

        # We might accidently have added a random connection on top of
        # a fixed connection
        kernel_mask = tf.clip_by_value(kernel_mask, 0, 1)

        self.kernel_mask = tf.Variable(
            initial_value=kernel_mask, trainable=False, name="kernel_mask"
        )

    def _random_mask(self) -> tf.Tensor:
        """Creates a random matrix with `num_ones` 1s and 0s otherwise.

        Returns:
            A random mask matrix
        """
        mask = tf.random.uniform(tf.shape(self.kernel), 0, 1)
        mask = tf.cast(tf.math.less(mask, self.density), self.kernel.dtype)
        return mask

    def _minimal_mask(self) -> tf.Tensor:
        """Creates a matrix with a minimal number of 1s to connect everythinig.

        If num_rows == num_cols, this creates the identity matrix.
        If num_rows > num_cols, this creates
            1 0 0 0
            0 1 0 0
            0 0 1 0
            0 0 0 1
            1 0 0 0
            0 1 0 0
            0 0 1 0
            . . . .
            . . . .
            . . . .
        If num_rows < num_cols, this creates
            1 0 0 1 0 0 1 ...
            0 1 0 0 1 0 0 ...
            0 0 1 0 0 1 0 ...

        Returns:
            A tiled and croped identity matrix.
        """
        kernel_shape = tf.shape(self.kernel)
        num_rows = kernel_shape[0]
        num_cols = kernel_shape[1]
        short_dimension = tf.minimum(num_rows, num_cols)

        mask = tf.tile(
            tf.eye(short_dimension, dtype=self.kernel.dtype),
            [
                tf.math.ceil(num_rows / short_dimension),
                tf.math.ceil(num_cols / short_dimension),
            ],
        )[:num_rows, :num_cols]

        return mask

    def call(self, inputs: tf.Tensor) -> tf.Tensor:
        """Processes the given inputs.

        Args:
            inputs: What goes into this layer

        Returns:
            The processed inputs.
        """
        if self.density < 1.0:
            # Set fraction of the `kernel` weights to zero according to precomputed mask
            self.kernel.assign(self.kernel * self.kernel_mask)
        return super().call(inputs)


class Ffnn(tf.keras.layers.Layer):
    """Feed-forward network layer.

    Arguments:
        layer_sizes: List of integers with dimensionality of the layers.
        dropout_rate: Fraction of the input units to drop (between 0 and 1).
        reg_lambda: regularization factor.
        density: Approximate fraction of trainable weights (between 0 and 1).
        layer_name_suffix: Text added to the name of the layers.

    Input shape:
        N-D tensor with shape: `(batch_size, ..., input_dim)`.
        The most common situation would be
        a 2D input with shape `(batch_size, input_dim)`.

    Output shape:
        N-D tensor with shape: `(batch_size, ..., layer_sizes[-1])`.
        For instance, for a 2D input with shape `(batch_size, input_dim)`,
        the output would have shape `(batch_size, layer_sizes[-1])`.
    """

    def __init__(
        self,
        layer_sizes: List[int],
        dropout_rate: float,
        reg_lambda: float,
        density: float,
        layer_name_suffix: Text,
    ) -> None:
        super().__init__(name=f"ffnn_{layer_name_suffix}")

        l2_regularizer = tf.keras.regularizers.l2(reg_lambda)
        self._ffn_layers = []
        for i, layer_size in enumerate(layer_sizes):
            self._ffn_layers.append(
                RandomlyConnectedDense(
                    units=layer_size,
                    density=density,
                    activation=tf.nn.gelu,
                    kernel_regularizer=l2_regularizer,
                    name=f"hidden_layer_{layer_name_suffix}_{i}",
                )
            )
            self._ffn_layers.append(tf.keras.layers.Dropout(dropout_rate))

    def call(
        self, x: tf.Tensor, training: Optional[Union[tf.Tensor, bool]] = None
    ) -> tf.Tensor:
        """Apply feed-forward network layer."""
        for layer in self._ffn_layers:
            x = layer(x, training=training)

        return x


class Embed(tf.keras.layers.Layer):
    """Dense embedding layer.

    Input shape:
        N-D tensor with shape: `(batch_size, ..., input_dim)`.
        The most common situation would be
        a 2D input with shape `(batch_size, input_dim)`.

    Output shape:
        N-D tensor with shape: `(batch_size, ..., embed_dim)`.
        For instance, for a 2D input with shape `(batch_size, input_dim)`,
        the output would have shape `(batch_size, embed_dim)`.
    """

    def __init__(
        self, embed_dim: int, reg_lambda: float, layer_name_suffix: Text
    ) -> None:
        """Initialize layer.

        Args:
            embed_dim: Dimensionality of the output space.
            reg_lambda: Regularization factor.
            layer_name_suffix: Text added to the name of the layers.
        """
        super().__init__(name=f"embed_{layer_name_suffix}")

        regularizer = tf.keras.regularizers.l2(reg_lambda)
        self._dense = tf.keras.layers.Dense(
            units=embed_dim,
            activation=None,
            kernel_regularizer=regularizer,
            name=f"embed_layer_{layer_name_suffix}",
        )

    # noinspection PyMethodOverriding
    def call(self, x: tf.Tensor) -> tf.Tensor:
        """Apply dense layer."""
        x = self._dense(x)
        return x


class InputMask(tf.keras.layers.Layer):
    """The layer that masks 15% of the input.

    Input shape:
        N-D tensor with shape: `(batch_size, ..., input_dim)`.
        The most common situation would be
        a 2D input with shape `(batch_size, input_dim)`.

    Output shape:
        N-D tensor with shape: `(batch_size, ..., input_dim)`.
        For instance, for a 2D input with shape `(batch_size, input_dim)`,
        the output would have shape `(batch_size, input_dim)`.
    """

    def __init__(self, *args: Any, **kwargs: Any) -> None:
        super().__init__(*args, **kwargs)

        self._masking_prob = 0.85
        self._mask_vector_prob = 0.7
        self._random_vector_prob = 0.1

    def build(self, input_shape: tf.TensorShape) -> None:
        self.mask_vector = self.add_weight(
            shape=(1, 1, input_shape[-1]), name="mask_vector"
        )
        self.built = True

    # noinspection PyMethodOverriding
    def call(
        self,
        x: tf.Tensor,
        mask: tf.Tensor,
        training: Optional[Union[tf.Tensor, bool]] = None,
    ) -> Tuple[tf.Tensor, tf.Tensor]:
        """Randomly mask input sequences.

        Arguments:
            x: Input sequence tensor of rank 3.
            mask: A tensor representing sequence mask,
                contains `1` for inputs and `0` for padding.
            training: Indicates whether the layer should run in
                training mode (mask inputs) or in inference mode (doing nothing).

        Returns:
            A tuple of masked inputs and boolean mask.
        """

        if training is None:
            training = K.learning_phase()

        lm_mask_prob = tf.random.uniform(tf.shape(mask), 0, 1, mask.dtype) * mask
        lm_mask_bool = tf.greater_equal(lm_mask_prob, self._masking_prob)

        def x_masked() -> tf.Tensor:
            x_random_pad = tf.random.uniform(
                tf.shape(x), tf.reduce_min(x), tf.reduce_max(x), x.dtype
            ) * (1 - mask)
            # shuffle over batch dim
            x_shuffle = tf.random.shuffle(x * mask + x_random_pad)

            # shuffle over sequence dim
            x_shuffle = tf.transpose(x_shuffle, [1, 0, 2])
            x_shuffle = tf.random.shuffle(x_shuffle)
            x_shuffle = tf.transpose(x_shuffle, [1, 0, 2])

            # shuffle doesn't support backprop
            x_shuffle = tf.stop_gradient(x_shuffle)

            mask_vector = tf.tile(self.mask_vector, (tf.shape(x)[0], tf.shape(x)[1], 1))

            other_prob = tf.random.uniform(tf.shape(mask), 0, 1, mask.dtype)
            other_prob = tf.tile(other_prob, (1, 1, x.shape[-1]))
            x_other = tf.where(
                other_prob < self._mask_vector_prob,
                mask_vector,
                tf.where(
                    other_prob < self._mask_vector_prob + self._random_vector_prob,
                    x_shuffle,
                    x,
                ),
            )

            return tf.where(tf.tile(lm_mask_bool, (1, 1, x.shape[-1])), x_other, x)

        return (smart_cond(training, x_masked, lambda: tf.identity(x)), lm_mask_bool)


def _scale_loss(log_likelihood: tf.Tensor) -> tf.Tensor:
    """Creates scaling loss coefficient depending on the prediction probability.

    Arguments:
        log_likelihood: a tensor, log-likelihood of prediction

    Returns:
        Scaling tensor.
    """
    p = tf.math.exp(log_likelihood)
    # only scale loss if some examples are already learned
    return tf.cond(
        tf.reduce_max(p) > 0.5,
        lambda: tf.stop_gradient(tf.pow((1 - p) / 0.5, 4)),
        lambda: tf.ones_like(p),
    )


class CRF(tf.keras.layers.Layer):
    """CRF layer.

    Arguments:
        num_tags: Positive integer, number of tags.
        reg_lambda: regularization factor.
        name: Optional name of the layer.
    """

    def __init__(
        self,
        num_tags: int,
        reg_lambda: float,
        scale_loss: bool,
        name: Optional[Text] = None,
    ) -> None:
        super().__init__(name=name)
        self.num_tags = num_tags
        self.scale_loss = scale_loss
        self.transition_regularizer = tf.keras.regularizers.l2(reg_lambda)
        self.f1_score_metric = tfa.metrics.F1Score(
            num_classes=num_tags - 1,  # `0` prediction is not a prediction
            average="micro",
        )

    def build(self, input_shape: tf.TensorShape) -> None:
        # the weights should be created in `build` to apply random_seed
        self.transition_params = self.add_weight(
            shape=(self.num_tags, self.num_tags),
            regularizer=self.transition_regularizer,
            name="transitions",
        )
        self.built = True

    # noinspection PyMethodOverriding
    def call(
        self, logits: tf.Tensor, sequence_lengths: tf.Tensor
    ) -> Tuple[tf.Tensor, tf.Tensor]:
        """Decodes the highest scoring sequence of tags.

        Arguments:
            logits: A [batch_size, max_seq_len, num_tags] tensor of
                unary potentials.
            sequence_lengths: A [batch_size] vector of true sequence lengths.

        Returns:
            A [batch_size, max_seq_len] matrix, with dtype `tf.int32`.
            Contains the highest scoring tag indices.
            A [batch_size, max_seq_len] matrix, with dtype `tf.float32`.
            Contains the confidence values of the highest scoring tag indices.
        """
        predicted_ids, scores, _ = rasa.utils.tensorflow.crf.crf_decode(
            logits, self.transition_params, sequence_lengths
        )
        # set prediction index for padding to `0`
        mask = tf.sequence_mask(
            sequence_lengths,
            maxlen=tf.shape(predicted_ids)[1],
            dtype=predicted_ids.dtype,
        )

        confidence_values = scores * tf.cast(mask, tf.float32)
        predicted_ids = predicted_ids * mask

        return predicted_ids, confidence_values

    def loss(
        self, logits: tf.Tensor, tag_indices: tf.Tensor, sequence_lengths: tf.Tensor
    ) -> tf.Tensor:
        """Computes the log-likelihood of tag sequences in a CRF.

        Arguments:
            logits: A [batch_size, max_seq_len, num_tags] tensor of unary potentials
                to use as input to the CRF layer.
            tag_indices: A [batch_size, max_seq_len] matrix of tag indices for which
                we compute the log-likelihood.
            sequence_lengths: A [batch_size] vector of true sequence lengths.

        Returns:
            Negative mean log-likelihood of all examples,
            given the sequence of tag indices.
        """

        log_likelihood, _ = tfa.text.crf.crf_log_likelihood(
            logits, tag_indices, sequence_lengths, self.transition_params
        )
        loss = -log_likelihood
        if self.scale_loss:
            loss *= _scale_loss(log_likelihood)

        return tf.reduce_mean(loss)

    def f1_score(
        self, tag_ids: tf.Tensor, pred_ids: tf.Tensor, mask: tf.Tensor
    ) -> tf.Tensor:
        """Calculates f1 score for train predictions"""

        mask_bool = tf.cast(mask[:, :, 0], tf.bool)

        # pick only non padding values and flatten sequences
        tag_ids_flat = tf.boolean_mask(tag_ids, mask_bool)
        pred_ids_flat = tf.boolean_mask(pred_ids, mask_bool)

        # set `0` prediction to not a prediction
        num_tags = self.num_tags - 1

        tag_ids_flat_one_hot = tf.one_hot(tag_ids_flat - 1, num_tags)
        pred_ids_flat_one_hot = tf.one_hot(pred_ids_flat - 1, num_tags)

        return self.f1_score_metric(tag_ids_flat_one_hot, pred_ids_flat_one_hot)


class DotProductLoss(tf.keras.layers.Layer):
    """Abstract dot-product loss layer class.

    Idea based on StarSpace paper: http://arxiv.org/abs/1709.03856

    Implements similarity methods
    * `sim` (computes a similarity between vectors)
    * `get_similarities_and_confidences_from_embeddings` (calls `sim` and also computes
        confidence values)

    Specific loss functions (single- or multi-label) must be implemented in child
    classes.
    """

    def __init__(
        self,
        num_candidates: int,
        scale_loss: bool = False,
        constrain_similarities: bool = True,
        model_confidence: Text = SOFTMAX,
        similarity_type: Text = INNER,
        name: Optional[Text] = None,
        **kwargs: Any,
    ):
        """Declares instance variables with default values.

        Args:
            num_candidates: Number of labels besides the positive one. Depending on
                whether single- or multi-label loss is implemented (done in
                sub-classes), these can be all negative example labels, or a mixture of
                negative and further positive labels, respectively.
            scale_loss: Boolean, if `True` scale loss inverse proportionally to
                the confidence of the correct prediction.
            constrain_similarities: Boolean, if `True` applies sigmoid on all
                similarity terms and adds to the loss function to
                ensure that similarity values are approximately bounded.
                Used inside _loss_cross_entropy() only.
            model_confidence: Normalization of confidence values during inference.
                Currently, the only possible value is `SOFTMAX`.
            similarity_type: Similarity measure to use, either `cosine` or `inner`.
            name: Optional name of the layer.

        Raises:
            TFLayerConfigException: When `similarity_type` is not one of `COSINE` or
                `INNER`.
        """
        super().__init__(name=name)
        self.num_neg = num_candidates
        self.scale_loss = scale_loss
        self.constrain_similarities = constrain_similarities
        self.model_confidence = model_confidence
        self.similarity_type = similarity_type
        if self.similarity_type not in {COSINE, INNER}:
            raise TFLayerConfigException(
                f"Unsupported similarity type '{self.similarity_type}', "
                f"should be '{COSINE}' or '{INNER}'."
            )

    def sim(
        self, a: tf.Tensor, b: tf.Tensor, mask: Optional[tf.Tensor] = None
    ) -> tf.Tensor:
        """Calculates similarity between `a` and `b`.

        Operates on the last dimension. When `a` and `b` are vectors, then `sim`
        computes either the dot-product, or the cosine of the angle between `a` and `b`,
        depending on `self.similarity_type`.
        Specifically, when the similarity type is `INNER`, then we compute the scalar
        product `a . b`. When the similarity type is `COSINE`, we compute
        `a . b / (|a| |b|)`, i.e. the cosine of the angle between `a` and `b`.

        Args:
            a: Any float tensor
            b: Any tensor of the same shape and type as `a`
            mask: Mask (should contain 1s for inputs and 0s for padding). Note, that
                `len(mask.shape) == len(a.shape) - 1` should hold.

        Returns:
            Similarities between vectors in `a` and `b`.
        """
        if self.similarity_type == COSINE:
            a = tf.nn.l2_normalize(a, axis=-1)
            b = tf.nn.l2_normalize(b, axis=-1)
        sim = tf.reduce_sum(a * b, axis=-1)
        if mask is not None:
            sim *= tf.expand_dims(mask, 2)

        return sim

    def get_similarities_and_confidences_from_embeddings(
        self,
        input_embeddings: tf.Tensor,
        label_embeddings: tf.Tensor,
        mask: Optional[tf.Tensor] = None,
    ) -> Tuple[tf.Tensor, tf.Tensor]:
        """Computes similary between input and label embeddings and model's confidence.

        First compute the similarity from embeddings and then apply an activation
        function if needed to get the confidence.

        Args:
            input_embeddings: Embeddings of input.
            label_embeddings: Embeddings of labels.
            mask: Mask (should contain 1s for inputs and 0s for padding). Note, that
                `len(mask.shape) == len(a.shape) - 1` should hold.

        Returns:
            similarity between input and label embeddings and model's prediction
            confidence for each label.
        """
        similarities = self.sim(input_embeddings, label_embeddings, mask)
        confidences = similarities
        if self.model_confidence == SOFTMAX:
            confidences = tf.nn.softmax(similarities)
        return similarities, confidences

    def call(self, *args: Any, **kwargs: Any) -> Tuple[tf.Tensor, tf.Tensor]:
        """Layer's logic - to be implemented in child class."""
        raise NotImplementedError

    def apply_mask_and_scaling(
        self, loss: tf.Tensor, mask: Optional[tf.Tensor]
    ) -> tf.Tensor:
        """Scales the loss and applies the mask if necessary.

        Args:
            loss: The loss tensor
            mask: (Optional) A mask to multiply with the loss

        Returns:
            The scaled loss, potentially averaged over the sequence
            dimension.
        """
        if self.scale_loss:
            # in case of cross entropy log_likelihood = -loss
            loss *= _scale_loss(-loss)

        if mask is not None:
            loss *= mask

        if len(loss.shape) == 2:
            # average over the sequence
            if mask is not None:
                loss = tf.reduce_sum(loss, axis=-1) / tf.reduce_sum(mask, axis=-1)
            else:
                loss = tf.reduce_mean(loss, axis=-1)

        return loss


class SingleLabelDotProductLoss(DotProductLoss):
    """Single-label dot-product loss layer.

    This loss layer assumes that only one output (label) is correct for any given input.
    """

    def __init__(
        self,
        num_candidates: int,
        scale_loss: bool = False,
        constrain_similarities: bool = True,
        model_confidence: Text = SOFTMAX,
        similarity_type: Text = INNER,
        name: Optional[Text] = None,
        loss_type: Text = CROSS_ENTROPY,
        mu_pos: float = 0.8,
        mu_neg: float = -0.2,
        use_max_sim_neg: bool = True,
        neg_lambda: float = 0.5,
        same_sampling: bool = False,
        **kwargs: Any,
    ) -> None:
        """Declares instance variables with default values.

        Args:
            num_candidates: Positive integer, the number of incorrect labels;
                the algorithm will minimize their similarity to the input.
            loss_type: The type of the loss function, either `cross_entropy` or
                `margin`.
            mu_pos: Indicates how similar the algorithm should
                try to make embedding vectors for correct labels;
                should be 0.0 < ... < 1.0 for `cosine` similarity type.
            mu_neg: Maximum negative similarity for incorrect labels,
                should be -1.0 < ... < 1.0 for `cosine` similarity type.
            use_max_sim_neg: If `True` the algorithm only minimizes
                maximum similarity over incorrect intent labels,
                used only if `loss_type` is set to `margin`.
            neg_lambda: The scale of how important it is to minimize
                the maximum similarity between embeddings of different labels,
                used only if `loss_type` is set to `margin`.
            scale_loss: If `True` scale loss inverse proportionally to
                the confidence of the correct prediction.
            similarity_type: Similarity measure to use, either `cosine` or `inner`.
            name: Optional name of the layer.
            same_sampling: If `True` sample same negative labels
                for the whole batch.
            constrain_similarities: If `True` and loss_type is `cross_entropy`, a
                sigmoid loss term is added to the total loss to ensure that similarity
                values are approximately bounded.
            model_confidence: Normalization of confidence values during inference.
                Currently, the only possible value is `SOFTMAX`.
        """
        super().__init__(
            num_candidates,
            scale_loss=scale_loss,
            constrain_similarities=constrain_similarities,
            model_confidence=model_confidence,
            similarity_type=similarity_type,
            name=name,
        )
        self.loss_type = loss_type
        self.mu_pos = mu_pos
        self.mu_neg = mu_neg
        self.use_max_sim_neg = use_max_sim_neg
        self.neg_lambda = neg_lambda
        self.same_sampling = same_sampling

    def _get_bad_mask(
        self, labels: tf.Tensor, target_labels: tf.Tensor, idxs: tf.Tensor
    ) -> tf.Tensor:
        """Calculate bad mask for given indices.

        Checks that input features are different for positive negative samples.
        """
        pos_labels = tf.expand_dims(target_labels, axis=-2)
        neg_labels = layers_utils.get_candidate_values(labels, idxs)

        return tf.cast(
            tf.reduce_all(tf.equal(neg_labels, pos_labels), axis=-1), pos_labels.dtype
        )

    def _get_negs(
        self, embeds: tf.Tensor, labels: tf.Tensor, target_labels: tf.Tensor
    ) -> Tuple[tf.Tensor, tf.Tensor]:
        """Gets negative examples from given tensor."""
        embeds_flat = layers_utils.batch_flatten(embeds)
        labels_flat = layers_utils.batch_flatten(labels)
        target_labels_flat = layers_utils.batch_flatten(target_labels)

        total_candidates = tf.shape(embeds_flat)[0]
        target_size = tf.shape(target_labels_flat)[0]

        neg_ids = layers_utils.random_indices(
            target_size, self.num_neg, total_candidates
        )

        neg_embeds = layers_utils.get_candidate_values(embeds_flat, neg_ids)
        bad_negs = self._get_bad_mask(labels_flat, target_labels_flat, neg_ids)

        # check if inputs have sequence dimension
        if len(target_labels.shape) == 3:
            # tensors were flattened for sampling, reshape back
            # add sequence dimension if it was present in the inputs
            target_shape = tf.shape(target_labels)
            neg_embeds = tf.reshape(
                neg_embeds, (target_shape[0], target_shape[1], -1, embeds.shape[-1])
            )
            bad_negs = tf.reshape(bad_negs, (target_shape[0], target_shape[1], -1))

        return neg_embeds, bad_negs

    def _sample_negatives(
        self,
        inputs_embed: tf.Tensor,
        labels_embed: tf.Tensor,
        labels: tf.Tensor,
        all_labels_embed: tf.Tensor,
        all_labels: tf.Tensor,
    ) -> Tuple[tf.Tensor, tf.Tensor, tf.Tensor, tf.Tensor, tf.Tensor, tf.Tensor]:
        """Sample negative examples."""

        pos_inputs_embed = tf.expand_dims(inputs_embed, axis=-2)
        pos_labels_embed = tf.expand_dims(labels_embed, axis=-2)

        # sample negative inputs
        neg_inputs_embed, inputs_bad_negs = self._get_negs(inputs_embed, labels, labels)
        # sample negative labels
        neg_labels_embed, labels_bad_negs = self._get_negs(
            all_labels_embed, all_labels, labels
        )
        return (
            pos_inputs_embed,
            pos_labels_embed,
            neg_inputs_embed,
            neg_labels_embed,
            inputs_bad_negs,
            labels_bad_negs,
        )

    def _train_sim(
        self,
        pos_inputs_embed: tf.Tensor,
        pos_labels_embed: tf.Tensor,
        neg_inputs_embed: tf.Tensor,
        neg_labels_embed: tf.Tensor,
        inputs_bad_negs: tf.Tensor,
        labels_bad_negs: tf.Tensor,
        mask: Optional[tf.Tensor],
    ) -> Tuple[tf.Tensor, tf.Tensor, tf.Tensor, tf.Tensor, tf.Tensor]:
        """Define similarity."""

        # calculate similarity with several
        # embedded actions for the loss
        neg_inf = tf.constant(-1e9)

        sim_pos = self.sim(pos_inputs_embed, pos_labels_embed, mask)
        sim_neg_il = (
            self.sim(pos_inputs_embed, neg_labels_embed, mask)
            + neg_inf * labels_bad_negs
        )
        sim_neg_ll = (
            self.sim(pos_labels_embed, neg_labels_embed, mask)
            + neg_inf * labels_bad_negs
        )
        sim_neg_ii = (
            self.sim(pos_inputs_embed, neg_inputs_embed, mask)
            + neg_inf * inputs_bad_negs
        )
        sim_neg_li = (
            self.sim(pos_labels_embed, neg_inputs_embed, mask)
            + neg_inf * inputs_bad_negs
        )

        # output similarities between user input and bot actions
        # and similarities between bot actions and similarities between user inputs
        return sim_pos, sim_neg_il, sim_neg_ll, sim_neg_ii, sim_neg_li

    @staticmethod
    def _calc_accuracy(sim_pos: tf.Tensor, sim_neg: tf.Tensor) -> tf.Tensor:
        """Calculate accuracy."""
        max_all_sim = tf.reduce_max(tf.concat([sim_pos, sim_neg], axis=-1), axis=-1)
        sim_pos = tf.squeeze(sim_pos, axis=-1)
        return layers_utils.reduce_mean_equal(max_all_sim, sim_pos)

    def _loss_margin(
        self,
        sim_pos: tf.Tensor,
        sim_neg_il: tf.Tensor,
        sim_neg_ll: tf.Tensor,
        sim_neg_ii: tf.Tensor,
        sim_neg_li: tf.Tensor,
        mask: Optional[tf.Tensor],
    ) -> tf.Tensor:
        """Define max margin loss."""

        # loss for maximizing similarity with correct action
        loss = tf.maximum(0.0, self.mu_pos - tf.squeeze(sim_pos, axis=-1))

        # loss for minimizing similarity with `num_neg` incorrect actions
        if self.use_max_sim_neg:
            # minimize only maximum similarity over incorrect actions
            max_sim_neg_il = tf.reduce_max(sim_neg_il, axis=-1)
            loss += tf.maximum(0.0, self.mu_neg + max_sim_neg_il)
        else:
            # minimize all similarities with incorrect actions
            max_margin = tf.maximum(0.0, self.mu_neg + sim_neg_il)
            loss += tf.reduce_sum(max_margin, axis=-1)

        # penalize max similarity between pos bot and neg bot embeddings
        max_sim_neg_ll = tf.maximum(
            0.0, self.mu_neg + tf.reduce_max(sim_neg_ll, axis=-1)
        )
        loss += max_sim_neg_ll * self.neg_lambda

        # penalize max similarity between pos dial and neg dial embeddings
        max_sim_neg_ii = tf.maximum(
            0.0, self.mu_neg + tf.reduce_max(sim_neg_ii, axis=-1)
        )
        loss += max_sim_neg_ii * self.neg_lambda

        # penalize max similarity between pos bot and neg dial embeddings
        max_sim_neg_li = tf.maximum(
            0.0, self.mu_neg + tf.reduce_max(sim_neg_li, axis=-1)
        )
        loss += max_sim_neg_li * self.neg_lambda

        if mask is not None:
            # mask loss for different length sequences
            loss *= mask
            # average the loss over sequence length
            loss = tf.reduce_sum(loss, axis=-1) / tf.reduce_sum(mask, axis=1)

        # average the loss over the batch
        loss = tf.reduce_mean(loss)

        return loss

    def _loss_cross_entropy(
        self,
        sim_pos: tf.Tensor,
        sim_neg_il: tf.Tensor,
        sim_neg_ll: tf.Tensor,
        sim_neg_ii: tf.Tensor,
        sim_neg_li: tf.Tensor,
        mask: Optional[tf.Tensor],
    ) -> tf.Tensor:
        """Defines cross entropy loss."""
        loss = self._compute_softmax_loss(
            sim_pos, sim_neg_il, sim_neg_ll, sim_neg_ii, sim_neg_li
        )

        if self.constrain_similarities:
            loss += self._compute_sigmoid_loss(
                sim_pos, sim_neg_il, sim_neg_ll, sim_neg_ii, sim_neg_li
            )

        loss = self.apply_mask_and_scaling(loss, mask)

        # average the loss over the batch
        return tf.reduce_mean(loss)

    @staticmethod
    def _compute_sigmoid_loss(
        sim_pos: tf.Tensor,
        sim_neg_il: tf.Tensor,
        sim_neg_ll: tf.Tensor,
        sim_neg_ii: tf.Tensor,
        sim_neg_li: tf.Tensor,
    ) -> tf.Tensor:
        # Constrain similarity values in a range by applying sigmoid
        # on them individually so that they saturate at extreme values.
        sigmoid_logits = tf.concat(
            [sim_pos, sim_neg_il, sim_neg_ll, sim_neg_ii, sim_neg_li], axis=-1
        )
        sigmoid_labels = tf.concat(
            [
                tf.ones_like(sigmoid_logits[..., :1]),
                tf.zeros_like(sigmoid_logits[..., 1:]),
            ],
            axis=-1,
        )
        sigmoid_loss = tf.nn.sigmoid_cross_entropy_with_logits(
            labels=sigmoid_labels, logits=sigmoid_logits
        )
        # average over logits axis
        return tf.reduce_mean(sigmoid_loss, axis=-1)

    def _compute_softmax_loss(
        self,
        sim_pos: tf.Tensor,
        sim_neg_il: tf.Tensor,
        sim_neg_ll: tf.Tensor,
        sim_neg_ii: tf.Tensor,
        sim_neg_li: tf.Tensor,
    ) -> tf.Tensor:
        # Similarity terms between input and label should be optimized relative
        # to each other and hence use them as logits for softmax term
        softmax_logits = tf.concat([sim_pos, sim_neg_il, sim_neg_li], axis=-1)
        if not self.constrain_similarities:
            # Concatenate other similarity terms as well. Due to this,
            # similarity values between input and label may not be
            # approximately bounded in a defined range.
            softmax_logits = tf.concat(
                [softmax_logits, sim_neg_ii, sim_neg_ll], axis=-1
            )
        # create label_ids for softmax
        softmax_label_ids = tf.zeros_like(softmax_logits[..., 0], tf.int32)
        softmax_loss = tf.nn.sparse_softmax_cross_entropy_with_logits(
            labels=softmax_label_ids, logits=softmax_logits
        )
        return softmax_loss

    @property
    def _chosen_loss(self) -> Callable:
        """Use loss depending on given option."""
        if self.loss_type == MARGIN:
            return self._loss_margin
        elif self.loss_type == CROSS_ENTROPY:
            return self._loss_cross_entropy
        else:
            raise TFLayerConfigException(
                f"Wrong loss type '{self.loss_type}', "
                f"should be '{MARGIN}' or '{CROSS_ENTROPY}'"
            )

    # noinspection PyMethodOverriding
    def call(
        self,
        inputs_embed: tf.Tensor,
        labels_embed: tf.Tensor,
        labels: tf.Tensor,
        all_labels_embed: tf.Tensor,
        all_labels: tf.Tensor,
        mask: Optional[tf.Tensor] = None,
    ) -> Tuple[tf.Tensor, tf.Tensor]:
        """Calculate loss and accuracy.

        Args:
            inputs_embed: Embedding tensor for the batch inputs;
                shape `(batch_size, ..., num_features)`
            labels_embed: Embedding tensor for the batch labels;
                shape `(batch_size, ..., num_features)`
            labels: Tensor representing batch labels; shape `(batch_size, ..., 1)`
            all_labels_embed: Embedding tensor for the all labels;
                shape `(num_labels, num_features)`
            all_labels: Tensor representing all labels; shape `(num_labels, 1)`
            mask: Optional mask, contains `1` for inputs and `0` for padding;
                shape `(batch_size, 1)`

        Returns:
            loss: Total loss.
            accuracy: Training accuracy.
        """
        (
            pos_inputs_embed,
            pos_labels_embed,
            neg_inputs_embed,
            neg_labels_embed,
            inputs_bad_negs,
            labels_bad_negs,
        ) = self._sample_negatives(
            inputs_embed, labels_embed, labels, all_labels_embed, all_labels
        )

        # calculate similarities
        sim_pos, sim_neg_il, sim_neg_ll, sim_neg_ii, sim_neg_li = self._train_sim(
            pos_inputs_embed,
            pos_labels_embed,
            neg_inputs_embed,
            neg_labels_embed,
            inputs_bad_negs,
            labels_bad_negs,
            mask,
        )

        accuracy = self._calc_accuracy(sim_pos, sim_neg_il)

        loss = self._chosen_loss(
            sim_pos, sim_neg_il, sim_neg_ll, sim_neg_ii, sim_neg_li, mask
        )

        return loss, accuracy


class MultiLabelDotProductLoss(DotProductLoss):
    """Multi-label dot-product loss layer.

    This loss layer assumes that multiple outputs (labels) can be correct for any given
    input. To accomodate for this, we use a sigmoid cross-entropy loss here.
    """

    def __init__(
        self,
        num_candidates: int,
        scale_loss: bool = False,
        constrain_similarities: bool = True,
        model_confidence: Text = SOFTMAX,
        similarity_type: Text = INNER,
        name: Optional[Text] = None,
        **kwargs: Any,
    ) -> None:
        """Declares instance variables with default values.

        Args:
            num_candidates: Positive integer, the number of candidate labels.
            scale_loss: If `True` scale loss inverse proportionally to
                the confidence of the correct prediction.
            similarity_type: Similarity measure to use, either `cosine` or `inner`.
            name: Optional name of the layer.
            constrain_similarities: Boolean, if `True` applies sigmoid on all
                similarity terms and adds to the loss function to
                ensure that similarity values are approximately bounded.
                Used inside _loss_cross_entropy() only.
            model_confidence: Normalization of confidence values during inference.
                Currently, the only possible value is `SOFTMAX`.
        """
        super().__init__(
            num_candidates,
            scale_loss=scale_loss,
            similarity_type=similarity_type,
            name=name,
            constrain_similarities=constrain_similarities,
            model_confidence=model_confidence,
        )

    def call(
        self,
        batch_inputs_embed: tf.Tensor,
        batch_labels_embed: tf.Tensor,
        batch_labels_ids: tf.Tensor,
        all_labels_embed: tf.Tensor,
        all_labels_ids: tf.Tensor,
        mask: Optional[tf.Tensor] = None,
    ) -> Tuple[tf.Tensor, tf.Tensor]:
        """Calculates loss and accuracy.

        Args:
            batch_inputs_embed: Embeddings of the batch inputs (e.g. featurized
                trackers); shape `(batch_size, 1, num_features)`
            batch_labels_embed: Embeddings of the batch labels (e.g. featurized intents
                for IntentTED);
                shape `(batch_size, max_num_labels_per_input, num_features)`
            batch_labels_ids: Batch label indices (e.g. indices of the intents). We
                assume that indices are integers that run from `0` to
                `(number of labels) - 1`.
                shape `(batch_size, max_num_labels_per_input, 1)`
            all_labels_embed: Embeddings for all labels in the domain;
                shape `(batch_size, num_features)`
            all_labels_ids: Indices for all labels in the domain;
                shape `(num_labels, 1)`
            mask: Optional sequence mask, which contains `1` for inputs and `0` for
                padding.

        Returns:
            loss: Total loss (based on StarSpace http://arxiv.org/abs/1709.03856);
                scalar
            accuracy: Training accuracy; scalar
        """
        (
            pos_inputs_embed,  # (batch_size, 1, 1, num_features)
            pos_labels_embed,  # (batch_size, 1, max_num_labels_per_input, num_features)
            candidate_labels_embed,  # (batch_size, 1, num_candidates, num_features)
            pos_neg_labels,  # (batch_size, num_candidates)
        ) = self._sample_candidates(
            batch_inputs_embed,
            batch_labels_embed,
            batch_labels_ids,
            all_labels_embed,
            all_labels_ids,
        )

        # Calculate similarities
        sim_pos, sim_candidate_il = self._train_sim(
            pos_inputs_embed, pos_labels_embed, candidate_labels_embed, mask
        )

        label_padding_mask = self._construct_mask_for_label_padding(
            batch_labels_ids, tf.shape(pos_neg_labels)[-1]
        )

        # Repurpose the `mask` argument of `_accuracy` and `_loss_sigmoid`
        # to pass the `label_padding_mask`. We can do this right now because
        # we don't use `MultiLabelDotProductLoss` for sequence tagging tasks
        # yet. Hence, the `mask` argument passed to this function will always
        # be empty. Whenever, we come across a use case where `mask` is
        # non-empty we'll have to refactor the `_accuracy` and `_loss_sigmoid`
        # functions to take into consideration both, sequence level masks as
        # well as label padding masks.

        accuracy = self._accuracy(
            sim_pos, sim_candidate_il, pos_neg_labels, label_padding_mask
        )
        loss = self._loss_sigmoid(
            sim_pos, sim_candidate_il, pos_neg_labels, mask=label_padding_mask
        )

        return loss, accuracy

    @staticmethod
    def _construct_mask_for_label_padding(
        batch_labels_ids: tf.Tensor, num_candidates: tf.Tensor
    ) -> tf.Tensor:
        """Constructs a mask which indicates indices for valid label ids.

        Indices corresponding to valid label ids have a
        `1` and indices corresponding to `LABEL_PAD_ID`
        have a `0`.

        Args:
            batch_labels_ids: Batch label indices (e.g. indices of the intents). We
                assume that indices are integers that run from `0` to
                `(number of labels) - 1` with a special
                value for padding which is set to `LABEL_PAD_ID`.
                shape `(batch_size, max_num_labels_per_input, 1)`
            num_candidates: Number of candidates sampled.

        Returns:
            Constructed mask.
        """
        pos_label_pad_indices = tf.cast(
            tf.equal(tf.squeeze(batch_labels_ids, -1), LABEL_PAD_ID), dtype=tf.float32
        )

        # Flip 1 and 0 to 0 and 1 respectively
        pos_label_pad_mask = 1 - pos_label_pad_indices

        # `pos_label_pad_mask` only contains the mask for label ids
        # seen in the batch. For sampled candidate label ids, the mask
        # should be a tensor of `1`s since all candidate label ids
        # are valid. From this, we construct the padding mask for
        # all label ids: label ids seen in the batch + label ids sampled.
        all_label_pad_mask = tf.concat(
            [
                pos_label_pad_mask,
                tf.ones(
                    (tf.shape(batch_labels_ids)[0], num_candidates), dtype=tf.float32
                ),
            ],
            axis=-1,
        )

        return all_label_pad_mask

    def _train_sim(
        self,
        pos_inputs_embed: tf.Tensor,
        pos_labels_embed: tf.Tensor,
        candidate_labels_embed: tf.Tensor,
        mask: tf.Tensor,
    ) -> Tuple[tf.Tensor, tf.Tensor]:
        sim_pos = self.sim(
            pos_inputs_embed, pos_labels_embed, mask
        )  # (batch_size, 1, max_labels_per_input)
        sim_candidate_il = self.sim(
            pos_inputs_embed, candidate_labels_embed, mask
        )  # (batch_size, 1, num_candidates)

        return sim_pos, sim_candidate_il

    def _sample_candidates(
        self,
        batch_inputs_embed: tf.Tensor,
        batch_labels_embed: tf.Tensor,
        batch_labels_ids: tf.Tensor,
        all_labels_embed: tf.Tensor,
        all_labels_ids: tf.Tensor,
    ) -> Tuple[
        tf.Tensor,  # (batch_size, 1, 1, num_features)
        tf.Tensor,  # (batch_size, 1, num_features)
        tf.Tensor,  # (batch_size, 1, num_candidates, num_features)
        tf.Tensor,  # (batch_size, num_candidates)
    ]:
        """Samples candidate examples.

        Args:
            batch_inputs_embed: Embeddings of the batch inputs (e.g. featurized
                trackers) # (batch_size, 1, num_features)
            batch_labels_embed: Embeddings of the batch labels (e.g. featurized intents
                for IntentTED) # (batch_size, max_num_labels_per_input, num_features)
            batch_labels_ids: Batch label indices (e.g. indices of the
                intents) # (batch_size, max_num_labels_per_input, 1)
            all_labels_embed: Embeddings for all labels in
                the domain # (num_labels, num_features)
            all_labels_ids: Indices for all labels in the
                domain # (num_labels, 1)

        Returns:
            pos_inputs_embed: Embeddings of the batch inputs
            pos_labels_embed: Embeddings of the batch labels with an extra
                dimension inserted.
            candidate_labels_embed: More examples of embeddings of labels, some positive
                some negative
            pos_neg_indicators: Indicator for which candidates are positives and which
                are negatives
        """
        pos_inputs_embed = tf.expand_dims(
            batch_inputs_embed, axis=-2, name="expand_pos_input"
        )

        pos_labels_embed = tf.expand_dims(
<<<<<<< HEAD
            batch_labels_embed,
            axis=1,
            name="expand_pos_labels",
=======
            batch_labels_embed, axis=1, name="expand_pos_labels"
>>>>>>> a9932b4a
        )

        # Pick random examples from the batch
        candidate_ids = layers_utils.random_indices(
            batch_size=tf.shape(batch_inputs_embed)[0],
            n=self.num_neg,
            n_max=tf.shape(all_labels_embed)[0],
        )

        # Get the label embeddings corresponding to candidate indices
        candidate_labels_embed = layers_utils.get_candidate_values(
            all_labels_embed, candidate_ids
        )
        candidate_labels_embed = tf.expand_dims(candidate_labels_embed, axis=1)

        # Get binary indicators of whether a candidate is positive or not
        pos_neg_indicators = self._get_pos_neg_indicators(
<<<<<<< HEAD
            all_labels_ids,
            batch_labels_ids,
            candidate_ids,
=======
            all_labels_ids, batch_labels_ids, candidate_ids
>>>>>>> a9932b4a
        )

        return (
            pos_inputs_embed,
            pos_labels_embed,
            candidate_labels_embed,
            pos_neg_indicators,
        )

    def _get_pos_neg_indicators(
        self,
        all_labels_ids: tf.Tensor,
        batch_labels_ids: tf.Tensor,
        candidate_ids: tf.Tensor,
    ) -> tf.Tensor:
        """Computes indicators for which candidates are positive labels.

        Args:
            all_labels_ids: Indices of all the labels
            batch_labels_ids: Indices of the labels in the examples
            candidate_ids: Indices of labels that may or may not appear in the examples

        Returns:
            Binary indicators of whether or not a label is positive
        """
        candidate_labels_ids = layers_utils.get_candidate_values(
            all_labels_ids, candidate_ids
        )
        candidate_labels_ids = tf.expand_dims(candidate_labels_ids, axis=1)

        # Determine how many distinct labels exist (highest label index)
        max_label_id = tf.cast(tf.math.reduce_max(all_labels_ids), dtype=tf.int32)

        # Convert the positive label ids to their one_hot representation.
        # Note: -1 indices yield a zeros-only vector. We use -1 as a padding token,
        # as the number of positive labels in each example can differ. The padding is
        # added in the TrackerFeaturizer.
        batch_labels_one_hot = tf.one_hot(
            tf.cast(tf.squeeze(batch_labels_ids, axis=-1), tf.int32),
            max_label_id + 1,
            axis=-1,
        )  # (batch_size, max_num_labels_per_input, max_label_id)

        # Collapse the extra dimension and convert to a multi-hot representation
        # by aggregating all ones in the one-hot representation.
        # We use tf.reduce_any instead of tf.reduce_sum because several examples can
        # have the same postivie label.
        batch_labels_multi_hot = tf.cast(
            tf.math.reduce_any(tf.cast(batch_labels_one_hot, dtype=tf.bool), axis=-2),
            tf.float32,
        )  # (batch_size, max_label_id)

        # Remove extra dimensions for gather
        candidate_labels_ids = tf.squeeze(tf.squeeze(candidate_labels_ids, 1), -1)

        # Collect binary indicators of whether or not a label is positive
        return tf.gather(
            batch_labels_multi_hot,
            tf.cast(candidate_labels_ids, tf.int32),
            batch_dims=1,
            name="gather_labels",
        )

    def _loss_sigmoid(
        self,
        sim_pos: tf.Tensor,  # (batch_size, 1, max_num_labels_per_input)
        sim_candidates_il: tf.Tensor,  # (batch_size, 1, num_candidates)
        pos_neg_labels: tf.Tensor,  # (batch_size, num_candidates)
        mask: Optional[
            tf.Tensor
        ] = None,  # (batch_size, max_num_labels_per_input + num_candidates)
    ) -> tf.Tensor:  # ()
        """Computes the sigmoid loss."""
        # Concatenate the guaranteed positive examples with the candidate examples,
        # some of which are positives and others are negatives. Which are which
        # is stored in `pos_neg_labels`.
        logits = tf.concat([sim_pos, sim_candidates_il], axis=-1, name="logit_concat")
        logits = tf.squeeze(logits, 1)

        # Create label_ids for sigmoid. `mask` will take care of the
        # extra 1s we create as label ids for indices corresponding
        # to padding ids.
        pos_label_ids = tf.squeeze(tf.ones_like(sim_pos, tf.float32), 1)
        label_ids = tf.concat(
            [pos_label_ids, pos_neg_labels], axis=-1, name="gt_concat"
        )

        # Compute the sigmoid cross-entropy loss. When minimized, the embeddings
        # for the two classes (positive and negative) are pushed away from each
        # other in the embedding space, while it is allowed that any input embedding
        # corresponds to more than one label.
        loss = tf.nn.sigmoid_cross_entropy_with_logits(labels=label_ids, logits=logits)

        loss = self.apply_mask_and_scaling(loss, mask)

        # Average the loss over the batch
        return tf.reduce_mean(loss)

    @staticmethod
    def _accuracy(
        sim_pos: tf.Tensor,  # (batch_size, 1, max_num_labels_per_input)
        sim_candidates: tf.Tensor,  # (batch_size, 1, num_candidates)
        pos_neg_indicators: tf.Tensor,  # (batch_size, num_candidates)
        mask: tf.Tensor,  # (batch_size, max_num_labels_per_input + num_candidates)
    ) -> tf.Tensor:  # ()
        """Calculates the accuracy."""
        all_preds = tf.concat(
            [sim_pos, sim_candidates], axis=-1, name="acc_concat_preds"
        )
        all_preds_sigmoid = tf.nn.sigmoid(all_preds)
        all_pred_labels = tf.squeeze(tf.math.round(all_preds_sigmoid), 1)

        # Create an indicator for the positive labels by concatenating the 1 for all
        # guaranteed positive labels and the `pos_neg_indicators`
        all_positives = tf.concat(
            [tf.squeeze(tf.ones_like(sim_pos), axis=1), pos_neg_indicators],
            axis=-1,
            name="acc_concat_gt",
        )

        return layers_utils.reduce_mean_equal(all_pred_labels, all_positives, mask=mask)<|MERGE_RESOLUTION|>--- conflicted
+++ resolved
@@ -1428,13 +1428,7 @@
         )
 
         pos_labels_embed = tf.expand_dims(
-<<<<<<< HEAD
-            batch_labels_embed,
-            axis=1,
-            name="expand_pos_labels",
-=======
             batch_labels_embed, axis=1, name="expand_pos_labels"
->>>>>>> a9932b4a
         )
 
         # Pick random examples from the batch
@@ -1452,13 +1446,7 @@
 
         # Get binary indicators of whether a candidate is positive or not
         pos_neg_indicators = self._get_pos_neg_indicators(
-<<<<<<< HEAD
-            all_labels_ids,
-            batch_labels_ids,
-            candidate_ids,
-=======
             all_labels_ids, batch_labels_ids, candidate_ids
->>>>>>> a9932b4a
         )
 
         return (
