import copy
import glob
import hashlib
import logging
import os
import shutil
from subprocess import CalledProcessError, DEVNULL, check_output  # skipcq:BAN-B404
import tempfile
import typing
from packaging import version
from pathlib import Path
from typing import Any, Text, Tuple, Union, Optional, List, Dict, NamedTuple

from packaging import version

from rasa.constants import MINIMUM_COMPATIBLE_VERSION
import rasa.shared.utils.io
import rasa.utils.io
from rasa.cli.utils import create_output_path
from rasa.shared.utils.cli import print_success
from rasa.shared.constants import (
    CONFIG_KEYS_CORE,
    CONFIG_KEYS_NLU,
    CONFIG_KEYS,
    DEFAULT_DOMAIN_PATH,
    DEFAULT_MODELS_PATH,
    DEFAULT_CORE_SUBDIRECTORY_NAME,
    DEFAULT_NLU_SUBDIRECTORY_NAME,
)
from rasa.constants import MINIMUM_COMPATIBLE_VERSION

from rasa.exceptions import ModelNotFound
from rasa.utils.common import TempDirectoryPath

if typing.TYPE_CHECKING:
    from rasa.shared.importers.importer import TrainingDataImporter

logger = logging.getLogger(__name__)


# Type alias for the fingerprint
Fingerprint = Dict[Text, Union[Optional[Text], List[Text], int, float]]

FINGERPRINT_FILE_PATH = "fingerprint.json"

FINGERPRINT_CONFIG_KEY = "config"
FINGERPRINT_CONFIG_CORE_KEY = "core-config"
FINGERPRINT_CONFIG_NLU_KEY = "nlu-config"
FINGERPRINT_CONFIG_WITHOUT_EPOCHS_KEY = "config-without-epochs"
FINGERPRINT_DOMAIN_WITHOUT_NLG_KEY = "domain"
FINGERPRINT_NLG_KEY = "nlg"
FINGERPRINT_RASA_VERSION_KEY = "version"
FINGERPRINT_STORIES_KEY = "stories"
FINGERPRINT_NLU_DATA_KEY = "messages"
FINGERPRINT_NLU_LABELS_KEY = "nlu_labels"
FINGERPRINT_PROJECT = "project"
FINGERPRINT_TRAINED_AT_KEY = "trained_at"


class Section(NamedTuple):
    """Specifies which fingerprint keys decide whether this sub-model is retrained."""

    name: Text
    relevant_keys: List[Text]


SECTION_CORE = Section(
    name="Core model",
    relevant_keys=[
        FINGERPRINT_CONFIG_KEY,
        FINGERPRINT_CONFIG_CORE_KEY,
        FINGERPRINT_DOMAIN_WITHOUT_NLG_KEY,
        FINGERPRINT_STORIES_KEY,
        FINGERPRINT_RASA_VERSION_KEY,
    ],
)
SECTION_NLU = Section(
    name="NLU model",
    relevant_keys=[
        FINGERPRINT_CONFIG_KEY,
        FINGERPRINT_CONFIG_NLU_KEY,
        FINGERPRINT_NLU_DATA_KEY,
        FINGERPRINT_RASA_VERSION_KEY,
    ],
)
SECTION_NLG = Section(name="NLG responses", relevant_keys=[FINGERPRINT_NLG_KEY])


class FingerprintComparisonResult:
    """Container for the results of a fingerprint comparison."""

    def __init__(
        self,
        nlu: bool = True,
        core: bool = True,
        nlg: bool = True,
        force_training: bool = False,
    ):
        """Creates a `FingerprintComparisonResult` instance.

        Args:
            nlu: `True` if the NLU model should be retrained.
            core: `True` if the Core model should be retrained.
            nlg: `True` if the responses in the domain should be updated.
            force_training: `True` if a training of all parts is forced.
        """
        self.nlu = nlu
        self.core = core
        self.nlg = nlg
        self.force_training = force_training

    def is_training_required(self) -> bool:
        """Check if anything has to be retrained."""

        return any([self.nlg, self.nlu, self.core, self.force_training])

    def should_retrain_core(self) -> bool:
        """Check if the Core model has to be updated."""

        return self.force_training or self.core

    def should_retrain_nlg(self) -> bool:
        """Check if the responses have to be updated."""

        return self.should_retrain_core() or self.nlg

    def should_retrain_nlu(self) -> bool:
        """Check if the NLU model has to be updated."""

        return self.force_training or self.nlu


def get_local_model(model_path: Text = DEFAULT_MODELS_PATH) -> Text:
    """Returns verified path to local model archive.

    Args:
        model_path: Path to the zipped model. If it's a directory, the latest
                    trained model is returned.

    Returns:
        Path to the zipped model. If it's a directory, the latest
                    trained model is returned.

    Raises:
        ModelNotFound Exception: When no model could be found at the provided path.

    """
    if not model_path:
        raise ModelNotFound("No path specified.")
    elif not os.path.exists(model_path):
        raise ModelNotFound(f"No file or directory at '{model_path}'.")

    if os.path.isdir(model_path):
        model_path = get_latest_model(model_path)
        if not model_path:
            raise ModelNotFound(
                f"Could not find any Rasa model files in '{model_path}'."
            )
    elif not model_path.endswith(".tar.gz"):
        raise ModelNotFound(f"Path '{model_path}' does not point to a Rasa model file.")

    return model_path


def get_model(model_path: Text = DEFAULT_MODELS_PATH) -> TempDirectoryPath:
    """Gets a model and unpacks it.

    Args:
        model_path: Path to the zipped model. If it's a directory, the latest
                    trained model is returned.

    Returns:
        Path to the unpacked model.

    Raises:
        ModelNotFound Exception: When no model could be found at the provided path.

    """
    model_path = get_local_model(model_path)

    try:
        model_relative_path = os.path.relpath(model_path)
    except ValueError:
        model_relative_path = model_path

    logger.info(f"Loading model {model_relative_path}...")

    return unpack_model(model_path)


def get_latest_model(model_path: Text = DEFAULT_MODELS_PATH) -> Optional[Text]:
    """Get the latest model from a path.

    Args:
        model_path: Path to a directory containing zipped models.

    Returns:
        Path to latest model in the given directory.

    """
    if not os.path.exists(model_path) or os.path.isfile(model_path):
        model_path = os.path.dirname(model_path)

    list_of_files = glob.glob(os.path.join(model_path, "*.tar.gz"))

    if len(list_of_files) == 0:
        return None

    return max(list_of_files, key=os.path.getctime)


def unpack_model(
    model_file: Text, working_directory: Optional[Union[Path, Text]] = None
) -> TempDirectoryPath:
    """Unpack a zipped Rasa model.

    Args:
        model_file: Path to zipped model.
        working_directory: Location where the model should be unpacked to.
                           If `None` a temporary directory will be created.

    Returns:
        Path to unpacked Rasa model.

    """
    import tarfile

    if working_directory is None:
        working_directory = tempfile.mkdtemp()

    # All files are in a subdirectory.
    try:
        with tarfile.open(model_file, mode="r:gz") as tar:
            tar.extractall(working_directory)
            logger.debug(f"Extracted model to '{working_directory}'.")
    except (tarfile.TarError, ValueError) as e:
        logger.error(f"Failed to extract model at {model_file}. Error: {e}")
        raise

    return TempDirectoryPath(working_directory)


def get_model_subdirectories(
    unpacked_model_path: Text,
) -> Tuple[Optional[Text], Optional[Text]]:
    """Return paths for Core and NLU model directories, if they exist.
    If neither directories exist, a `ModelNotFound` exception is raised.

    Args:
        unpacked_model_path: Path to unpacked Rasa model.

    Returns:
        Tuple (path to Core subdirectory if it exists or `None` otherwise,
               path to NLU subdirectory if it exists or `None` otherwise).

    """
    core_path = os.path.join(unpacked_model_path, DEFAULT_CORE_SUBDIRECTORY_NAME)
    nlu_path = os.path.join(unpacked_model_path, DEFAULT_NLU_SUBDIRECTORY_NAME)

    if not os.path.isdir(core_path):
        core_path = None

    if not os.path.isdir(nlu_path):
        nlu_path = None

    if not core_path and not nlu_path:
        raise ModelNotFound(
            "No NLU or Core data for unpacked model at: '{}'.".format(
                unpacked_model_path
            )
        )

    return core_path, nlu_path


def create_package_rasa(
    training_directory: Text,
    output_filename: Text,
    fingerprint: Optional[Fingerprint] = None,
) -> Text:
    """Create a zipped Rasa model from trained model files.

    Args:
        training_directory: Path to the directory which contains the trained
                            model files.
        output_filename: Name of the zipped model file to be created.
        fingerprint: A unique fingerprint to identify the model version.

    Returns:
        Path to zipped model.

    """
    import tarfile

    if fingerprint:
        persist_fingerprint(training_directory, fingerprint)

    output_directory = os.path.dirname(output_filename)
    if not os.path.exists(output_directory):
        os.makedirs(output_directory)

    with tarfile.open(output_filename, "w:gz") as tar:
        for elem in os.scandir(training_directory):
            tar.add(elem.path, arcname=elem.name)

    shutil.rmtree(training_directory)
    return output_filename


def project_fingerprint() -> Optional[Text]:
    """Create a hash for the project in the current working directory.

    Returns:
        project hash
    """
    try:
        remote = check_output(  # skipcq:BAN-B607,BAN-B603
            ["git", "remote", "get-url", "origin"], stderr=DEVNULL
        )
        return hashlib.sha256(remote).hexdigest()
    except (CalledProcessError, OSError):
        return None


async def model_fingerprint(file_importer: "TrainingDataImporter") -> Fingerprint:
    """Create a model fingerprint from its used configuration and training data.

    Args:
        file_importer: File importer which provides the training data and model config.

    Returns:
        The fingerprint.

    """
    import time

    config = await file_importer.get_config()
    domain = await file_importer.get_domain()
    stories = await file_importer.get_stories()
    nlu_data = await file_importer.get_nlu_data()

    responses = domain.responses

    # Do a copy of the domain to not change the actual domain (shallow is enough)
    domain = copy.copy(domain)
    # don't include the response texts in the fingerprint.
    # Their fingerprint is separate.
    domain.responses = {}

    return {
        FINGERPRINT_CONFIG_KEY: _get_fingerprint_of_config(
            config, exclude_keys=CONFIG_KEYS
        ),
        FINGERPRINT_CONFIG_CORE_KEY: _get_fingerprint_of_config(
            config, include_keys=CONFIG_KEYS_CORE
        ),
        FINGERPRINT_CONFIG_NLU_KEY: _get_fingerprint_of_config(
            config, include_keys=CONFIG_KEYS_NLU
        ),
        FINGERPRINT_CONFIG_WITHOUT_EPOCHS_KEY: (
            _get_fingerprint_of_config_without_epochs(config)
        ),
        FINGERPRINT_DOMAIN_WITHOUT_NLG_KEY: domain.fingerprint(),
        FINGERPRINT_NLG_KEY: rasa.shared.utils.io.deep_container_fingerprint(responses),
        FINGERPRINT_PROJECT: project_fingerprint(),
        FINGERPRINT_NLU_DATA_KEY: nlu_data.fingerprint(),
        FINGERPRINT_NLU_LABELS_KEY: nlu_data.label_fingerprint(),
        FINGERPRINT_STORIES_KEY: stories.fingerprint(),
        FINGERPRINT_TRAINED_AT_KEY: time.time(),
        FINGERPRINT_RASA_VERSION_KEY: rasa.__version__,
    }


def _get_fingerprint_of_config(
    config: Optional[Dict[Text, Any]],
    include_keys: Optional[List[Text]] = None,
    exclude_keys: Optional[List[Text]] = None,
) -> Text:
    if not config:
        return ""

    keys = include_keys or list(filter(lambda k: k not in exclude_keys, config.keys()))

    sub_config = {k: config[k] for k in keys if k in config}

    return rasa.shared.utils.io.deep_container_fingerprint(sub_config)


def _get_fingerprint_of_config_without_epochs(
    config: Optional[Dict[Text, Any]],
) -> Text:
    if not config:
        return ""

    copied_config = copy.deepcopy(config)

    for key in ["pipeline", "policies"]:
        if copied_config.get(key):
            for p in copied_config[key]:
                if "epochs" in p:
                    del p["epochs"]

    return rasa.shared.utils.io.deep_container_fingerprint(copied_config)


def fingerprint_from_path(model_path: Text) -> Fingerprint:
    """Load a persisted fingerprint.

    Args:
        model_path: Path to directory containing the fingerprint.

    Returns:
        The fingerprint or an empty dict if no fingerprint was found.
    """
    if not model_path or not os.path.exists(model_path):
        return {}

    fingerprint_path = os.path.join(model_path, FINGERPRINT_FILE_PATH)

    if os.path.isfile(fingerprint_path):
        return rasa.shared.utils.io.read_json_file(fingerprint_path)
    else:
        return {}


def persist_fingerprint(output_path: Text, fingerprint: Fingerprint) -> None:
    """Persist a model fingerprint.

    Args:
        output_path: Directory in which the fingerprint should be saved.
        fingerprint: The fingerprint to be persisted.

    """

    path = os.path.join(output_path, FINGERPRINT_FILE_PATH)
    rasa.shared.utils.io.dump_obj_as_json_to_file(path, fingerprint)


def did_section_fingerprint_change(
    fingerprint1: Fingerprint, fingerprint2: Fingerprint, section: Section
) -> bool:
    """Check whether the fingerprint of a section has changed."""
    for k in section.relevant_keys:
        if fingerprint1.get(k) != fingerprint2.get(k):
            logger.info(f"Data ({k}) for {section.name} section changed.")
            return True
    return False


def move_model(source: Text, target: Text) -> bool:
    """Move two model directories.

    Args:
        source: The original folder which should be merged in another.
        target: The destination folder where it should be moved to.

    Returns:
        `True` if the merge was successful, else `False`.

    """
    try:
        shutil.move(source, target)
        return True
    except Exception as e:
        logging.debug(f"Could not merge model: {e}")
        return False


def should_retrain(
    new_fingerprint: Fingerprint,
    old_model: Optional[Text],
    train_path: Text,
    has_e2e_examples: bool = False,
    force_training: bool = False,
) -> FingerprintComparisonResult:
    """Check which components of a model should be retrained.

    Args:
        new_fingerprint: The fingerprint of the new model to be trained.
        old_model: Path to the old zipped model file.
        train_path: Path to the directory in which the new model will be trained.
        has_e2e_examples: Whether the new training data contains e2e examples.
        force_training: Indicates if the model needs to be retrained even if the data
            has not changed.

    Returns:
        A FingerprintComparisonResult object indicating whether Rasa Core and/or Rasa
        NLU needs to be retrained or not.
    """
    fingerprint_comparison = FingerprintComparisonResult()

    if old_model is None or not os.path.exists(old_model):
        return fingerprint_comparison

<<<<<<< HEAD
    with unpack_model(old_model) as unpacked:
        last_fingerprint = fingerprint_from_path(unpacked)
        old_core, old_nlu = get_model_subdirectories(unpacked)

        model_outdated = version.parse(last_fingerprint.get("version")) < version.parse(
            MINIMUM_COMPATIBLE_VERSION
        )

        fingerprint_comparison = FingerprintComparisonResult(
            core=did_section_fingerprint_change(
                last_fingerprint, new_fingerprint, SECTION_CORE
            ),
            nlu=did_section_fingerprint_change(
                last_fingerprint, new_fingerprint, SECTION_NLU
            ),
            nlg=did_section_fingerprint_change(
                last_fingerprint, new_fingerprint, SECTION_NLG
            ),
            force_training=force_training or model_outdated,
        )
=======
    try:
        with unpack_model(old_model) as unpacked:
            last_fingerprint = fingerprint_from_path(unpacked)
            old_core, old_nlu = get_model_subdirectories(unpacked)

            fingerprint_comparison = FingerprintComparisonResult(
                core=did_section_fingerprint_change(
                    last_fingerprint, new_fingerprint, SECTION_CORE
                ),
                nlu=did_section_fingerprint_change(
                    last_fingerprint, new_fingerprint, SECTION_NLU
                ),
                nlg=did_section_fingerprint_change(
                    last_fingerprint, new_fingerprint, SECTION_NLG
                ),
                force_training=force_training,
            )
>>>>>>> d4d606b1

            # We should retrain core if nlu data changes and there are e2e stories.
            if has_e2e_examples and fingerprint_comparison.should_retrain_nlu():
                fingerprint_comparison.core = True

            core_merge_failed = False
            if not fingerprint_comparison.should_retrain_core():
                target_path = os.path.join(train_path, DEFAULT_CORE_SUBDIRECTORY_NAME)
                core_merge_failed = not move_model(old_core, target_path)
                fingerprint_comparison.core = core_merge_failed

            if not fingerprint_comparison.should_retrain_nlg() and core_merge_failed:
                # If moving the Core model failed, we should also retrain NLG
                fingerprint_comparison.nlg = True

            if not fingerprint_comparison.should_retrain_nlu():
                target_path = os.path.join(train_path, "nlu")
                fingerprint_comparison.nlu = not move_model(old_nlu, target_path)

            return fingerprint_comparison
    except Exception as e:
        logger.error(
            f"Failed to get the fingerprint. Error: {e}.\n"
            f"Proceeding with running default retrain..."
        )
        return fingerprint_comparison


def can_finetune(
    last_fingerprint: Fingerprint,
    new_fingerprint: Fingerprint,
    core: bool = False,
    nlu: bool = False,
) -> bool:
    """Checks if components of a model can be finetuned with incremental training.

    Args:
        last_fingerprint: The fingerprint of the old model to potentially be fine-tuned.
        new_fingerprint: The fingerprint of the new model.
        core: Check sections for finetuning a core model.
        nlu: Check sections for finetuning an nlu model.

    Returns:
        `True` if the old model can be finetuned, `False` otherwise.
    """
    section_keys = [
        FINGERPRINT_CONFIG_WITHOUT_EPOCHS_KEY,
    ]
    if core:
        section_keys.append(FINGERPRINT_DOMAIN_WITHOUT_NLG_KEY)
    if nlu:
        section_keys.append(FINGERPRINT_NLU_LABELS_KEY)

    fingerprint_changed = did_section_fingerprint_change(
        last_fingerprint,
        new_fingerprint,
        Section(name="finetune", relevant_keys=section_keys),
    )

    old_model_above_min_version = version.parse(
        last_fingerprint.get(FINGERPRINT_RASA_VERSION_KEY)
    ) >= version.parse(MINIMUM_COMPATIBLE_VERSION)
    return old_model_above_min_version and not fingerprint_changed


def package_model(
    fingerprint: Fingerprint,
    output_directory: Text,
    train_path: Text,
    fixed_model_name: Optional[Text] = None,
    model_prefix: Text = "",
) -> Text:
    """
    Compress a trained model.

    Args:
        fingerprint: fingerprint of the model
        output_directory: path to the directory in which the model should be stored
        train_path: path to uncompressed model
        fixed_model_name: name of the compressed model file
        model_prefix: prefix of the compressed model file

    Returns: path to 'tar.gz' model file
    """
    output_directory = create_output_path(
        output_directory, prefix=model_prefix, fixed_name=fixed_model_name
    )
    create_package_rasa(train_path, output_directory, fingerprint)

    print_success(
        "Your Rasa model is trained and saved at '{}'.".format(
            os.path.abspath(output_directory)
        )
    )

    return output_directory


async def update_model_with_new_domain(
    importer: "TrainingDataImporter", unpacked_model_path: Union[Path, Text]
) -> None:
    """Overwrites the domain of an unpacked model with a new domain.

    Args:
        importer: Importer which provides the new domain.
        unpacked_model_path: Path to the unpacked model.
    """
    model_path = Path(unpacked_model_path) / DEFAULT_CORE_SUBDIRECTORY_NAME
    domain = await importer.get_domain()
    domain.persist(model_path / DEFAULT_DOMAIN_PATH)


def get_model_for_finetuning(
    previous_model_file: Optional[Union[Path, Text]]
) -> Optional[Text]:
    """Gets validated path for model to finetune.

    Args:
        previous_model_file: Path to model file which should be used for finetuning or
            a directory in case the latest trained model should be used.

    Returns:
        Path to model archive. `None` if there is no model.
    """
    if Path(previous_model_file).is_dir():
        logger.debug(
            f"Trying to load latest model from '{previous_model_file}' for "
            f"finetuning."
        )
        return get_latest_model(previous_model_file)

    if Path(previous_model_file).is_file():
        return previous_model_file

    logger.debug(
        "No valid model for finetuning found as directory either "
        "contains no model or model file cannot be found."
    )
    return None<|MERGE_RESOLUTION|>--- conflicted
+++ resolved
@@ -492,32 +492,14 @@
     if old_model is None or not os.path.exists(old_model):
         return fingerprint_comparison
 
-<<<<<<< HEAD
-    with unpack_model(old_model) as unpacked:
-        last_fingerprint = fingerprint_from_path(unpacked)
-        old_core, old_nlu = get_model_subdirectories(unpacked)
-
-        model_outdated = version.parse(last_fingerprint.get("version")) < version.parse(
-            MINIMUM_COMPATIBLE_VERSION
-        )
-
-        fingerprint_comparison = FingerprintComparisonResult(
-            core=did_section_fingerprint_change(
-                last_fingerprint, new_fingerprint, SECTION_CORE
-            ),
-            nlu=did_section_fingerprint_change(
-                last_fingerprint, new_fingerprint, SECTION_NLU
-            ),
-            nlg=did_section_fingerprint_change(
-                last_fingerprint, new_fingerprint, SECTION_NLG
-            ),
-            force_training=force_training or model_outdated,
-        )
-=======
     try:
         with unpack_model(old_model) as unpacked:
             last_fingerprint = fingerprint_from_path(unpacked)
             old_core, old_nlu = get_model_subdirectories(unpacked)
+            
+            model_outdated = version.parse(last_fingerprint.get("version")) < version.parse(
+                MINIMUM_COMPATIBLE_VERSION
+            )
 
             fingerprint_comparison = FingerprintComparisonResult(
                 core=did_section_fingerprint_change(
@@ -529,9 +511,8 @@
                 nlg=did_section_fingerprint_change(
                     last_fingerprint, new_fingerprint, SECTION_NLG
                 ),
-                force_training=force_training,
+                force_training=force_training or model_outdated,
             )
->>>>>>> d4d606b1
 
             # We should retrain core if nlu data changes and there are e2e stories.
             if has_e2e_examples and fingerprint_comparison.should_retrain_nlu():
