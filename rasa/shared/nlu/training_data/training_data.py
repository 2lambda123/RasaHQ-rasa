import logging
import os
from pathlib import Path
import random
from collections import Counter, OrderedDict
import copy
from os.path import relpath
from typing import Any, Dict, List, Optional, Set, Text, Tuple, Callable
import operator

import rasa.shared.data
from rasa.shared.utils.common import lazy_property
import rasa.shared.utils.io
from rasa.shared.nlu.constants import (
    RESPONSE,
    INTENT_RESPONSE_KEY,
    ENTITY_ATTRIBUTE_TYPE,
    ENTITY_ATTRIBUTE_GROUP,
    ENTITY_ATTRIBUTE_ROLE,
    NO_ENTITY_TAG,
    INTENT,
    ENTITIES,
    TEXT,
    ACTION_NAME,
    ACTION_TEXT,
)
from rasa.shared.nlu.training_data.message import Message
from rasa.shared.nlu.training_data import util
from rasa.shared.exceptions import RasaException

DEFAULT_TRAINING_DATA_OUTPUT_PATH = "training_data.yml"

logger = logging.getLogger(__name__)


class TrainingData:
    """Holds loaded intent and entity training data."""

    # Validation will ensure and warn if these lower limits are not met
    MIN_EXAMPLES_PER_INTENT = 2
    MIN_EXAMPLES_PER_ENTITY = 2

    def __init__(
        self,
        training_examples: Optional[List[Message]] = None,
        entity_synonyms: Optional[Dict[Text, Text]] = None,
        regex_features: Optional[List[Dict[Text, Text]]] = None,
        lookup_tables: Optional[List[Dict[Text, Any]]] = None,
        responses: Optional[Dict[Text, List[Dict[Text, Any]]]] = None,
    ) -> None:

        if training_examples:
            self.training_examples = self.sanitize_examples(training_examples)
        else:
            self.training_examples = []
        self.entity_synonyms = entity_synonyms or {}
        self.regex_features = regex_features or []
        self.sort_regex_features()
        self.lookup_tables = lookup_tables or []
        self.responses = responses or {}

        self._fill_response_phrases()

    def fingerprint(self) -> Text:
        """Fingerprint the training data.

        Returns:
            hex string as a fingerprint of the training data.
        """
        relevant_attributes = {
            "training_examples": list(
                sorted(e.fingerprint() for e in self.training_examples)
            ),
            "entity_synonyms": self.entity_synonyms,
            "regex_features": self.regex_features,
            "lookup_tables": self.lookup_tables,
            "responses": self.responses,
        }

        return rasa.shared.utils.io.deep_container_fingerprint(relevant_attributes)

    def merge(self, *others: Optional["TrainingData"]) -> "TrainingData":
        """Return merged instance of this data with other training data.

        Args:
            others: other training data instances to merge this one with

        Returns:
            Merged training data object. Merging is not done in place, this
            will be a new instance.
        """
        training_examples = copy.deepcopy(self.training_examples)
        entity_synonyms = self.entity_synonyms.copy()
        regex_features = copy.deepcopy(self.regex_features)
        lookup_tables = copy.deepcopy(self.lookup_tables)
        responses = copy.deepcopy(self.responses)

        for o in others:
            if not o:
                continue

            training_examples.extend(copy.deepcopy(o.training_examples))
            regex_features.extend(copy.deepcopy(o.regex_features))
            lookup_tables.extend(copy.deepcopy(o.lookup_tables))

            for text, syn in o.entity_synonyms.items():
                util.check_duplicate_synonym(
                    entity_synonyms, text, syn, "merging training data"
                )

            entity_synonyms.update(o.entity_synonyms)
            responses.update(o.responses)

        return TrainingData(
            training_examples, entity_synonyms, regex_features, lookup_tables, responses
        )

    def filter_training_examples(
        self, condition: Callable[[Message], bool]
    ) -> "TrainingData":
        """Filter training examples.

        Args:
            condition: A function that will be applied to filter training examples.

        Returns:
            TrainingData: A TrainingData with filtered training examples.
        """

        return TrainingData(
            list(filter(condition, self.training_examples)),
            self.entity_synonyms,
            self.regex_features,
            self.lookup_tables,
            self.responses,
        )

    def __hash__(self) -> int:
        """Calculate hash for the training data object.

        Returns:
            Hash of the training data object.
        """
        return int(self.fingerprint(), 16)

    @staticmethod
    def sanitize_examples(examples: List[Message]) -> List[Message]:
        """Makes sure the training data is clean.

        Remove trailing whitespaces from intent and response annotations and drop
        duplicate examples.
        """

        for ex in examples:
            if ex.get(INTENT):
                ex.set(INTENT, ex.get(INTENT).strip())

            if ex.get(RESPONSE):
                ex.set(RESPONSE, ex.get(RESPONSE).strip())

        return list(OrderedDict.fromkeys(examples))

    @lazy_property
    def nlu_examples(self) -> List[Message]:
        return [ex for ex in self.training_examples if not ex.is_core_message()]

    @lazy_property
    def intent_examples(self) -> List[Message]:
        return [ex for ex in self.nlu_examples if ex.get(INTENT)]

    @lazy_property
    def response_examples(self) -> List[Message]:
        return [ex for ex in self.nlu_examples if ex.get(INTENT_RESPONSE_KEY)]

    @lazy_property
    def entity_examples(self) -> List[Message]:
        return [ex for ex in self.nlu_examples if ex.get(ENTITIES)]

    @lazy_property
    def intents(self) -> Set[Text]:
        """Returns the set of intents in the training data."""
        return {ex.get(INTENT) for ex in self.training_examples} - {None}

    @lazy_property
    def retrieval_intents(self) -> Set[Text]:
        """Returns the total number of response types in the training data"""
        return {
            ex.get(INTENT)
            for ex in self.training_examples
            if ex.get(INTENT_RESPONSE_KEY)
        }

    @lazy_property
    def number_of_examples_per_intent(self) -> Dict[Text, int]:
        """Calculates the number of examples per intent."""
        intents = [ex.get(INTENT) for ex in self.training_examples]
        return dict(Counter(intents))

    @lazy_property
    def number_of_examples_per_response(self) -> Dict[Text, int]:
        """Calculates the number of examples per response."""
        responses = [
            ex.get(INTENT_RESPONSE_KEY)
            for ex in self.training_examples
            if ex.get(INTENT_RESPONSE_KEY)
        ]
        return dict(Counter(responses))

    @lazy_property
    def entities(self) -> Set[Text]:
        """Returns the set of entity types in the training data."""
        entity_types = [e.get(ENTITY_ATTRIBUTE_TYPE) for e in self.sorted_entities()]
        return set(entity_types)

    @lazy_property
    def entity_roles(self) -> Set[Text]:
        """Returns the set of entity roles in the training data."""
        entity_types = [
            e.get(ENTITY_ATTRIBUTE_ROLE)
            for e in self.sorted_entities()
            if ENTITY_ATTRIBUTE_ROLE in e
        ]
        return set(entity_types) - {NO_ENTITY_TAG}

    @lazy_property
    def entity_groups(self) -> Set[Text]:
        """Returns the set of entity groups in the training data."""
        entity_types = [
            e.get(ENTITY_ATTRIBUTE_GROUP)
            for e in self.sorted_entities()
            if ENTITY_ATTRIBUTE_GROUP in e
        ]
        return set(entity_types) - {NO_ENTITY_TAG}

    def entity_roles_groups_used(self) -> bool:
        entity_groups_used = (
            self.entity_groups is not None and len(self.entity_groups) > 0
        )
        entity_roles_used = self.entity_roles is not None and len(self.entity_roles) > 0

        return entity_groups_used or entity_roles_used

    @lazy_property
    def number_of_examples_per_entity(self) -> Dict[Text, int]:
        """Calculates the number of examples per entity."""

        entities = []

        def _append_entity(entity: Dict[Text, Any], attribute: Text) -> None:
            if attribute in entity:
                _value = entity.get(attribute)
                if _value is not None and _value != NO_ENTITY_TAG:
                    entities.append(f"{attribute} '{_value}'")

        for entity in self.sorted_entities():
            _append_entity(entity, ENTITY_ATTRIBUTE_TYPE)
            _append_entity(entity, ENTITY_ATTRIBUTE_ROLE)
            _append_entity(entity, ENTITY_ATTRIBUTE_GROUP)

        return dict(Counter(entities))

    def sort_regex_features(self) -> None:
        """Sorts regex features lexicographically by name+pattern"""
        self.regex_features = sorted(
            self.regex_features, key=lambda e: "{}+{}".format(e["name"], e["pattern"])
        )

    def _fill_response_phrases(self) -> None:
        """Set response phrase for all examples by looking up NLG stories"""
        for example in self.training_examples:
            # if intent_response_key is None, that means the corresponding intent is not a
            # retrieval intent and hence no response text needs to be fetched.
            # If intent_response_key is set, fetch the corresponding response text
            if example.get(INTENT_RESPONSE_KEY) is None:
                continue

            # look for corresponding bot utterance
            story_lookup_key = util.intent_response_key_to_template_key(
                example.get_full_intent()
            )
            assistant_utterances = self.responses.get(story_lookup_key, [])
            if assistant_utterances:

                # Use the first response text as training label if needed downstream
                for assistant_utterance in assistant_utterances:
                    if assistant_utterance.get(TEXT):
                        example.set(RESPONSE, assistant_utterance[TEXT])

                # If no text attribute was found use the key for training
                if not example.get(RESPONSE):
                    example.set(RESPONSE, story_lookup_key)

    def nlu_as_json(self, **kwargs: Any) -> Text:
        """Represent this set of training examples as json."""
        from rasa.shared.nlu.training_data.formats import RasaWriter

        return RasaWriter().dumps(self, **kwargs)

    def nlg_as_markdown(self) -> Text:
        """Generates the markdown representation of the response phrases (NLG) of
        TrainingData."""

        from rasa.shared.nlu.training_data.formats import NLGMarkdownWriter

        return NLGMarkdownWriter().dumps(self)

    def nlg_as_yaml(self) -> Text:
        """Generates yaml representation of the response phrases (NLG) of TrainingData.

        Returns:
            responses in yaml format as a string
        """
        from rasa.shared.nlu.training_data.formats.rasa_yaml import RasaYAMLWriter

        # only dump responses. at some point it might make sense to remove the
        # differentiation between dumping NLU and dumping responses. but we
        # can't do that until after we remove markdown support.
        return RasaYAMLWriter().dumps(TrainingData(responses=self.responses))

    def nlu_as_markdown(self) -> Text:
        """Generates the markdown representation of the NLU part of TrainingData."""
        from rasa.shared.nlu.training_data.formats import MarkdownWriter

        return MarkdownWriter().dumps(self)

    def nlu_as_yaml(self) -> Text:
        from rasa.shared.nlu.training_data.formats.rasa_yaml import RasaYAMLWriter

        # avoid dumping NLG data (responses). this is a workaround until we
        # can remove the distinction between nlu & nlg when converting to a string
        # (so until after we remove markdown support)
        no_responses_training_data = copy.copy(self)
        no_responses_training_data.responses = {}

        return RasaYAMLWriter().dumps(no_responses_training_data)

    def persist_nlu(self, filename: Text = DEFAULT_TRAINING_DATA_OUTPUT_PATH) -> None:
        if rasa.shared.data.is_likely_json_file(filename):
            rasa.shared.utils.io.write_text_file(self.nlu_as_json(indent=2), filename)
        elif rasa.shared.data.is_likely_markdown_file(filename):
            rasa.shared.utils.io.write_text_file(self.nlu_as_markdown(), filename)
        elif rasa.shared.data.is_likely_yaml_file(filename):
            rasa.shared.utils.io.write_text_file(self.nlu_as_yaml(), filename)
        else:
            raise ValueError(
                "Unsupported file format detected. Supported file formats are 'json', 'yml' "
                "and 'md'."
            )

    def persist_nlg(self, filename: Text) -> None:
        if rasa.shared.data.is_likely_yaml_file(filename):
            rasa.shared.utils.io.write_text_file(self.nlg_as_yaml(), filename)
        elif rasa.shared.data.is_likely_markdown_file(filename):
            nlg_serialized_data = self.nlg_as_markdown()
            if nlg_serialized_data:
                rasa.shared.utils.io.write_text_file(nlg_serialized_data, filename)
        else:
            raise ValueError(
                "Unsupported file format detected. Supported file formats are 'md' "
                "and 'yml'."
            )

    @staticmethod
    def get_nlg_persist_filename(nlu_filename: Text) -> Text:

        extension = Path(nlu_filename).suffix
        if rasa.shared.data.is_likely_json_file(nlu_filename):
            # backwards compatibility: previously NLG was always dumped as md. now
            # we are going to dump in the same format as the NLU data. unfortunately
            # there is a special case: NLU is in json format, in this case we use
            # md as we do not have a NLG json format
            extension = rasa.shared.data.markdown_file_extension()
        # Add nlg_ as prefix and change extension to .md
        filename = (
            Path(nlu_filename)
            .with_name("nlg_" + Path(nlu_filename).name)
            .with_suffix(extension)
        )
        return str(filename)

    def persist(
        self, dir_name: Text, filename: Text = DEFAULT_TRAINING_DATA_OUTPUT_PATH
    ) -> Dict[Text, Any]:
        """Persists this training data to disk and returns necessary
        information to load it again."""

        if not os.path.exists(dir_name):
            os.makedirs(dir_name)

        nlu_data_file = os.path.join(dir_name, filename)
        self.persist_nlu(nlu_data_file)
        self.persist_nlg(self.get_nlg_persist_filename(nlu_data_file))

        return {"training_data": relpath(nlu_data_file, dir_name)}

    def sorted_entities(self) -> List[Any]:
        """Extract all entities from examples and sorts them by entity type."""

        entity_examples = [
            entity for ex in self.entity_examples for entity in ex.get("entities")
        ]
        return sorted(entity_examples, key=lambda e: e["entity"])

    def sorted_intent_examples(self) -> List[Message]:
        """Sorts the intent examples by the name of the intent and then response"""

        return sorted(
            self.intent_examples,
            key=lambda e: (e.get(INTENT), e.get(INTENT_RESPONSE_KEY)),
        )

    def validate(self) -> None:
        """Ensures that the loaded training data is valid.

        Checks that the data has a minimum of certain training examples."""

        logger.debug("Validating training data...")
        if "" in self.intents:
            rasa.shared.utils.io.raise_warning(
                "Found empty intent, please check your "
                "training data. This may result in wrong "
                "intent predictions."
            )

        if "" in self.responses:
            rasa.shared.utils.io.raise_warning(
                "Found empty response, please check your "
                "training data. This may result in wrong "
                "response predictions."
            )

        # emit warnings for intents with only a few training samples
        for intent, count in self.number_of_examples_per_intent.items():
            if count < self.MIN_EXAMPLES_PER_INTENT:
                rasa.shared.utils.io.raise_warning(
                    f"Intent '{intent}' has only {count} training examples! "
                    f"Minimum is {self.MIN_EXAMPLES_PER_INTENT}, training may fail."
                )

        # emit warnings for entities with only a few training samples
        for entity, count in self.number_of_examples_per_entity.items():
            if count < self.MIN_EXAMPLES_PER_ENTITY:
                rasa.shared.utils.io.raise_warning(
                    f"Entity {entity} has only {count} training examples! "
                    f"The minimum is {self.MIN_EXAMPLES_PER_ENTITY}, because of "
                    f"this the training may fail."
                )

        # emit warnings for response intents without a response template
        for example in self.training_examples:
            if example.get(INTENT_RESPONSE_KEY) and not example.get(RESPONSE):
                rasa.shared.utils.io.raise_warning(
                    f"Your training data contains an example "
                    f"'{example.get(TEXT)[:20]}...' "
                    f"for the {example.get_full_intent()} intent. "
                    f"You either need to add a response phrase or correct the "
                    f"intent for this example in your training data. "
                    f"If you intend to use Response Selector in the pipeline, the "
                    f"training may fail."
                )

    def train_test_split(
        self, train_frac: float = 0.8, random_seed: Optional[int] = None
    ) -> Tuple["TrainingData", "TrainingData"]:
        """Split into a training and test dataset,
        preserving the fraction of examples per intent."""

        # collect all nlu data
        test, train = self.split_nlu_examples(train_frac, random_seed)

        # collect all nlg stories
        test_responses = self._needed_responses_for_examples(test)
        train_responses = self._needed_responses_for_examples(train)

        data_train = TrainingData(
            train,
            entity_synonyms=self.entity_synonyms,
            regex_features=self.regex_features,
            lookup_tables=self.lookup_tables,
            responses=train_responses,
        )

        data_test = TrainingData(
            test,
            entity_synonyms=self.entity_synonyms,
            regex_features=self.regex_features,
            lookup_tables=self.lookup_tables,
            responses=test_responses,
        )

        return data_train, data_test

    def _needed_responses_for_examples(
        self, examples: List[Message]
    ) -> Dict[Text, List[Dict[Text, Any]]]:
        """Get all responses used in any of the examples.

        Args:
            examples: messages to select responses by.

        Returns:
            All responses that appear at least once in the list of examples.
        """

        responses = {}
        for ex in examples:
            if ex.get(INTENT_RESPONSE_KEY) and ex.get(RESPONSE):
                key = util.intent_response_key_to_template_key(ex.get_full_intent())
                responses[key] = self.responses[key]
        return responses

    def split_nlu_examples(
        self, train_frac: float, random_seed: Optional[int] = None
    ) -> Tuple[list, list]:
        """Split the training data into a train and test set.

        Args:
            train_frac: percentage of examples to add to the training set.
            random_seed: random seed used to shuffle examples.

        Returns:
            Test and training examples.
        """

        self.validate()

        # Stratified split: both test and train should have (approximately) the
        # same class distribution as the original data. We also require that
        # each class is represented in both splits.

        # First check that there is enough data to split at the requested
        # rate: we must be able to include one example per class in both
        # test and train, so num_classes is the minimum size of either.
        smaller_split_frac = train_frac if train_frac < 0.5 else (1.0 - train_frac)
        num_classes = (
            len(self.number_of_examples_per_intent.items())
            - len(self.retrieval_intents)
            + len(self.number_of_examples_per_response)
        )
        num_examples = sum(self.number_of_examples_per_intent.values())

        if int(smaller_split_frac * num_examples) + 1 < num_classes:
            rasa.shared.utils.io.raise_warning(
                f"There aren't enough intent examples in your data to include "
                f"an example of each class in both test and train splits and "
                f"also reserve {train_frac} of the data for training. "
                f"The output training fraction will differ."
            )

        # Now simulate traversing the sorted examples, sampling at a rate
        # of train_frac, so that after traversing k examples (for all k), we
        # have sampled int(k * train_frac) of them for training.
        # Corner case that makes this approximate: we require at least one sample
        # in test, and at least one in train, so proportions will be less exact
        # when classes have few examples, e.g. when a class has only 2 examples
        # but the user requests an 80% / 20% split.

        train, test = [], []

        # helper to simulate the traversal of all examples in a single class
        def _split_class(
            _examples: List[Message], _running_count: int, _running_train_count: int
        ) -> Tuple[int, int]:
            if random_seed is not None:
                random.Random(random_seed).shuffle(_examples)
            else:
                random.shuffle(_examples)

            # first determine how many samples we should have in training after
            # traversing the examples in this class, if sampling train_frac of
            # them. Then adjust so there's at least one example in test and train.
            # Adjustment can accumulate until we encounter a frequent class.
            exact_train_count = (
                int((_running_count + len(_examples)) * train_frac)
                - _running_train_count
            )
            approx_train_count = min(len(_examples) - 1, max(1, exact_train_count))

            train.extend(_examples[:approx_train_count])
            test.extend(_examples[approx_train_count:])

            return (
                _running_count + len(_examples),
                _running_train_count + approx_train_count,
            )

        training_examples = set(self.training_examples)
        running_count = 0
        running_train_count = 0

        # Sort by class frequency so we first handle the tail of the distribution,
        # where the percentages in the split are most approximate. Items from
        # more frequent classes can then be over/ undersampled as needed to
        # meet the requested train_frac. First for responses:
        for response, _ in sorted(
            self.number_of_examples_per_response.items(), key=operator.itemgetter(1)
        ):
            examples = [
                e
                for e in training_examples
                if e.get(INTENT_RESPONSE_KEY) and e.get(INTENT_RESPONSE_KEY) == response
            ]
            running_count, running_train_count = _split_class(
                examples, running_count, running_train_count
            )
            training_examples = training_examples - set(examples)

        # Again for intents:
        for intent, _ in sorted(
            self.number_of_examples_per_intent.items(), key=operator.itemgetter(1)
        ):
            examples = [
                e
                for e in training_examples
                if INTENT in e.data and e.data[INTENT] == intent
            ]
            if len(examples) > 0:  # will be 0 for retrieval intents
                running_count, running_train_count = _split_class(
                    examples, running_count, running_train_count
                )
                training_examples = training_examples - set(examples)

        return test, train

    def print_stats(self) -> None:
        number_of_examples_for_each_intent = []
        for intent_name, example_count in self.number_of_examples_per_intent.items():
            number_of_examples_for_each_intent.append(
                f"intent: {intent_name}, training examples: {example_count}   "
            )
        newline = "\n"

        logger.info("Training data stats:")
        logger.info(
            f"Number of intent examples: {len(self.intent_examples)} "
            f"({len(self.intents)} distinct intents)"
            "\n"
        )
        # log the number of training examples per intent

        logger.debug(f"{newline.join(number_of_examples_for_each_intent)}")

        if self.intents:
            logger.info(f"  Found intents: {list_to_str(self.intents)}")
        logger.info(
            f"Number of response examples: {len(self.response_examples)} "
            f"({len(self.responses)} distinct responses)"
        )
        logger.info(
            f"Number of entity examples: {len(self.entity_examples)} "
            f"({len(self.entities)} distinct entities)"
        )
        if self.entities:
            logger.info(f"  Found entity types: {list_to_str(self.entities)}")
        if self.entity_roles:
            logger.info(f"  Found entity roles: {list_to_str(self.entity_roles)}")
        if self.entity_groups:
            logger.info(f"  Found entity groups: {list_to_str(self.entity_groups)}")

    def is_empty(self) -> bool:
        """Checks if any training data was loaded."""

        lists_to_check = [
            self.training_examples,
            self.entity_synonyms,
            self.regex_features,
            self.lookup_tables,
        ]
        return not any([len(lst) > 0 for lst in lists_to_check])

    def can_train_nlu_model(self) -> bool:
        """Checks if any NLU training data was loaded."""

        lists_to_check = [
            self.nlu_examples,
            self.entity_synonyms,
            self.regex_features,
            self.lookup_tables,
        ]
        return not any([len(lst) > 0 for lst in lists_to_check])

    def divide_into_chunks(self, num_chunks: int) -> List["TrainingDataChunk"]:
        """Divides the training data into smaller chunks.

        Each chunk should be a good representation of the complete dataset. E.g. it
        should not just contain examples of one intent, but instead match the
        distribution of the complete dataset.

        Args:
            num_chunks: The total number of chunks into which the training data should be broken.

        Returns:
            A list of all training data chunks.
        """
<<<<<<< HEAD
        # TODO split training data into actual chunks
        return [TrainingDataChunk(self.training_examples, self.responses)]
=======
        all_chunks = []

        data_to_chunk = self

        for chunk_index in range(num_chunks - 1):

            chunk_size_fraction = 1 / (num_chunks - chunk_index)
            current_chunk, leftover_examples = data_to_chunk.split_nlu_examples(
                1 - chunk_size_fraction
            )

            # update the data to chunk in next iteration
            data_to_chunk = TrainingData(
                leftover_examples,
                responses=data_to_chunk._needed_responses_for_examples(
                    leftover_examples
                ),
            )
            all_chunks.append(
                TrainingDataChunk(
                    current_chunk,
                    responses=data_to_chunk._needed_responses_for_examples(
                        current_chunk
                    ),
                )
            )

        # The last chunk is composed of whatever is left
        all_chunks.append(
            TrainingDataChunk(
                data_to_chunk.training_examples, responses=data_to_chunk.responses
            )
        )
        return all_chunks
>>>>>>> 516ebd50


class TrainingDataChunk(TrainingData):
    """Holds a portion of the complete TrainingData.

    It can only hold training_examples and responses.
    Setting entity synonyms, regex features and lookup
    tables will result in an exception being raised.
    """

    def __init__(
        self,
        training_examples: Optional[List[Message]] = None,
        entity_synonyms: Optional[Dict[Text, Text]] = None,
        regex_features: Optional[List[Dict[Text, Text]]] = None,
        lookup_tables: Optional[List[Dict[Text, Any]]] = None,
        responses: Optional[Dict[Text, List[Dict[Text, Any]]]] = None,
    ) -> None:
        """Initialize a training data chunk."""
        if entity_synonyms or regex_features or lookup_tables:
            raise RasaException(
                f"{self.__class__} cannot have entity synonyms, "
                f"regex features or lookup tables set. "
                f"This is to reduce the memory overhead."
            )
        super().__init__(
            training_examples, entity_synonyms, regex_features, lookup_tables, responses
        )

    def persist_chunk(self, dir_path: Text, filename: Text) -> Text:
        """Stores the chunk as TFRecord file to disk.

        Args:
            dir_path: The path to the directory.
            filename: The filename.

        Returns:
            The absolute file path the chunk is stored to.
        """
        pass

    @classmethod
    def load_chunk(cls, file_path: Text) -> "TrainingDataChunk":
        """Loads a training data chunk from the given file path.

        Args:
            file_path: The file path that contains the training data chunk to load.

        Returns:
            The loaded training data chunk.
        """
        pass


def list_to_str(lst: List[Text], delim: Text = ", ", quote: Text = "'") -> Text:
    """Converts a list to a string.

    Args:
        lst: the list to convert
        delim: the delimiter to use
        quote: the quote char to use

    Returns:
        the list as string
    """
    return delim.join([quote + e + quote for e in lst])<|MERGE_RESOLUTION|>--- conflicted
+++ resolved
@@ -692,10 +692,6 @@
         Returns:
             A list of all training data chunks.
         """
-<<<<<<< HEAD
-        # TODO split training data into actual chunks
-        return [TrainingDataChunk(self.training_examples, self.responses)]
-=======
         all_chunks = []
 
         data_to_chunk = self
@@ -730,7 +726,6 @@
             )
         )
         return all_chunks
->>>>>>> 516ebd50
 
 
 class TrainingDataChunk(TrainingData):
