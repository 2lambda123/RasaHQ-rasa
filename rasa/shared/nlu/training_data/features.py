--- conflicted
+++ resolved
@@ -205,12 +205,7 @@
 
     @staticmethod
     def groupby_attribute(
-<<<<<<< HEAD
-        features_list: List[Features],
-        attributes: Optional[Iterable[Text]] = None,
-=======
         features_list: List[Features], attributes: Optional[Iterable[Text]] = None
->>>>>>> a9932b4a
     ) -> Dict[Text, List[Features]]:
         """Groups the given features according to their attribute.
 
@@ -241,12 +236,7 @@
 
     @staticmethod
     def combine(
-<<<<<<< HEAD
-        features_list: List[Features],
-        expected_origins: Optional[List[Text]] = None,
-=======
         features_list: List[Features], expected_origins: Optional[List[Text]] = None
->>>>>>> a9932b4a
     ) -> Features:
         """Combine features of the same type and level that describe the same attribute.
 
@@ -371,22 +361,11 @@
                 # sequence feature that is (not) sparse before sentence feature that is
                 # (not) sparse
                 sublist = Features.filter(
-<<<<<<< HEAD
-                    features_list=features_list,
-                    type=type,
-                    is_sparse=is_sparse,
-                )
-                if sublist:
-                    combined_feature = Features.combine(
-                        sublist,
-                        expected_origins=expected_origins,
-=======
                     features_list=features_list, type=type, is_sparse=is_sparse
                 )
                 if sublist:
                     combined_feature = Features.combine(
                         sublist, expected_origins=expected_origins
->>>>>>> a9932b4a
                     )
                     output.append(combined_feature)
         return output