--- conflicted
+++ resolved
@@ -351,28 +351,16 @@
             )
         )
 
-<<<<<<< HEAD
-    def get_rules_condition(self) -> List[Event]:
-        """Returns a list of events forming a condition of the Rule."""
-
-=======
     def get_rules_condition(self) -> List[Union[Event, List[Event]]]:
         """Returns a list of events forming a condition of the Rule."""
->>>>>>> c8423d39
         return [
             event
             for event_id, event in enumerate(self.events)
             if event_id in self.condition_events_indices
         ]
 
-<<<<<<< HEAD
-    def get_rules_events(self) -> List[Event]:
-        """Returns a list of events forming the Rule, that are not conditions."""
-
-=======
     def get_rules_events(self) -> List[Union[Event, List[Event]]]:
         """Returns a list of events forming the Rule, that are not conditions."""
->>>>>>> c8423d39
         return [
             event
             for event_id, event in enumerate(self.events)
