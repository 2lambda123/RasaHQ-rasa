from collections import OrderedDict
from pathlib import Path
from typing import Any, Dict, List, Text, Union, Optional

from ruamel import yaml
from ruamel.yaml.comments import CommentedMap
from ruamel.yaml.scalarstring import DoubleQuotedScalarString, LiteralScalarString

import rasa.shared.utils.io
import rasa.shared.core.constants
from rasa.shared.constants import LATEST_TRAINING_DATA_FORMAT_VERSION
import rasa.shared.core.events
from rasa.shared.core.events import (
    UserUttered,
    ActionExecuted,
    SlotSet,
    ActiveLoop,
    Event,
)

from rasa.shared.core.training_data.story_reader.yaml_story_reader import (
    KEY_STORIES,
    KEY_STORY_NAME,
    KEY_USER_INTENT,
    KEY_ENTITIES,
    KEY_ACTION,
    KEY_STEPS,
    KEY_CHECKPOINT,
    KEY_SLOT_NAME,
    KEY_CHECKPOINT_SLOTS,
    KEY_OR,
    KEY_USER_MESSAGE,
    KEY_ACTIVE_LOOP,
    KEY_BOT_END_TO_END_MESSAGE,
    KEY_RULES,
    KEY_RULE_FOR_CONVERSATION_START,
    KEY_WAIT_FOR_USER_INPUT_AFTER_RULE,
    KEY_RULE_CONDITION,
    KEY_RULE_NAME,
)

from rasa.shared.core.training_data.story_writer.story_writer import StoryWriter
from rasa.shared.core.training_data.structures import (
    StoryStep,
    Checkpoint,
    STORY_START,
    RuleStep,
)


class YAMLStoryWriter(StoryWriter):
    """Writes Core training data into a file in a YAML format."""

    def dumps(
        self,
        story_steps: List[StoryStep],
        is_appendable: bool = False,
        is_test_story: bool = False,
    ) -> Text:
        """Turns Story steps into an YAML string.

        Args:
            story_steps: Original story steps to be converted to the YAML.
            is_appendable: Specify if result should not contain
                           high level keys/definitions and can be appended to
                           the existing story file.
            is_test_story: Identifies if the stories should be exported in test stories
                           format.
        Returns:
            String with story steps in the YAML format.
        """
        stream = yaml.StringIO()
        self.dump(stream, story_steps, is_appendable, is_test_story)
        return stream.getvalue()

    def dump(
        self,
        target: Union[Text, Path, yaml.StringIO],
        story_steps: List[StoryStep],
        is_appendable: bool = False,
        is_test_story: bool = False,
    ) -> None:
        """Writes Story steps into a target file/stream.

        Args:
            target: name of the target file/stream to write the YAML to.
            story_steps: Original story steps to be converted to the YAML.
            is_appendable: Specify if result should not contain
                           high level keys/definitions and can be appended to
                           the existing story file.
            is_test_story: Identifies if the stories should be exported in test stories
                           format.
        """
        result = self.stories_to_yaml(story_steps, is_test_story)
        if is_appendable and KEY_STORIES in result:
            result = result[KEY_STORIES]
        rasa.shared.utils.io.write_yaml(result, target, True)

    def stories_to_yaml(
        self, story_steps: List[StoryStep], is_test_story: bool = False
    ) -> Dict[Text, Any]:
        """Converts a sequence of story steps into yaml format.

        Args:
            story_steps: Original story steps to be converted to the YAML.
            is_test_story: `True` if the story is an end-to-end conversation test story.
        """
        from rasa.shared.utils.validation import KEY_TRAINING_DATA_FORMAT_VERSION

        self._is_test_story = is_test_story

        stories = []
        rules = []
        for story_step in story_steps:
            if isinstance(story_step, RuleStep):
                rules.append(self.process_rule_step(story_step))
            else:
                stories.append(self.process_story_step(story_step))

        result = OrderedDict()
        result[KEY_TRAINING_DATA_FORMAT_VERSION] = DoubleQuotedScalarString(
            LATEST_TRAINING_DATA_FORMAT_VERSION
        )

        if stories:
            result[KEY_STORIES] = stories
        if rules:
            result[KEY_RULES] = rules

        return result

    def process_story_step(self, story_step: StoryStep) -> OrderedDict:
        """Converts a single story step into an ordered dict.

        Args:
            story_step: A single story step to be converted to the dict.

        Returns:
            Dict with a story step.
        """
        result = OrderedDict()
        result[KEY_STORY_NAME] = story_step.block_name
        steps = self.process_checkpoints(story_step.start_checkpoints)
        for event in story_step.events:
            if not self._filter_event(event):
                continue
            processed = self.process_event(event)
            if processed:
                steps.append(processed)

        steps.extend(self.process_checkpoints(story_step.end_checkpoints))

        result[KEY_STEPS] = steps

        return result

    def process_event(self, event: Event) -> Optional[OrderedDict]:
        if isinstance(event, list):
            return self.process_or_utterances(event)
        if isinstance(event, UserUttered):
            return self.process_user_utterance(event, self._is_test_story)
        if isinstance(event, ActionExecuted):
            return self.process_action(event)
        if isinstance(event, SlotSet):
            return self.process_slot(event)
        if isinstance(event, ActiveLoop):
            return self.process_active_loop(event)
        return None

    @staticmethod
    def stories_contain_loops(stories: List[StoryStep]) -> bool:
        """Checks if the stories contain at least one active loop.

        Args:
            stories: Stories steps.

        Returns:
            `True` if the `stories` contain at least one active loop.
            `False` otherwise.
        """
        return any(
            [
                [event for event in story_step.events if isinstance(event, ActiveLoop)]
                for story_step in stories
            ]
        )

    @staticmethod
    def process_user_utterance(
        user_utterance: UserUttered, is_test_story: bool = False
    ) -> OrderedDict:
        """Converts a single user utterance into an ordered dict.

        Args:
            user_utterance: Original user utterance object.
            is_test_story: Identifies if the user utterance should be added
                           to the final YAML or not.

        Returns:
            Dict with a user utterance.
        """
        result = CommentedMap()
        if user_utterance.intent_name and not user_utterance.use_text_for_featurization:
            result[KEY_USER_INTENT] = (
                user_utterance.full_retrieval_intent_name
                if user_utterance.full_retrieval_intent_name
                else user_utterance.intent_name
            )

        entities = []
        if len(user_utterance.entities) and not is_test_story:
            for entity in user_utterance.entities:
                if "value" in entity:
                    if hasattr(user_utterance, "inline_comment_for_entity"):
                        for predicted in user_utterance.predicted_entities:
                            if predicted["start"] == entity["start"]:
                                commented_entity = user_utterance.inline_comment_for_entity(  # noqa: E501
                                    predicted, entity
                                )
                                if commented_entity:
                                    entity_map = CommentedMap(
                                        [(entity["entity"], entity["value"])]
                                    )
                                    entity_map.yaml_add_eol_comment(
<<<<<<< HEAD
                                        commented_entity,
                                        entity["entity"],
=======
                                        commented_entity, entity["entity"]
>>>>>>> a9932b4a
                                    )
                                    entities.append(entity_map)
                                else:
                                    entities.append(
                                        OrderedDict(
                                            [(entity["entity"], entity["value"])]
                                        )
                                    )
                    else:
                        entities.append(
                            OrderedDict([(entity["entity"], entity["value"])])
                        )
                else:
                    entities.append(entity["entity"])
            result[KEY_ENTITIES] = entities

        if hasattr(user_utterance, "inline_comment"):
            comment = user_utterance.inline_comment(
                force_comment_generation=not entities
            )
            if comment:
                result.yaml_add_eol_comment(comment, KEY_USER_INTENT)

        if user_utterance.text and (
            # We only print the utterance text if it was an end-to-end prediction
            user_utterance.use_text_for_featurization
            # or if we want to print a conversation test story.
            or is_test_story
        ):
            result[KEY_USER_MESSAGE] = LiteralScalarString(
                rasa.shared.core.events.format_message(
                    user_utterance.text,
                    user_utterance.intent_name,
                    user_utterance.entities,
                )
            )

        return result

    @staticmethod
    def process_action(action: ActionExecuted) -> Optional[OrderedDict]:
        """Converts a single action into an ordered dict.

        Args:
            action: Original action object.

        Returns:
            Dict with an action.
        """
        if action.action_name == rasa.shared.core.constants.RULE_SNIPPET_ACTION_NAME:
            return None

        result = CommentedMap()
        if action.action_name:
            result[KEY_ACTION] = action.action_name
        elif action.action_text:
            result[KEY_BOT_END_TO_END_MESSAGE] = action.action_text

        if hasattr(action, "inline_comment"):
            comment = action.inline_comment()
            if KEY_ACTION in result and comment:
                result.yaml_add_eol_comment(comment, KEY_ACTION)
            elif KEY_BOT_END_TO_END_MESSAGE in result and comment:
                result.yaml_add_eol_comment(comment, KEY_BOT_END_TO_END_MESSAGE)

        return result

    @staticmethod
    def process_slot(event: SlotSet) -> OrderedDict:
        """Converts a single `SlotSet` event into an ordered dict.

        Args:
            event: Original `SlotSet` event.

        Returns:
            OrderedDict with an `SlotSet` event.
        """
        return OrderedDict([(KEY_SLOT_NAME, [{event.key: event.value}])])

    @staticmethod
    def process_checkpoints(checkpoints: List[Checkpoint]) -> List[OrderedDict]:
        """Converts checkpoints event into an ordered dict.

        Args:
            checkpoints: List of original checkpoint.

        Returns:
            List of converted checkpoints.
        """
        result = []
        for checkpoint in checkpoints:
            if checkpoint.name == STORY_START:
                continue
            next_checkpoint = OrderedDict([(KEY_CHECKPOINT, checkpoint.name)])
            if checkpoint.conditions:
                next_checkpoint[KEY_CHECKPOINT_SLOTS] = [
                    {key: value} for key, value in checkpoint.conditions.items()
                ]
            result.append(next_checkpoint)
        return result

    def process_or_utterances(self, utterances: List[UserUttered]) -> OrderedDict:
        """Converts user utterance containing the `OR` statement.

        Args:
            utterances: User utterances belonging to the same `OR` statement.

        Returns:
            Dict with converted user utterances.
        """
        return OrderedDict(
            [
                (
                    KEY_OR,
                    [
                        self.process_user_utterance(utterance, self._is_test_story)
                        for utterance in utterances
                    ],
                )
            ]
        )

    @staticmethod
    def process_active_loop(event: ActiveLoop) -> OrderedDict:
        """Converts ActiveLoop event into an ordered dict.

        Args:
            event: ActiveLoop event.

        Returns:
            Converted event.
        """
        return OrderedDict([(KEY_ACTIVE_LOOP, event.name)])

    def process_rule_step(self, rule_step: RuleStep) -> OrderedDict:
        """Converts a RuleStep into an ordered dict.

        Args:
            rule_step: RuleStep object.

        Returns:
            Converted rule step.
        """
        result = OrderedDict()
        result[KEY_RULE_NAME] = rule_step.block_name

        condition_steps = []
        condition_events = rule_step.get_rules_condition()
        for event in condition_events:
            processed = self.process_event(event)
            if processed:
                condition_steps.append(processed)
        if condition_steps:
            result[KEY_RULE_CONDITION] = condition_steps

        normal_events = rule_step.get_rules_events()
        if normal_events and not (
            isinstance(normal_events[0], ActionExecuted)
            and normal_events[0].action_name
            == rasa.shared.core.constants.RULE_SNIPPET_ACTION_NAME
        ):
            result[KEY_RULE_FOR_CONVERSATION_START] = True

        normal_steps = []
        for event in normal_events:
            processed = self.process_event(event)
            if processed:
                normal_steps.append(processed)
        if normal_steps:
            result[KEY_STEPS] = normal_steps

        if len(normal_events) > 1 and (
            isinstance(normal_events[len(normal_events) - 1], ActionExecuted)
            and normal_events[len(normal_events) - 1].action_name
            == rasa.shared.core.constants.RULE_SNIPPET_ACTION_NAME
        ):
            result[KEY_WAIT_FOR_USER_INPUT_AFTER_RULE] = False

        return result<|MERGE_RESOLUTION|>--- conflicted
+++ resolved
@@ -66,6 +66,7 @@
                            the existing story file.
             is_test_story: Identifies if the stories should be exported in test stories
                            format.
+
         Returns:
             String with story steps in the YAML format.
         """
@@ -222,12 +223,7 @@
                                         [(entity["entity"], entity["value"])]
                                     )
                                     entity_map.yaml_add_eol_comment(
-<<<<<<< HEAD
-                                        commented_entity,
-                                        entity["entity"],
-=======
                                         commented_entity, entity["entity"]
->>>>>>> a9932b4a
                                     )
                                     entities.append(entity_map)
                                 else:
