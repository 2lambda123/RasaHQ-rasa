import copy
import collections
import json
import logging
import os
from pathlib import Path
from typing import (
    Any,
    Dict,
    List,
    NoReturn,
    Optional,
    Set,
    Text,
    Tuple,
    Union,
    TYPE_CHECKING,
    Iterable,
    MutableMapping,
    NamedTuple,
    Callable,
    cast,
)
from dataclasses import dataclass

from ruamel.yaml.scalarstring import DoubleQuotedScalarString

from rasa.shared.constants import (
    DEFAULT_SESSION_EXPIRATION_TIME_IN_MINUTES,
    DEFAULT_CARRY_OVER_SLOTS_TO_NEW_SESSION,
    DOMAIN_SCHEMA_FILE,
    DOCS_URL_DOMAINS,
    DOCS_URL_FORMS,
    LATEST_TRAINING_DATA_FORMAT_VERSION,
    DOCS_URL_RESPONSES,
    REQUIRED_SLOTS_KEY,
    IGNORED_INTENTS,
    RESPONSE_CONDITION,
)
from rasa.shared.core.constants import (
    ACTION_SHOULD_SEND_DOMAIN,
    SLOT_MAPPINGS,
    SlotMappingType,
    MAPPING_TYPE,
    MAPPING_CONDITIONS,
<<<<<<< HEAD
    KNOWLEDGE_BASE_SLOT_NAMES,
=======
    ACTIVE_LOOP,
>>>>>>> 0dd893a1
)
from rasa.shared.exceptions import (
    RasaException,
    YamlException,
    YamlSyntaxException,
)
import rasa.shared.utils.validation
import rasa.shared.utils.io
import rasa.shared.utils.common
import rasa.shared.core.slot_mappings
from rasa.shared.core.events import SlotSet, UserUttered
from rasa.shared.core.slots import (
    Slot,
    CategoricalSlot,
    TextSlot,
    AnySlot,
    ListSlot,
)
from rasa.shared.utils.validation import KEY_TRAINING_DATA_FORMAT_VERSION
from rasa.shared.nlu.constants import (
    ENTITY_ATTRIBUTE_TYPE,
    ENTITY_ATTRIBUTE_ROLE,
    ENTITY_ATTRIBUTE_GROUP,
    RESPONSE_IDENTIFIER_DELIMITER,
    INTENT_NAME_KEY,
    ENTITIES,
)


if TYPE_CHECKING:
    from rasa.shared.core.trackers import DialogueStateTracker

CARRY_OVER_SLOTS_KEY = "carry_over_slots_to_new_session"
SESSION_EXPIRATION_TIME_KEY = "session_expiration_time"
SESSION_CONFIG_KEY = "session_config"
USED_ENTITIES_KEY = "used_entities"
USE_ENTITIES_KEY = "use_entities"
IGNORE_ENTITIES_KEY = "ignore_entities"
IS_RETRIEVAL_INTENT_KEY = "is_retrieval_intent"
ENTITY_ROLES_KEY = "roles"
ENTITY_GROUPS_KEY = "groups"
ENTITY_FEATURIZATION_KEY = "influence_conversation"

KEY_SLOTS = "slots"
KEY_INTENTS = "intents"
KEY_ENTITIES = "entities"
KEY_RESPONSES = "responses"
KEY_ACTIONS = "actions"
KEY_FORMS = "forms"
KEY_E2E_ACTIONS = "e2e_actions"
KEY_RESPONSES_TEXT = "text"

ALL_DOMAIN_KEYS = [
    KEY_SLOTS,
    KEY_FORMS,
    KEY_ACTIONS,
    KEY_ENTITIES,
    KEY_INTENTS,
    KEY_RESPONSES,
    KEY_E2E_ACTIONS,
    SESSION_CONFIG_KEY,
]

PREV_PREFIX = "prev_"

# State is a dictionary with keys (USER, PREVIOUS_ACTION, SLOTS, ACTIVE_LOOP)
# representing the origin of a SubState;
# the values are SubStates, that contain the information needed for featurization
SubStateValue = Union[Text, Tuple[Union[float, Text], ...]]
SubState = MutableMapping[Text, SubStateValue]
State = Dict[Text, SubState]

logger = logging.getLogger(__name__)


class InvalidDomain(RasaException):
    """Exception that can be raised when domain is not valid."""


class ActionNotFoundException(ValueError, RasaException):
    """Raised when an action name could not be found."""


class SessionConfig(NamedTuple):
    """The Session Configuration."""

    session_expiration_time: float  # in minutes
    carry_over_slots: bool

    @staticmethod
    def default() -> "SessionConfig":
        """Returns the SessionConfig with the default values."""
        return SessionConfig(
            DEFAULT_SESSION_EXPIRATION_TIME_IN_MINUTES,
            DEFAULT_CARRY_OVER_SLOTS_TO_NEW_SESSION,
        )

    def are_sessions_enabled(self) -> bool:
        """Returns a boolean value depending on the value of session_expiration_time."""
        return self.session_expiration_time > 0

    def as_dict(self) -> Dict:
        """Return serialized `SessionConfig`."""
        return {
            "session_expiration_time": self.session_expiration_time,
            "carry_over_slots_to_new_session": self.carry_over_slots,
        }


@dataclass
class EntityProperties:
    """Class for keeping track of the properties of entities in the domain."""

    entities: List[Text]
    roles: Dict[Text, List[Text]]
    groups: Dict[Text, List[Text]]
    default_ignored_entities: List[Text]


class Domain:
    """The domain specifies the universe in which the bot's policy acts.

    A Domain subclass provides the actions the bot can take, the intents
    and entities it can recognise.
    """

    @classmethod
    def empty(cls) -> "Domain":
        """Returns empty Domain."""
        return Domain.from_dict({})

    @classmethod
    def load(cls, paths: Union[List[Union[Path, Text]], Text, Path]) -> "Domain":
        """Returns loaded Domain after merging all domain files."""
        if not paths:
            raise InvalidDomain(
                "No domain file was specified. Please specify a path "
                "to a valid domain file."
            )
        elif not isinstance(paths, list) and not isinstance(paths, set):
            paths = [paths]

        domain = Domain.empty()
        for path in paths:
            other = cls.from_path(path)
            domain = domain.merge(other)

        return domain

    @classmethod
    def from_path(cls, path: Union[Text, Path]) -> "Domain":
        """Loads the `Domain` from a path."""
        path = os.path.abspath(path)

        if os.path.isfile(path):
            domain = cls.from_file(path)
        elif os.path.isdir(path):
            domain = cls.from_directory(path)
        else:
            raise InvalidDomain(
                "Failed to load domain specification from '{}'. "
                "File not found!".format(os.path.abspath(path))
            )

        return domain

    @classmethod
    def from_file(cls, path: Text) -> "Domain":
        """Loads the `Domain` from a YAML file."""
        return cls.from_yaml(rasa.shared.utils.io.read_file(path), path)

    @classmethod
    def from_yaml(cls, yaml: Text, original_filename: Text = "") -> "Domain":
        """Loads the `Domain` from YAML text after validating it."""
        try:
            rasa.shared.utils.validation.validate_yaml_schema(yaml, DOMAIN_SCHEMA_FILE)

            data = rasa.shared.utils.io.read_yaml(yaml)
            if not rasa.shared.utils.validation.validate_training_data_format_version(
                data, original_filename
            ):
                return Domain.empty()
            return cls.from_dict(data)
        except YamlException as e:
            e.filename = original_filename
            raise e

    @classmethod
    def from_dict(cls, data: Dict) -> "Domain":
        """Deserializes and creates domain.

        Args:
            data: The serialized domain.

        Returns:
            The instantiated `Domain` object.
        """
        duplicates = data.pop("duplicates", None)
        if duplicates:
            warn_about_duplicates_found_during_domain_merging(duplicates)

        responses = data.get(KEY_RESPONSES, {})

        domain_slots = data.get(KEY_SLOTS, {})
        if domain_slots:
            rasa.shared.core.slot_mappings.validate_slot_mappings(domain_slots)
        slots = cls.collect_slots(domain_slots)
        domain_actions = data.get(KEY_ACTIONS, [])
        actions = cls._collect_action_names(domain_actions)

        additional_arguments = {
            **data.get("config", {}),
            "actions_which_explicitly_need_domain": cls._collect_actions_which_explicitly_need_domain(  # noqa: E501
                domain_actions
            ),
        }
        session_config = cls._get_session_config(data.get(SESSION_CONFIG_KEY, {}))
        intents = data.get(KEY_INTENTS, {})

        forms = data.get(KEY_FORMS, {})
        _validate_forms(forms)

        return cls(
            intents=intents,
            entities=data.get(KEY_ENTITIES, {}),
            slots=slots,
            responses=responses,
            action_names=actions,
            forms=data.get(KEY_FORMS, {}),
            data=Domain._cleaned_data(data),
            action_texts=data.get(KEY_E2E_ACTIONS, []),
            session_config=session_config,
            **additional_arguments,
        )

    @staticmethod
    def _get_session_config(session_config: Dict) -> SessionConfig:
        session_expiration_time_min = session_config.get(SESSION_EXPIRATION_TIME_KEY)

        if session_expiration_time_min is None:
            session_expiration_time_min = DEFAULT_SESSION_EXPIRATION_TIME_IN_MINUTES

        carry_over_slots = session_config.get(
            CARRY_OVER_SLOTS_KEY, DEFAULT_CARRY_OVER_SLOTS_TO_NEW_SESSION
        )

        return SessionConfig(session_expiration_time_min, carry_over_slots)

    @classmethod
    def from_directory(cls, path: Text) -> "Domain":
        """Loads and merges multiple domain files recursively from a directory tree."""
        combined: Dict[Text, Any] = {}
        for root, _, files in os.walk(path, followlinks=True):
            for file in files:
                full_path = os.path.join(root, file)
                if Domain.is_domain_file(full_path):
                    _ = Domain.from_file(full_path)  # does the validation here only
                    other_dict = rasa.shared.utils.io.read_yaml(
                        rasa.shared.utils.io.read_file(full_path)
                    )
                    combined = Domain.merge_domain_dicts(other_dict, combined)

        domain = Domain.from_dict(combined)
        return domain

    def merge(
        self,
        domain: Optional["Domain"],
        override: bool = False,
    ) -> "Domain":
        """Merges this domain dict with another one, combining their attributes.

        This method merges domain dicts, and ensures all attributes (like ``intents``,
        ``entities``, and ``actions``) are known to the Domain when the
        object is created.

        List attributes like ``intents`` and ``actions`` are deduped
        and merged. Single attributes are taken from `domain1` unless
        override is `True`, in which case they are taken from `domain2`.
        """
        if not domain or domain.is_empty():
            return self

        if self.is_empty():
            return domain

        merged_dict = self.__class__.merge_domain_dicts(
            domain.as_dict(), self.as_dict(), override
        )

        return Domain.from_dict(merged_dict)

    @staticmethod
    def merge_domain_dicts(
        domain_dict: Dict,
        combined: Dict,
        override: bool = False,
    ) -> Dict:
        """Combines two domain dictionaries."""
        if not domain_dict:
            return combined

        if not combined:
            return domain_dict

        if override:
            config = domain_dict.get("config", {})
            for key, val in config.items():
                combined["config"][key] = val

        if (
            override
            or combined.get(SESSION_CONFIG_KEY) == SessionConfig.default().as_dict()
            or combined.get(SESSION_CONFIG_KEY) is None
        ) and domain_dict.get(SESSION_CONFIG_KEY) not in [
            None,
            SessionConfig.default().as_dict(),
        ]:
            combined[SESSION_CONFIG_KEY] = domain_dict[SESSION_CONFIG_KEY]

        # remove existing forms from new actions
        for form in combined.get(KEY_FORMS, []):
            if form in domain_dict.get(KEY_ACTIONS, []):
                domain_dict[KEY_ACTIONS].remove(form)

        duplicates: Dict[Text, List[Text]] = {}

        merge_func_mappings: Dict[Text, Callable[..., Any]] = {
            KEY_INTENTS: rasa.shared.utils.common.merge_lists_of_dicts,
            KEY_ENTITIES: rasa.shared.utils.common.merge_lists_of_dicts,
            KEY_ACTIONS: rasa.shared.utils.common.merge_lists_of_dicts,
            KEY_E2E_ACTIONS: rasa.shared.utils.common.merge_lists,
            KEY_FORMS: rasa.shared.utils.common.merge_dicts,
            KEY_RESPONSES: rasa.shared.utils.common.merge_dicts,
            KEY_SLOTS: rasa.shared.utils.common.merge_dicts,
        }

        for key, merge_func in merge_func_mappings.items():
            duplicates[key] = rasa.shared.utils.common.extract_duplicates(
                combined.get(key, []), domain_dict.get(key, [])
            )

            default: Union[List[Any], Dict[Text, Any]] = (
                {} if merge_func == rasa.shared.utils.common.merge_dicts else []
            )

            combined[key] = merge_func(
                combined.get(key, default), domain_dict.get(key, default), override
            )

        if duplicates:
            duplicates = rasa.shared.utils.common.clean_duplicates(duplicates)
            combined.update({"duplicates": duplicates})

        return combined

    def _preprocess_domain_dict(
        self,
        data: Dict,
        store_entities_as_slots: bool,
        session_config: SessionConfig,
    ) -> Dict:
        data = self._add_default_keys_to_domain_dict(
            data,
            store_entities_as_slots,
            session_config,
        )
        data = self._sanitize_intents_in_domain_dict(data)

        return data

    @staticmethod
    def _add_default_keys_to_domain_dict(
        data: Dict,
        store_entities_as_slots: bool,
        session_config: SessionConfig,
    ) -> Dict:
        # add the config, session_config and training data version defaults
        # if not included in the original domain dict
        if "config" not in data and not store_entities_as_slots:
            data.update(
                {"config": {"store_entities_as_slots": store_entities_as_slots}}
            )

        if SESSION_CONFIG_KEY not in data:
            data.update(
                {
                    SESSION_CONFIG_KEY: {
                        SESSION_EXPIRATION_TIME_KEY: (
                            session_config.session_expiration_time
                        ),
                        CARRY_OVER_SLOTS_KEY: session_config.carry_over_slots,
                    }
                }
            )

        if KEY_TRAINING_DATA_FORMAT_VERSION not in data:
            data.update(
                {
                    KEY_TRAINING_DATA_FORMAT_VERSION: DoubleQuotedScalarString(
                        LATEST_TRAINING_DATA_FORMAT_VERSION
                    )
                }
            )

        return data

    @staticmethod
    def _reset_intent_flags(intent: Dict[Text, Any]) -> None:
        for intent_property in intent.values():
            if (
                USE_ENTITIES_KEY in intent_property.keys()
                and not intent_property[USE_ENTITIES_KEY]
            ):
                intent_property[USE_ENTITIES_KEY] = []
            if (
                IGNORE_ENTITIES_KEY in intent_property.keys()
                and not intent_property[IGNORE_ENTITIES_KEY]
            ):
                intent_property[IGNORE_ENTITIES_KEY] = []

    @staticmethod
    def _sanitize_intents_in_domain_dict(data: Dict[Text, Any]) -> Dict[Text, Any]:
        if not data.get(KEY_INTENTS):
            return data

        for intent in data.get(KEY_INTENTS, []):
            if isinstance(intent, dict):
                Domain._reset_intent_flags(intent)

        data[KEY_INTENTS] = Domain._sort_intent_names_alphabetical_order(
            intents=data.get(KEY_INTENTS)
        )

        return data

    @staticmethod
    def collect_slots(slot_dict: Dict[Text, Any]) -> List[Slot]:
        """Collects a list of slots from a dictionary."""
        slots = []
        # make a copy to not alter the input dictionary
        slot_dict = copy.deepcopy(slot_dict)
        # Don't sort the slots, see https://github.com/RasaHQ/rasa-x/issues/3900
        for slot_name in slot_dict:
            slot_type = slot_dict[slot_name].pop("type", None)
            slot_class = Slot.resolve_by_type(slot_type)

            if SLOT_MAPPINGS not in slot_dict[slot_name]:
                logger.warning(
                    f"Slot '{slot_name}' has no mappings defined. "
                    f"We will continue with an empty list of mappings."
                )
                slot_dict[slot_name][SLOT_MAPPINGS] = []

            slot = slot_class(slot_name, **slot_dict[slot_name])
            slots.append(slot)
        return slots

    @staticmethod
    def _transform_intent_properties_for_internal_use(
        intent: Dict[Text, Any], entity_properties: EntityProperties
    ) -> Dict[Text, Any]:
        """Transforms the intent's parameters in a format suitable for internal use.

        When an intent is retrieved from the `domain.yml` file, it contains two
        parameters, the `use_entities` and the `ignore_entities` parameter.
        With the values of these two parameters the Domain class is updated, a new
        parameter is added to the intent called `used_entities` and the two
        previous parameters are deleted. This happens because internally only the
        parameter `used_entities` is needed to list all the entities that should be
        used for this intent.

        Args:
            intent: The intent as retrieved from the `domain.yml` file thus having two
                parameters, the `use_entities` and the `ignore_entities` parameter.
            entity_properties: Entity properties as provided by the domain file.

        Returns:
            The intent with the new format thus having only one parameter called
            `used_entities` since this is the expected format of the intent
            when used internally.
        """
        name, properties = next(iter(intent.items()))

        if properties:
            properties.setdefault(USE_ENTITIES_KEY, True)
        else:
            raise InvalidDomain(
                f"In the `domain.yml` file, the intent '{name}' cannot have value of"
                f" `{type(properties)}`. If you have placed a ':' character after the"
                f" intent's name without adding any additional parameters to this"
                f" intent then you would need to remove the ':' character. Please see"
                f" {rasa.shared.constants.DOCS_URL_DOMAINS} for more information on how"
                f" to correctly add `intents` in the `domain` and"
                f" {rasa.shared.constants.DOCS_URL_INTENTS} for examples on"
                f" when to use the ':' character after an intent's name."
            )

        properties.setdefault(
            IGNORE_ENTITIES_KEY, entity_properties.default_ignored_entities
        )
        if not properties[USE_ENTITIES_KEY]:  # this covers False, None and []
            properties[USE_ENTITIES_KEY] = []

        # `use_entities` is either a list of explicitly included entities
        # or `True` if all should be included
        # if the listed entities have a role or group label, concatenate the entity
        # label with the corresponding role or group label to make sure roles and
        # groups can also influence the dialogue predictions
        if properties[USE_ENTITIES_KEY] is True:
            included_entities = set(entity_properties.entities) - set(
                entity_properties.default_ignored_entities
            )
            included_entities.update(
                Domain.concatenate_entity_labels(entity_properties.roles)
            )
            included_entities.update(
                Domain.concatenate_entity_labels(entity_properties.groups)
            )
        else:
            included_entities = set(properties[USE_ENTITIES_KEY])
            for entity in list(included_entities):
                included_entities.update(
                    Domain.concatenate_entity_labels(entity_properties.roles, entity)
                )
                included_entities.update(
                    Domain.concatenate_entity_labels(entity_properties.groups, entity)
                )
        excluded_entities = set(properties[IGNORE_ENTITIES_KEY])
        for entity in list(excluded_entities):
            excluded_entities.update(
                Domain.concatenate_entity_labels(entity_properties.roles, entity)
            )
            excluded_entities.update(
                Domain.concatenate_entity_labels(entity_properties.groups, entity)
            )
        used_entities = list(included_entities - excluded_entities)
        used_entities.sort()

        # Only print warning for ambiguous configurations if entities were included
        # explicitly.
        explicitly_included = isinstance(properties[USE_ENTITIES_KEY], list)
        ambiguous_entities = included_entities.intersection(excluded_entities)
        if explicitly_included and ambiguous_entities:
            rasa.shared.utils.io.raise_warning(
                f"Entities: '{ambiguous_entities}' are explicitly included and"
                f" excluded for intent '{name}'."
                f"Excluding takes precedence in this case. "
                f"Please resolve that ambiguity.",
                docs=f"{DOCS_URL_DOMAINS}",
            )

        properties[USED_ENTITIES_KEY] = used_entities
        del properties[USE_ENTITIES_KEY]
        del properties[IGNORE_ENTITIES_KEY]

        return intent

    @rasa.shared.utils.common.lazy_property
    def retrieval_intents(self) -> List[Text]:
        """List retrieval intents present in the domain."""
        return [
            intent
            for intent in self.intent_properties
            if self.intent_properties[intent].get(IS_RETRIEVAL_INTENT_KEY)
        ]

    @classmethod
    def collect_entity_properties(
        cls, domain_entities: List[Union[Text, Dict[Text, Any]]]
    ) -> EntityProperties:
        """Get entity properties for a domain from what is provided by a domain file.

        Args:
            domain_entities: The entities as provided by a domain file.

        Returns:
            An instance of EntityProperties.
        """
        entity_properties = EntityProperties([], {}, {}, [])
        for entity in domain_entities:
            if isinstance(entity, str):
                entity_properties.entities.append(entity)
            elif isinstance(entity, dict):
                for _entity, sub_labels in entity.items():
                    entity_properties.entities.append(_entity)
                    if sub_labels:
                        if ENTITY_ROLES_KEY in sub_labels:
                            entity_properties.roles[_entity] = sub_labels[
                                ENTITY_ROLES_KEY
                            ]
                        if ENTITY_GROUPS_KEY in sub_labels:
                            entity_properties.groups[_entity] = sub_labels[
                                ENTITY_GROUPS_KEY
                            ]
                        if (
                            ENTITY_FEATURIZATION_KEY in sub_labels
                            and sub_labels[ENTITY_FEATURIZATION_KEY] is False
                        ):
                            entity_properties.default_ignored_entities.append(_entity)
                    else:
                        raise InvalidDomain(
                            f"In the `domain.yml` file, the entity '{_entity}' cannot"
                            f" have value of `{type(sub_labels)}`. If you have placed a"
                            f" ':' character after the entity `{_entity}` without"
                            f" adding any additional parameters to this entity then you"
                            f" would need to remove the ':' character. Please see"
                            f" {rasa.shared.constants.DOCS_URL_DOMAINS} for more"
                            f" information on how to correctly add `entities` in the"
                            f" `domain` and {rasa.shared.constants.DOCS_URL_ENTITIES}"
                            f" for examples on when to use the ':' character after an"
                            f" entity's name."
                        )
            else:
                raise InvalidDomain(
                    f"Invalid domain. Entity is invalid, type of entity '{entity}' "
                    f"not supported: '{type(entity).__name__}'"
                )

        return entity_properties

    @classmethod
    def collect_intent_properties(
        cls,
        intents: List[Union[Text, Dict[Text, Any]]],
        entity_properties: EntityProperties,
    ) -> Dict[Text, Dict[Text, Union[bool, List]]]:
        """Get intent properties for a domain from what is provided by a domain file.

        Args:
            intents: The intents as provided by a domain file.
            entity_properties: Entity properties as provided by the domain file.

        Returns:
            The intent properties to be stored in the domain.
        """
        # make a copy to not alter the input argument
        intents = copy.deepcopy(intents)
        intent_properties: Dict[Text, Any] = {}
        duplicates = set()

        for intent in intents:
            intent_name, properties = cls._intent_properties(intent, entity_properties)

            if intent_name in intent_properties.keys():
                duplicates.add(intent_name)

            intent_properties.update(properties)

        if duplicates:
            raise InvalidDomain(
                f"Intents are not unique! Found multiple intents "
                f"with name(s) {sorted(duplicates)}. "
                f"Either rename or remove the duplicate ones."
            )

        cls._add_default_intents(intent_properties, entity_properties)

        return intent_properties

    @classmethod
    def _intent_properties(
        cls, intent: Union[Text, Dict[Text, Any]], entity_properties: EntityProperties
    ) -> Tuple[Text, Dict[Text, Any]]:
        if not isinstance(intent, dict):
            intent_name = intent
            intent = {
                intent_name: {
                    USE_ENTITIES_KEY: True,
                    IGNORE_ENTITIES_KEY: entity_properties.default_ignored_entities,
                }
            }
        else:
            intent_name = next(iter(intent.keys()))

        return (
            intent_name,
            cls._transform_intent_properties_for_internal_use(
                intent, entity_properties
            ),
        )

    @classmethod
    def _add_default_intents(
        cls,
        intent_properties: Dict[Text, Dict[Text, Union[bool, List]]],
        entity_properties: EntityProperties,
    ) -> None:
        for intent_name in rasa.shared.core.constants.DEFAULT_INTENTS:
            if intent_name not in intent_properties:
                _, properties = cls._intent_properties(intent_name, entity_properties)
                intent_properties.update(properties)

    def __init__(
        self,
        intents: Union[Set[Text], List[Text], List[Dict[Text, Any]]],
        entities: List[Union[Text, Dict[Text, Any]]],
        slots: List[Slot],
        responses: Dict[Text, List[Dict[Text, Any]]],
        action_names: List[Text],
        forms: Union[Dict[Text, Any], List[Text]],
        data: Dict,
        action_texts: Optional[List[Text]] = None,
        store_entities_as_slots: bool = True,
        session_config: SessionConfig = SessionConfig.default(),
        **kwargs: Any,
    ) -> None:
        """Create a `Domain`.

        Args:
            intents: Intent labels.
            entities: The names of entities which might be present in user messages.
            slots: Slots to store information during the conversation.
            responses: Bot responses. If an action with the same name is executed, it
                will send the matching response to the user.
            action_names: Names of custom actions.
            forms: Form names and their slot mappings.
            data: original domain dict representation.
            action_texts: End-to-End bot utterances from end-to-end stories.
            store_entities_as_slots: If `True` Rasa will automatically create `SlotSet`
                events for entities if there are slots with the same name as the entity.
            session_config: Configuration for conversation sessions. Conversations are
                restarted at the end of a session.
        """
        self.entity_properties = self.collect_entity_properties(entities)
        self.intent_properties = self.collect_intent_properties(
            intents, self.entity_properties
        )
        self.overridden_default_intents = self._collect_overridden_default_intents(
            intents
        )

        self.form_names, self.forms, overridden_form_actions = self._initialize_forms(
            forms
        )

        action_names += overridden_form_actions

        self.responses = responses

        self.action_texts = action_texts if action_texts is not None else []

        data_copy = copy.deepcopy(data)
        self._data = self._preprocess_domain_dict(
            data_copy,
            store_entities_as_slots,
            session_config,
        )

        self.session_config = session_config

        self._custom_actions = action_names
        self._actions_which_explicitly_need_domain = (
            kwargs.get("actions_which_explicitly_need_domain") or []
        )

        # only includes custom actions and utterance actions
        self.user_actions = self._combine_with_responses(action_names, responses)

        # includes all action names (custom, utterance, default actions and forms)
        # and action texts from end-to-end bot utterances
        self.action_names_or_texts = (
            self._combine_user_with_default_actions(self.user_actions)
            + [
                form_name
                for form_name in self.form_names
                if form_name not in self._custom_actions
            ]
            + self.action_texts
        )

        self._user_slots = copy.copy(slots)
        self.slots = slots
        self._add_default_slots()
        self.store_entities_as_slots = store_entities_as_slots
        self._check_domain_sanity()

    def __deepcopy__(self, memo: Optional[Dict[int, Any]]) -> "Domain":
        """Enables making a deep copy of the `Domain` using `copy.deepcopy`.

        See https://docs.python.org/3/library/copy.html#copy.deepcopy
        for more implementation.

        Args:
            memo: Optional dictionary of objects already copied during the current
            copying pass.

        Returns:
            A deep copy of the current domain.
        """
        domain_dict = self.as_dict()
        return self.__class__.from_dict(copy.deepcopy(domain_dict, memo))

    def count_conditional_response_variations(self) -> int:
        """Returns count of conditional response variations."""
        count = 0
        for response_variations in self.responses.values():
            for variation in response_variations:
                if RESPONSE_CONDITION in variation:
                    count += 1

        return count

    @staticmethod
    def _collect_overridden_default_intents(
        intents: Union[Set[Text], List[Text], List[Dict[Text, Any]]]
    ) -> List[Text]:
        """Collects the default intents overridden by the user.

        Args:
            intents: User-provided intents.

        Returns:
            User-defined intents that are default intents.
        """
        intent_names: Set[Text] = {
            next(iter(intent.keys())) if isinstance(intent, dict) else intent
            for intent in intents
        }
        return sorted(
            intent_names.intersection(set(rasa.shared.core.constants.DEFAULT_INTENTS))
        )

    @staticmethod
    def _initialize_forms(
        forms: Dict[Text, Any]
    ) -> Tuple[List[Text], Dict[Text, Any], List[Text]]:
        """Retrieves the initial values for the Domain's form fields.

        Args:
            forms: Parsed content of the `forms` section in the domain.

        Returns:
            The form names, a mapping of form names and required slots, and custom
            actions.
            Returning custom actions for each forms means that Rasa Open Source should
            not use the default `FormAction` for the forms, but rather a custom action
            for it. This can e.g. be used to run the deprecated Rasa Open Source 1
            `FormAction` which is implemented in the Rasa SDK.
        """
        for form_name, form_data in forms.items():
            if form_data is not None and REQUIRED_SLOTS_KEY not in form_data:
                forms[form_name] = {REQUIRED_SLOTS_KEY: form_data}
        return list(forms.keys()), forms, []

    def __hash__(self) -> int:
        """Returns a unique hash for the domain."""
        return int(self.fingerprint(), 16)

    def fingerprint(self) -> Text:
        """Returns a unique hash for the domain which is stable across python runs.

        Returns:
            fingerprint of the domain
        """
        self_as_dict = self.as_dict()
        transformed_intents: List[Text] = []
        for intent in self_as_dict.get(KEY_INTENTS, []):
            if isinstance(intent, dict):
                transformed_intents.append(*intent.keys())
            elif isinstance(intent, str):
                transformed_intents.append(intent)

        self_as_dict[KEY_INTENTS] = sorted(transformed_intents)
        self_as_dict[KEY_ACTIONS] = self.action_names_or_texts
        return rasa.shared.utils.io.get_dictionary_fingerprint(self_as_dict)

    @staticmethod
    def _sort_intent_names_alphabetical_order(
        intents: List[Union[Text, Dict]]
    ) -> List[Union[Text, Dict]]:
        def sort(elem: Union[Text, Dict]) -> Union[Text, Dict]:
            if isinstance(elem, dict):
                return next(iter(elem.keys()))
            elif isinstance(elem, str):
                return elem

        sorted_intents = sorted(intents, key=sort)
        return sorted_intents

    @rasa.shared.utils.common.lazy_property
    def user_actions_and_forms(self) -> List[Text]:
        """Returns combination of user actions and forms."""
        return self.user_actions + self.form_names

    @rasa.shared.utils.common.lazy_property
    def num_actions(self) -> int:
        """Returns the number of available actions."""
        # noinspection PyTypeChecker
        return len(self.action_names_or_texts)

    @rasa.shared.utils.common.lazy_property
    def num_states(self) -> int:
        """Number of used input states for the action prediction."""
        return len(self.input_states)

    @rasa.shared.utils.common.lazy_property
    def retrieval_intent_responses(self) -> Dict[Text, List[Dict[Text, Any]]]:
        """Return only the responses which are defined for retrieval intents."""
        return dict(
            filter(
                lambda intent_response: self.is_retrieval_intent_response(
                    intent_response
                ),
                self.responses.items(),
            )
        )

    @staticmethod
    def is_retrieval_intent_response(
        response: Tuple[Text, List[Dict[Text, Any]]]
    ) -> bool:
        """Check if the response is for a retrieval intent.

        These responses have a `/` symbol in their name. Use that to filter them from
        the rest.
        """
        return RESPONSE_IDENTIFIER_DELIMITER in response[0]

    def _add_default_slots(self) -> None:
        """Sets up the default slots and slot values for the domain."""
        self._add_requested_slot()
        self._add_flow_slots()
        self._add_knowledge_base_slots()
        self._add_categorical_slot_default_value()
        self._add_session_metadata_slot()

    def _add_categorical_slot_default_value(self) -> None:
        """Add a default value to all categorical slots.

        All unseen values found for the slot will be mapped to this default value
        for featurization.
        """
        for slot in [s for s in self.slots if isinstance(s, CategoricalSlot)]:
            slot.add_default_value()

    def _add_flow_slots(self) -> None:
        """Adds the slots needed for the conversation flows.

        Add a slot called `dialogue_stack_slot` to the list of slots. The value of
        this slot will be a call stack of the flow ids.
        """
        from rasa.shared.core.constants import FLOW_SLOT_NAMES

        slot_names = [slot.name for slot in self.slots]

        for flow_slot in FLOW_SLOT_NAMES:
            if flow_slot not in slot_names:
                self.slots.append(
                    AnySlot(
                        flow_slot,
                        mappings=[],
                        influence_conversation=False,
                        is_builtin=True,
                    )
                )
            else:
                # TODO: in the future we need to prevent this entirely.
                logger.error(
                    f"Slot {flow_slot} is reserved for Rasa internal usage, "
                    f"but it already exists. This might lead to bad outcomes."
                )

    def _add_requested_slot(self) -> None:
        """Add a slot called `requested_slot` to the list of slots.

        The value of this slot will hold the name of the slot which the user
        needs to fill in next (either explicitly or implicitly) as part of a form.
        """
        if self.form_names and rasa.shared.core.constants.REQUESTED_SLOT not in [
            slot.name for slot in self.slots
        ]:
            self.slots.append(
                TextSlot(
                    rasa.shared.core.constants.REQUESTED_SLOT,
                    mappings=[],
                    influence_conversation=False,
                    is_builtin=True,
                )
            )

    def _add_knowledge_base_slots(self) -> None:
        """Add slots for the knowledge base action to slots.

        Slots are only added if the default knowledge base action name is present.

        As soon as the knowledge base action is not experimental anymore, we should
        consider creating a new section in the domain file dedicated to knowledge
        base slots.
        """
        if (
            rasa.shared.core.constants.DEFAULT_KNOWLEDGE_BASE_ACTION
            in self.action_names_or_texts
        ):
            logger.warning(
                "You are using an experimental feature: Action '{}'!".format(
                    rasa.shared.core.constants.DEFAULT_KNOWLEDGE_BASE_ACTION
                )
            )
            slot_names = [slot.name for slot in self.slots]
            for slot in KNOWLEDGE_BASE_SLOT_NAMES:
                if slot not in slot_names:
                    self.slots.append(
                        TextSlot(
                            slot,
                            mappings=[],
                            influence_conversation=False,
                            is_builtin=True,
                        )
                    )

    def _add_session_metadata_slot(self) -> None:
        self.slots.append(
            AnySlot(
                rasa.shared.core.constants.SESSION_START_METADATA_SLOT,
                mappings=[],
                is_builtin=True,
            )
        )

    def index_for_action(self, action_name: Text) -> int:
        """Looks up which action index corresponds to this action name."""
        try:
            return self.action_names_or_texts.index(action_name)
        except ValueError:
            self.raise_action_not_found_exception(action_name)

    def raise_action_not_found_exception(self, action_name_or_text: Text) -> NoReturn:
        """Raises exception if action name or text not part of the domain or stories.

        Args:
            action_name_or_text: Name of an action or its text in case it's an
                end-to-end bot utterance.

        Raises:
            ActionNotFoundException: If `action_name_or_text` are not part of this
                domain.
        """
        action_names = "\n".join([f"\t - {a}" for a in self.action_names_or_texts])
        raise ActionNotFoundException(
            f"Cannot access action '{action_name_or_text}', "
            f"as that name is not a registered "
            f"action for this domain. "
            f"Available actions are: \n{action_names}"
        )

    # noinspection PyTypeChecker
    @rasa.shared.utils.common.lazy_property
    def slot_states(self) -> List[Text]:
        """Returns all available slot state strings."""
        return [
            f"{slot.name}_{feature_index}"
            for slot in self.slots
            for feature_index in range(0, slot.feature_dimensionality())
        ]

    # noinspection PyTypeChecker
    @rasa.shared.utils.common.lazy_property
    def entity_states(self) -> List[Text]:
        """Returns all available entity state strings."""
        entity_states = copy.deepcopy(self.entities)
        entity_states.extend(
            Domain.concatenate_entity_labels(self.entity_properties.roles)
        )
        entity_states.extend(
            Domain.concatenate_entity_labels(self.entity_properties.groups)
        )

        return entity_states

    @staticmethod
    def concatenate_entity_labels(
        entity_labels: Dict[Text, List[Text]], entity: Optional[Text] = None
    ) -> List[Text]:
        """Concatenates the given entity labels with their corresponding sub-labels.

        If a specific entity label is given, only this entity label will be
        concatenated with its corresponding sub-labels.

        Args:
            entity_labels: A map of an entity label to its sub-label list.
            entity: If present, only this entity will be considered.

        Returns:
            A list of labels.
        """
        if entity is not None and entity not in entity_labels:
            return []

        if entity:
            return [
                f"{entity}"
                f"{rasa.shared.core.constants.ENTITY_LABEL_SEPARATOR}"
                f"{sub_label}"
                for sub_label in entity_labels[entity]
            ]

        return [
            f"{entity_label}"
            f"{rasa.shared.core.constants.ENTITY_LABEL_SEPARATOR}"
            f"{entity_sub_label}"
            for entity_label, entity_sub_labels in entity_labels.items()
            for entity_sub_label in entity_sub_labels
        ]

    @rasa.shared.utils.common.lazy_property
    def input_state_map(self) -> Dict[Text, int]:
        """Provide a mapping from state names to indices."""
        return {f: i for i, f in enumerate(self.input_states)}

    @rasa.shared.utils.common.lazy_property
    def input_states(self) -> List[Text]:
        """Returns all available states."""
        return (
            self.intents
            + self.entity_states
            + self.slot_states
            + self.action_names_or_texts
            + self.form_names
        )

    def _get_featurized_entities(self, latest_message: UserUttered) -> Set[Text]:
        """Gets the names of all entities that are present and wanted in the message.

        Wherever an entity has a role or group specified as well, an additional role-
        or group-specific entity name is added.
        """
        intent_name = latest_message.intent.get(INTENT_NAME_KEY)
        intent_config = self.intent_config(intent_name)
        entities = latest_message.entities

        # If Entity Roles and Groups is used, we also need to make sure the roles and
        # groups get featurized. We concatenate the entity label with the role/group
        # label using a special separator to make sure that the resulting label is
        # unique (as you can have the same role/group label for different entities).
        entity_names_basic = set(
            entity["entity"] for entity in entities if "entity" in entity.keys()
        )
        entity_names_roles = set(
            f"{entity['entity']}"
            f"{rasa.shared.core.constants.ENTITY_LABEL_SEPARATOR}{entity['role']}"
            for entity in entities
            if "entity" in entity.keys() and "role" in entity.keys()
        )
        entity_names_groups = set(
            f"{entity['entity']}"
            f"{rasa.shared.core.constants.ENTITY_LABEL_SEPARATOR}{entity['group']}"
            for entity in entities
            if "entity" in entity.keys() and "group" in entity.keys()
        )
        entity_names = entity_names_basic.union(entity_names_roles, entity_names_groups)

        # the USED_ENTITIES_KEY of an intent also contains the entity labels and the
        # concatenated entity labels with their corresponding roles and groups labels
        wanted_entities = set(intent_config.get(USED_ENTITIES_KEY, entity_names))

        return entity_names.intersection(wanted_entities)

    def _get_user_sub_state(self, tracker: "DialogueStateTracker") -> SubState:
        """Turns latest UserUttered event into a substate.

        The substate will contain intent, text, and entities (if any are present).

        Args:
            tracker: dialog state tracker containing the dialog so far
        Returns:
            a dictionary containing intent, text and set entities
        """
        # proceed with values only if the user of a bot have done something
        # at the previous step i.e., when the state is not empty.
        latest_message = tracker.latest_message
        if not latest_message or latest_message.is_empty():
            return {}

        sub_state = cast(SubState, latest_message.as_sub_state())

        # Filter entities based on intent config. We need to convert the set into a
        # tuple because sub_state will be later transformed into a frozenset (so it can
        # be hashed for deduplication).
        entities = tuple(
            self._get_featurized_entities(latest_message).intersection(
                set(sub_state.get(ENTITIES, ()))
            )
        )
        # Sort entities so that any derived state representation is consistent across
        # runs and invariant to the order in which the entities for an utterance are
        # listed in data files.
        entities = tuple(sorted(entities))

        if entities:
            sub_state[ENTITIES] = entities
        else:
            sub_state.pop(ENTITIES, None)

        return sub_state

    @staticmethod
    def _get_slots_sub_state(
        tracker: "DialogueStateTracker", omit_unset_slots: bool = False
    ) -> SubState:
        """Sets all set slots with the featurization of the stored value.

        Args:
            tracker: dialog state tracker containing the dialog so far
            omit_unset_slots: If `True` do not include the initial values of slots.

        Returns:
            a mapping of slot names to their featurization
        """
        slots: SubState = {}
        for slot_name, slot in tracker.slots.items():
            # If the slot doesn't influence conversations, slot.as_feature() will return
            # a result that evaluates to False, meaning that the slot shouldn't be
            # included in featurised sub-states.
            # Note that this condition checks if the slot itself is None. An unset slot
            # will be a Slot object and its `value` attribute will be None.
            if slot is not None and slot.as_feature():
                if omit_unset_slots and not slot.has_been_set:
                    continue
                if slot.value == rasa.shared.core.constants.SHOULD_NOT_BE_SET:
                    slots[slot_name] = rasa.shared.core.constants.SHOULD_NOT_BE_SET
                elif any(slot.as_feature()):
                    # Only include slot in featurised sub-state if the slot is not
                    # unset, i.e. is set to some actual value and has been successfully
                    # featurized, and hence has at least one non-zero feature.
                    slots[slot_name] = tuple(slot.as_feature())
        return slots

    @staticmethod
    def _get_prev_action_sub_state(
        tracker: "DialogueStateTracker",
    ) -> Optional[Dict[Text, Text]]:
        """Turn the previous taken action into a state name.

        Args:
            tracker: dialog state tracker containing the dialog so far
        Returns:
            a dictionary with the information on latest action
        """
        return tracker.latest_action

    @staticmethod
    def _get_active_loop_sub_state(
        tracker: "DialogueStateTracker",
    ) -> Dict[Text, Optional[Text]]:
        """Turn tracker's active loop into a state name.

        Args:
            tracker: dialog state tracker containing the dialog so far
        Returns:
            a dictionary mapping "name" to active loop name if present
        """
        # we don't use tracker.active_loop_name
        # because we need to keep should_not_be_set
        if tracker.active_loop:
            return {rasa.shared.core.constants.LOOP_NAME: tracker.active_loop.name}
        else:
            return {}

    @staticmethod
    def _clean_state(state: State) -> State:
        return {
            state_type: sub_state
            for state_type, sub_state in state.items()
            if sub_state
        }

    def get_active_state(
        self, tracker: "DialogueStateTracker", omit_unset_slots: bool = False
    ) -> State:
        """Given a dialogue tracker, makes a representation of current dialogue state.

        Args:
            tracker: dialog state tracker containing the dialog so far
            omit_unset_slots: If `True` do not include the initial values of slots.

        Returns:
            A representation of the dialogue's current state.
        """
        state = {
            rasa.shared.core.constants.USER: self._get_user_sub_state(tracker),
            rasa.shared.core.constants.SLOTS: self._get_slots_sub_state(
                tracker, omit_unset_slots=omit_unset_slots
            ),
            rasa.shared.core.constants.PREVIOUS_ACTION: self._get_prev_action_sub_state(
                tracker
            ),
            rasa.shared.core.constants.ACTIVE_LOOP: self._get_active_loop_sub_state(
                tracker
            ),
        }
        return self._clean_state(state)

    @staticmethod
    def _remove_rule_only_features(
        state: State, rule_only_data: Optional[Dict[Text, Any]]
    ) -> None:
        if not rule_only_data:
            return

        rule_only_slots = rule_only_data.get(
            rasa.shared.core.constants.RULE_ONLY_SLOTS, []
        )
        rule_only_loops = rule_only_data.get(
            rasa.shared.core.constants.RULE_ONLY_LOOPS, []
        )

        # remove slots which only occur in rules but not in stories
        if rule_only_slots:
            for slot in rule_only_slots:
                state.get(rasa.shared.core.constants.SLOTS, {}).pop(slot, None)
        # remove active loop which only occur in rules but not in stories
        if (
            rule_only_loops
            and state.get(rasa.shared.core.constants.ACTIVE_LOOP, {}).get(
                rasa.shared.core.constants.LOOP_NAME
            )
            in rule_only_loops
        ):
            del state[rasa.shared.core.constants.ACTIVE_LOOP]

    @staticmethod
    def _substitute_rule_only_user_input(state: State, last_ml_state: State) -> None:
        if not rasa.shared.core.trackers.is_prev_action_listen_in_state(state):
            if not last_ml_state.get(rasa.shared.core.constants.USER) and state.get(
                rasa.shared.core.constants.USER
            ):
                del state[rasa.shared.core.constants.USER]
            elif last_ml_state.get(rasa.shared.core.constants.USER):
                state[rasa.shared.core.constants.USER] = last_ml_state[
                    rasa.shared.core.constants.USER
                ]

    def states_for_tracker_history(
        self,
        tracker: "DialogueStateTracker",
        omit_unset_slots: bool = False,
        ignore_rule_only_turns: bool = False,
        rule_only_data: Optional[Dict[Text, Any]] = None,
    ) -> List[State]:
        """List of states for each state of the trackers history.

        Args:
            tracker: Dialogue state tracker containing the dialogue so far.
            omit_unset_slots: If `True` do not include the initial values of slots.
            ignore_rule_only_turns: If True ignore dialogue turns that are present
                only in rules.
            rule_only_data: Slots and loops,
                which only occur in rules but not in stories.

        Return:
            A list of states.
        """
        states: List[State] = []
        last_ml_action_sub_state = None
        turn_was_hidden = False
        for tr, hide_rule_turn in tracker.generate_all_prior_trackers():
            if ignore_rule_only_turns:
                # remember previous ml action based on the last non hidden turn
                # we need this to override previous action in the ml state
                if not turn_was_hidden:
                    last_ml_action_sub_state = self._get_prev_action_sub_state(tr)

                # followup action or happy path loop prediction
                # don't change the fact whether dialogue turn should be hidden
                if (
                    not tr.followup_action
                    and not tr.latest_action_name == tr.active_loop_name
                ):
                    turn_was_hidden = hide_rule_turn

                if turn_was_hidden:
                    continue

            state = self.get_active_state(tr, omit_unset_slots=omit_unset_slots)

            if ignore_rule_only_turns:
                # clean state from only rule features
                self._remove_rule_only_features(state, rule_only_data)
                # make sure user input is the same as for previous state
                # for non action_listen turns
                if states:
                    self._substitute_rule_only_user_input(state, states[-1])
                # substitute previous rule action with last_ml_action_sub_state
                if last_ml_action_sub_state:
                    # FIXME: better type annotation for `State` would require
                    # a larger refactoring (e.g. switch to dataclass)
                    state[rasa.shared.core.constants.PREVIOUS_ACTION] = cast(
                        SubState,
                        last_ml_action_sub_state,
                    )

            states.append(self._clean_state(state))

        return states

    def slots_for_entities(self, entities: List[Dict[Text, Any]]) -> List[SlotSet]:
        """Creates slot events for entities if from_entity mapping matches.

        Args:
            entities: The list of entities.

        Returns:
            A list of `SlotSet` events.
        """
        if self.store_entities_as_slots:
            slot_events = []

            for slot in self.slots:
                matching_entities = []

                for mapping in slot.mappings:
                    mapping_conditions = mapping.get(MAPPING_CONDITIONS)
                    if mapping[MAPPING_TYPE] != str(SlotMappingType.FROM_ENTITY) or (
                        mapping_conditions
                        and mapping_conditions[0].get(ACTIVE_LOOP) is not None
                    ):
                        continue

                    for entity in entities:
                        if (
                            entity.get(ENTITY_ATTRIBUTE_TYPE)
                            == mapping.get(ENTITY_ATTRIBUTE_TYPE)
                            and entity.get(ENTITY_ATTRIBUTE_ROLE)
                            == mapping.get(ENTITY_ATTRIBUTE_ROLE)
                            and entity.get(ENTITY_ATTRIBUTE_GROUP)
                            == mapping.get(ENTITY_ATTRIBUTE_GROUP)
                        ):
                            matching_entities.append(entity.get("value"))

                if matching_entities:
                    if isinstance(slot, ListSlot):
                        slot_events.append(SlotSet(slot.name, matching_entities))
                    else:
                        slot_events.append(SlotSet(slot.name, matching_entities[-1]))

            return slot_events
        else:
            return []

    def persist_specification(self, model_path: Text) -> None:
        """Persist the domain specification to storage."""
        domain_spec_path = os.path.join(model_path, "domain.json")
        rasa.shared.utils.io.create_directory_for_file(domain_spec_path)

        metadata = {"states": self.input_states}
        rasa.shared.utils.io.dump_obj_as_json_to_file(domain_spec_path, metadata)

    @classmethod
    def load_specification(cls, path: Text) -> Dict[Text, Any]:
        """Load a domains specification from a dumped model directory."""
        metadata_path = os.path.join(path, "domain.json")

        return json.loads(rasa.shared.utils.io.read_file(metadata_path))

    def compare_with_specification(self, path: Text) -> bool:
        """Compare the domain spec of the current and the loaded domain.

        Throws exception if the loaded domain specification is different
        to the current domain are different.
        """
        loaded_domain_spec = self.load_specification(path)
        states = loaded_domain_spec["states"]

        if set(states) != set(self.input_states):
            missing = ",".join(set(states) - set(self.input_states))
            additional = ",".join(set(self.input_states) - set(states))
            raise InvalidDomain(
                f"Domain specification has changed. "
                f"You MUST retrain the policy. "
                f"Detected mismatch in domain specification. "
                f"The following states have been \n"
                f"\t - removed: {missing} \n"
                f"\t - added:   {additional} "
            )
        else:
            return True

    def as_dict(self) -> Dict[Text, Any]:
        """Return serialized `Domain`."""
        return self._data

    @staticmethod
    def get_responses_with_multilines(
        responses: Dict[Text, List[Dict[Text, Any]]]
    ) -> Dict[Text, List[Dict[Text, Any]]]:
        """Returns `responses` with preserved multilines in the `text` key.

        Args:
            responses: Original `responses`.

        Returns:
            `responses` with preserved multilines in the `text` key.
        """
        from ruamel.yaml.scalarstring import LiteralScalarString

        final_responses = responses.copy()
        for utter_action, examples in final_responses.items():
            for i, example in enumerate(examples):
                response_text = example.get(KEY_RESPONSES_TEXT, "")
                if not response_text or "\n" not in response_text:
                    continue
                # Has new lines, use `LiteralScalarString`
                final_responses[utter_action][i][
                    KEY_RESPONSES_TEXT
                ] = LiteralScalarString(response_text)

        return final_responses

    @staticmethod
    def _cleaned_data(data: Dict[Text, Any]) -> Dict[Text, Any]:
        """Remove empty and redundant keys from merged domain dict.

        Returns:
            A cleaned dictionary version of the domain.
        """
        return {
            key: val
            for key, val in data.items()
            if val != {} and val != [] and val is not None
        }

    def persist(self, filename: Union[Text, Path]) -> None:
        """Write domain to a file."""
        as_yaml = self.as_yaml()
        rasa.shared.utils.io.write_text_file(as_yaml, filename)

    def as_yaml(self) -> Text:
        """Dump the `Domain` object as a YAML string.

        This function preserves the orders of the keys in the domain.

        Returns:
            A string in YAML format representing the domain.
        """
        # setting the `version` key first so that it appears at the top of YAML files
        # thanks to the `should_preserve_key_order` argument
        # of `dump_obj_as_yaml_to_string`
        domain_data: Dict[Text, Any] = {
            KEY_TRAINING_DATA_FORMAT_VERSION: DoubleQuotedScalarString(
                LATEST_TRAINING_DATA_FORMAT_VERSION
            )
        }

        domain_data.update(self.as_dict())

        if domain_data.get(KEY_RESPONSES, {}):
            domain_data[KEY_RESPONSES] = self.get_responses_with_multilines(
                domain_data[KEY_RESPONSES]
            )

        return rasa.shared.utils.io.dump_obj_as_yaml_to_string(
            domain_data, should_preserve_key_order=True
        )

    def intent_config(self, intent_name: Text) -> Dict[Text, Any]:
        """Return the configuration for an intent."""
        return self.intent_properties.get(intent_name, {})

    @rasa.shared.utils.common.lazy_property
    def intents(self) -> List[Text]:
        """Returns sorted list of intents."""
        return sorted(self.intent_properties.keys())

    @rasa.shared.utils.common.lazy_property
    def entities(self) -> List[Text]:
        """Returns sorted list of entities."""
        return sorted(self.entity_properties.entities)

    @property
    def _slots_for_domain_warnings(self) -> List[Text]:
        """Fetch names of slots that are used in domain warnings.

        Excludes slots which aren't featurized.
        """
        return [slot.name for slot in self._user_slots if slot.influence_conversation]

    @property
    def _actions_for_domain_warnings(self) -> List[Text]:
        """Fetch names of actions that are used in domain warnings.

        Includes user and form actions, but excludes those that are default actions.
        """
        return [
            action
            for action in self.user_actions_and_forms
            if action not in rasa.shared.core.constants.DEFAULT_ACTION_NAMES
        ]

    @staticmethod
    def _get_symmetric_difference(
        domain_elements: Union[List[Text], Set[Text]],
        training_data_elements: Optional[Union[List[Text], Set[Text]]],
    ) -> Dict[Text, Set[Text]]:
        """Gets the symmetric difference between two sets.

        One set represents domain elements and the other one is a set of training
        data elements.

        Returns a dictionary containing a list of items found in the `domain_elements`
        but not in `training_data_elements` at key `in_domain`, and a list of items
        found in `training_data_elements` but not in `domain_elements` at key
        `in_training_data_set`.
        """
        if training_data_elements is None:
            training_data_elements = set()

        in_domain_diff = set(domain_elements) - set(training_data_elements)
        in_training_data_diff = set(training_data_elements) - set(domain_elements)

        return {"in_domain": in_domain_diff, "in_training_data": in_training_data_diff}

    @staticmethod
    def _combine_with_responses(
        actions: List[Text], responses: Dict[Text, Any]
    ) -> List[Text]:
        """Combines actions with utter actions listed in responses section."""
        unique_utter_actions = [
            action for action in sorted(list(responses.keys())) if action not in actions
        ]
        return actions + unique_utter_actions

    @staticmethod
    def _combine_user_with_default_actions(user_actions: List[Text]) -> List[Text]:
        # remove all user actions that overwrite default actions
        # this logic is a bit reversed, you'd think that we should remove
        # the action name from the default action names if the user overwrites
        # the action, but there are some locations in the code where we
        # implicitly assume that e.g. "action_listen" is always at location
        # 0 in this array. to keep it that way, we remove the duplicate
        # action names from the users list instead of the defaults
        unique_user_actions = [
            action
            for action in user_actions
            if action not in rasa.shared.core.constants.DEFAULT_ACTION_NAMES
        ]
        return rasa.shared.core.constants.DEFAULT_ACTION_NAMES + unique_user_actions

    def domain_warnings(
        self,
        intents: Optional[Union[List[Text], Set[Text]]] = None,
        entities: Optional[Union[List[Text], Set[Text]]] = None,
        actions: Optional[Union[List[Text], Set[Text]]] = None,
        slots: Optional[Union[List[Text], Set[Text]]] = None,
    ) -> Dict[Text, Dict[Text, Set[Text]]]:
        """Generate domain warnings from intents, entities, actions and slots.

        Returns a dictionary with entries for `intent_warnings`,
        `entity_warnings`, `action_warnings` and `slot_warnings`. Excludes domain slots
        from domain warnings in case they are not featurized.
        """
        intent_warnings = self._get_symmetric_difference(self.intents, intents)
        entity_warnings = self._get_symmetric_difference(self.entities, entities)
        action_warnings = self._get_symmetric_difference(
            self._actions_for_domain_warnings, actions
        )
        slot_warnings = self._get_symmetric_difference(
            self._slots_for_domain_warnings, slots
        )

        return {
            "intent_warnings": intent_warnings,
            "entity_warnings": entity_warnings,
            "action_warnings": action_warnings,
            "slot_warnings": slot_warnings,
        }

    def _check_domain_sanity(self) -> None:
        """Make sure the domain is properly configured.

        If the domain contains any duplicate slots, intents, actions
        or entities, an InvalidDomain error is raised.  This error
        is also raised when intent-action mappings are incorrectly
        named or a response is missing.
        """

        def get_duplicates(my_items: Iterable[Any]) -> List[Any]:
            """Returns a list of duplicate items in my_items."""
            return [
                item
                for item, count in collections.Counter(my_items).items()
                if count > 1
            ]

        def check_mappings(
            intent_properties: Dict[Text, Dict[Text, Union[bool, List]]]
        ) -> List[Tuple[Text, Text]]:
            """Checks whether intent-action mappings use valid action names or texts."""
            incorrect = []
            for intent, properties in intent_properties.items():
                if "triggers" in properties:
                    triggered_action = properties.get("triggers")
                    if triggered_action not in self.action_names_or_texts:
                        incorrect.append((intent, str(triggered_action)))
            return incorrect

        def get_exception_message(
            duplicates: Optional[List[Tuple[List[Text], Text]]] = None,
            mappings: Optional[List[Tuple[Text, Text]]] = None,
        ) -> Text:
            """Return a message given a list of error locations."""
            message = ""
            if duplicates:
                message += get_duplicate_exception_message(duplicates)
            if mappings:
                if message:
                    message += "\n"
                message += get_mapping_exception_message(mappings)
            return message

        def get_mapping_exception_message(mappings: List[Tuple[Text, Text]]) -> Text:
            """Return a message given a list of duplicates."""
            message = ""
            for name, action_name in mappings:
                if message:
                    message += "\n"
                message += (
                    "Intent '{}' is set to trigger action '{}', which is "
                    "not defined in the domain.".format(name, action_name)
                )
            return message

        def get_duplicate_exception_message(
            duplicates: List[Tuple[List[Text], Text]]
        ) -> Text:
            """Return a message given a list of duplicates."""
            message = ""
            for d, name in duplicates:
                if d:
                    if message:
                        message += "\n"
                    message += (
                        f"Duplicate {name} in domain. "
                        f"These {name} occur more than once in "
                        f"the domain: '{', '.join(d)}'."
                    )
            return message

        duplicate_actions = get_duplicates(self.action_names_or_texts)
        duplicate_slots = get_duplicates([s.name for s in self.slots])
        duplicate_entities = get_duplicates(self.entities)
        incorrect_mappings = check_mappings(self.intent_properties)

        if (
            duplicate_actions
            or duplicate_slots
            or duplicate_entities
            or incorrect_mappings
        ):
            raise InvalidDomain(
                get_exception_message(
                    [
                        (duplicate_actions, KEY_ACTIONS),
                        (duplicate_slots, KEY_SLOTS),
                        (duplicate_entities, KEY_ENTITIES),
                    ],
                    incorrect_mappings,
                )
            )

    @property
    def utterances_for_response(self) -> Set[Text]:
        """Returns utterance set which should have a response.

        Will filter out utterances which are subintent (retrieval intent) types.
        eg. if actions have ['utter_chitchat', 'utter_chitchat/greet'], this
        will only return ['utter_chitchat/greet'] as only that will need a
        response.
        """
        utterances = set()
        subintent_parents = set()
        for action in self.action_names_or_texts:
            if not action.startswith(rasa.shared.constants.UTTER_PREFIX):
                continue
            action_parent_split = action.split(RESPONSE_IDENTIFIER_DELIMITER)
            if len(action_parent_split) == 2:
                action_parent = action_parent_split[0]
                subintent_parents.add(action_parent)
            utterances.add(action)
        return utterances - subintent_parents

    def check_missing_responses(self) -> None:
        """Warn user of utterance names which have no specified response."""
        missing_responses = self.utterances_for_response - set(self.responses)

        for response in missing_responses:
            rasa.shared.utils.io.raise_warning(
                f"Action '{response}' is listed as a "
                f"response action in the domain file, but there is "
                f"no matching response defined. Please check your domain.",
                docs=DOCS_URL_RESPONSES,
            )

    def is_empty(self) -> bool:
        """Check whether the domain is empty."""
        return self.as_dict() == Domain.empty().as_dict()

    @staticmethod
    def is_domain_file(filename: Union[Text, Path]) -> bool:
        """Checks whether the given file path is a Rasa domain file.

        Args:
            filename: Path of the file which should be checked.

        Returns:
            `True` if it's a domain file, otherwise `False`.

        Raises:
            YamlException: if the file seems to be a YAML file (extension) but
                can not be read / parsed.
        """
        from rasa.shared.data import is_likely_yaml_file

        if not is_likely_yaml_file(filename):
            return False

        try:
            content = rasa.shared.utils.io.read_yaml_file(filename)
        except (RasaException, YamlSyntaxException):
            rasa.shared.utils.io.raise_warning(
                message=f"The file {filename} could not be loaded as domain file. "
                + "You can use https://yamlchecker.com/ to validate "
                + "the YAML syntax of your file.",
                category=UserWarning,
            )
            return False

        return any(key in content for key in ALL_DOMAIN_KEYS)

    def required_slots_for_form(self, form_name: Text) -> List[Text]:
        """Retrieve the list of required slot names for a form defined in the domain.

        Args:
            form_name: The name of the form.

        Returns:
            The list of slot names or an empty list if no form was found.
        """
        form = self.forms.get(form_name)
        if form:
            return form[REQUIRED_SLOTS_KEY]

        return []

    def count_slot_mapping_statistics(self) -> Tuple[int, int, int]:
        """Counts the total number of slot mappings and custom slot mappings.

        Returns:
            A triple of integers where the first entry is the total number of mappings,
            the second entry is the total number of custom mappings, and the third entry
            is the total number of mappings which have conditions attached.
        """
        total_mappings = 0
        custom_mappings = 0
        conditional_mappings = 0

        for slot in self.slots:
            total_mappings += len(slot.mappings)
            for mapping in slot.mappings:
                if mapping[MAPPING_TYPE] == str(SlotMappingType.CUSTOM):
                    custom_mappings += 1

                if MAPPING_CONDITIONS in mapping:
                    conditional_mappings += 1

        return (total_mappings, custom_mappings, conditional_mappings)

    def does_custom_action_explicitly_need_domain(self, action_name: Text) -> bool:
        """Assert if action has explicitly stated that it needs domain.

        Args:
            action_name: Name of the action to be checked

        Returns:
            True if action has explicitly stated that it needs domain.
            Otherwise, it returns false.
        """
        return action_name in self._actions_which_explicitly_need_domain

    def __repr__(self) -> Text:
        """Returns text representation of object."""
        return (
            f"{self.__class__.__name__}: {len(self.action_names_or_texts)} actions, "
            f"{len(self.intent_properties)} intents, {len(self.responses)} responses, "
            f"{len(self.slots)} slots, "
            f"{len(self.entities)} entities, {len(self.form_names)} forms"
        )

    @staticmethod
    def _collect_action_names(
        actions: List[Union[Text, Dict[Text, Any]]]
    ) -> List[Text]:
        action_names: List[Text] = []

        for action in actions:
            if isinstance(action, dict):
                action_names.extend(list(action.keys()))
            elif isinstance(action, str):
                action_names += [action]

        return action_names

    @staticmethod
    def _collect_actions_which_explicitly_need_domain(
        actions: List[Union[Text, Dict[Text, Any]]]
    ) -> List[Text]:
        action_names: List[Text] = []

        for action in actions:
            if isinstance(action, dict):
                for action_name, action_config in action.items():
                    should_send_domain = action_config.get(
                        ACTION_SHOULD_SEND_DOMAIN, False
                    )
                    if should_send_domain:
                        action_names += [action_name]

            elif action.startswith("validate_"):
                action_names += [action]

        return action_names


def warn_about_duplicates_found_during_domain_merging(
    duplicates: Dict[Text, List[Text]]
) -> None:
    """Emits warning about found duplicates while loading multiple domain paths."""
    message = ""
    for key in [
        KEY_INTENTS,
        KEY_FORMS,
        KEY_ACTIONS,
        KEY_E2E_ACTIONS,
        KEY_RESPONSES,
        KEY_SLOTS,
        KEY_ENTITIES,
    ]:
        duplicates_per_key = duplicates.get(key)
        if duplicates_per_key:
            if message:
                message += " \n"

            duplicates_per_key_str = ", ".join(duplicates_per_key)
            message += (
                f"The following duplicated {key} have been found "
                f"across multiple domain files: {duplicates_per_key_str}"
            )

    rasa.shared.utils.io.raise_warning(message, docs=DOCS_URL_DOMAINS)
    return None


def _validate_forms(forms: Union[Dict, List]) -> None:
    if not isinstance(forms, dict):
        raise InvalidDomain("Forms have to be specified as dictionary.")

    for form_name, form_data in forms.items():
        if form_data is None:
            continue

        if not isinstance(form_data, Dict):
            raise InvalidDomain(
                f"The contents of form '{form_name}' were specified "
                f"as '{type(form_data)}'. They need to be specified "
                f"as dictionary. Please see {DOCS_URL_FORMS} "
                f"for more information."
            )

        if IGNORED_INTENTS in form_data and REQUIRED_SLOTS_KEY not in form_data:
            raise InvalidDomain(
                f"If you use the `{IGNORED_INTENTS}` parameter in your form, then "
                f"the keyword `{REQUIRED_SLOTS_KEY}` is required. "
                f"Please see {DOCS_URL_FORMS} for more information."
            )<|MERGE_RESOLUTION|>--- conflicted
+++ resolved
@@ -43,11 +43,8 @@
     SlotMappingType,
     MAPPING_TYPE,
     MAPPING_CONDITIONS,
-<<<<<<< HEAD
     KNOWLEDGE_BASE_SLOT_NAMES,
-=======
     ACTIVE_LOOP,
->>>>>>> 0dd893a1
 )
 from rasa.shared.exceptions import (
     RasaException,
