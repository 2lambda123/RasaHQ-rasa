import copy
import collections
import json
import logging
import os
from pathlib import Path
from typing import (
    Any,
    Dict,
    List,
    NoReturn,
    Optional,
    Set,
    Text,
    Tuple,
    Union,
    TYPE_CHECKING,
    Iterable,
    MutableMapping,
    NamedTuple,
    Callable,
    cast,
)
from dataclasses import dataclass

from ruamel.yaml.scalarstring import DoubleQuotedScalarString

from rasa.shared.constants import (
    DEFAULT_SESSION_EXPIRATION_TIME_IN_MINUTES,
    DEFAULT_CARRY_OVER_SLOTS_TO_NEW_SESSION,
    DOMAIN_SCHEMA_FILE,
    DOCS_URL_DOMAINS,
    DOCS_URL_FORMS,
    LATEST_TRAINING_DATA_FORMAT_VERSION,
    DOCS_URL_RESPONSES,
    REQUIRED_SLOTS_KEY,
    IGNORED_INTENTS,
    RESPONSE_CONDITION,
)
import rasa.shared.core.constants
from rasa.shared.core.constants import SlotMappingType, MAPPING_TYPE, MAPPING_CONDITIONS
from rasa.shared.exceptions import (
    RasaException,
    YamlException,
    YamlSyntaxException,
)
import rasa.shared.utils.validation
import rasa.shared.utils.io
import rasa.shared.utils.common
import rasa.shared.core.slot_mappings
from rasa.shared.core.events import SlotSet, UserUttered
from rasa.shared.core.slots import Slot, CategoricalSlot, TextSlot, AnySlot, ListSlot
from rasa.shared.utils.validation import KEY_TRAINING_DATA_FORMAT_VERSION
from rasa.shared.nlu.constants import (
    ENTITY_ATTRIBUTE_TYPE,
    ENTITY_ATTRIBUTE_ROLE,
    ENTITY_ATTRIBUTE_GROUP,
    RESPONSE_IDENTIFIER_DELIMITER,
    INTENT_NAME_KEY,
    ENTITIES,
)


if TYPE_CHECKING:
    from rasa.shared.core.trackers import DialogueStateTracker

CARRY_OVER_SLOTS_KEY = "carry_over_slots_to_new_session"
SESSION_EXPIRATION_TIME_KEY = "session_expiration_time"
SESSION_CONFIG_KEY = "session_config"
USED_ENTITIES_KEY = "used_entities"
USE_ENTITIES_KEY = "use_entities"
IGNORE_ENTITIES_KEY = "ignore_entities"
IS_RETRIEVAL_INTENT_KEY = "is_retrieval_intent"
ENTITY_ROLES_KEY = "roles"
ENTITY_GROUPS_KEY = "groups"
ENTITY_FEATURIZATION_KEY = "influence_conversation"

KEY_SLOTS = "slots"
KEY_INTENTS = "intents"
KEY_ENTITIES = "entities"
KEY_RESPONSES = "responses"
KEY_ACTIONS = "actions"
KEY_FORMS = "forms"
KEY_E2E_ACTIONS = "e2e_actions"
KEY_RESPONSES_TEXT = "text"

ALL_DOMAIN_KEYS = [
    KEY_SLOTS,
    KEY_FORMS,
    KEY_ACTIONS,
    KEY_ENTITIES,
    KEY_INTENTS,
    KEY_RESPONSES,
    KEY_E2E_ACTIONS,
]

PREV_PREFIX = "prev_"

# State is a dictionary with keys (USER, PREVIOUS_ACTION, SLOTS, ACTIVE_LOOP)
# representing the origin of a SubState;
# the values are SubStates, that contain the information needed for featurization
SubStateValue = Union[Text, Tuple[Union[float, Text], ...]]
SubState = MutableMapping[Text, SubStateValue]
State = Dict[Text, SubState]

logger = logging.getLogger(__name__)


class InvalidDomain(RasaException):
    """Exception that can be raised when domain is not valid."""


class ActionNotFoundException(ValueError, RasaException):
    """Raised when an action name could not be found."""


class SessionConfig(NamedTuple):
    """The Session Configuration."""

    session_expiration_time: float  # in minutes
    carry_over_slots: bool

    @staticmethod
    def default() -> "SessionConfig":
        """Returns the SessionConfig with the default values."""
        return SessionConfig(
            DEFAULT_SESSION_EXPIRATION_TIME_IN_MINUTES,
            DEFAULT_CARRY_OVER_SLOTS_TO_NEW_SESSION,
        )

    def are_sessions_enabled(self) -> bool:
        """Returns a boolean value depending on the value of session_expiration_time."""
        return self.session_expiration_time > 0

    def as_dict(self) -> Dict:
        """Return serialized `SessionConfig`."""
        return {
            "session_expiration_time": self.session_expiration_time,
            "carry_over_slots_to_new_session": self.carry_over_slots,
        }


@dataclass
class EntityProperties:
    """Class for keeping track of the properties of entities in the domain."""

    entities: List[Text]
    roles: Dict[Text, List[Text]]
    groups: Dict[Text, List[Text]]
    default_ignored_entities: List[Text]


class Domain:
    """The domain specifies the universe in which the bot's policy acts.

    A Domain subclass provides the actions the bot can take, the intents
    and entities it can recognise.
    """

    @classmethod
    def empty(cls) -> "Domain":
        """Returns empty Domain."""
        return Domain.from_dict({})

    @classmethod
    def load(cls, paths: Union[List[Union[Path, Text]], Text, Path]) -> "Domain":
        """Returns loaded Domain after merging all domain files."""
        if not paths:
            raise InvalidDomain(
                "No domain file was specified. Please specify a path "
                "to a valid domain file."
            )
        elif not isinstance(paths, list) and not isinstance(paths, set):
            paths = [paths]

        domain = Domain.empty()
        for path in paths:
            other = cls.from_path(path)
            domain = domain.merge(other)

        return domain

    @classmethod
    def from_path(cls, path: Union[Text, Path]) -> "Domain":
        """Loads the `Domain` from a path."""
        path = os.path.abspath(path)

        if os.path.isfile(path):
            domain = cls.from_file(path)
        elif os.path.isdir(path):
            domain = cls.from_directory(path)
        else:
            raise InvalidDomain(
                "Failed to load domain specification from '{}'. "
                "File not found!".format(os.path.abspath(path))
            )

        return domain

    @classmethod
    def from_file(cls, path: Text) -> "Domain":
        """Loads the `Domain` from a YAML file."""
        return cls.from_yaml(rasa.shared.utils.io.read_file(path), path)

    @classmethod
    def from_yaml(cls, yaml: Text, original_filename: Text = "") -> "Domain":
        """Loads the `Domain` from YAML text after validating it."""
        try:
            rasa.shared.utils.validation.validate_yaml_schema(yaml, DOMAIN_SCHEMA_FILE)

            data = rasa.shared.utils.io.read_yaml(yaml)
            if not rasa.shared.utils.validation.validate_training_data_format_version(
                data, original_filename
            ):
                return Domain.empty()
            return cls.from_dict(data)
        except YamlException as e:
            e.filename = original_filename
            raise e

    @classmethod
    def from_dict(cls, data: Dict) -> "Domain":
        """Deserializes and creates domain.

        Args:
            data: The serialized domain.

        Returns:
            The instantiated `Domain` object.
        """
        duplicates = data.pop("duplicates", None)
        if duplicates:
            warn_about_duplicates_found_during_domain_merging(duplicates)

        responses = data.get(KEY_RESPONSES, {})

        domain_slots = data.get(KEY_SLOTS, {})
        if domain_slots:
            rasa.shared.core.slot_mappings.validate_slot_mappings(domain_slots)
        slots = cls.collect_slots(domain_slots)

        additional_arguments = data.get("config", {})
        session_config = cls._get_session_config(data.get(SESSION_CONFIG_KEY, {}))
        intents = data.get(KEY_INTENTS, {})

        forms = data.get(KEY_FORMS, {})
        _validate_forms(forms)

        return cls(
            intents=intents,
            entities=data.get(KEY_ENTITIES, {}),
            slots=slots,
            responses=responses,
            action_names=data.get(KEY_ACTIONS, []),
            forms=data.get(KEY_FORMS, {}),
            data=Domain._cleaned_data(data),
            action_texts=data.get(KEY_E2E_ACTIONS, []),
            session_config=session_config,
            **additional_arguments,
        )

    @staticmethod
    def _get_session_config(session_config: Dict) -> SessionConfig:
        session_expiration_time_min = session_config.get(SESSION_EXPIRATION_TIME_KEY)

        if session_expiration_time_min is None:
            session_expiration_time_min = DEFAULT_SESSION_EXPIRATION_TIME_IN_MINUTES

        carry_over_slots = session_config.get(
            CARRY_OVER_SLOTS_KEY, DEFAULT_CARRY_OVER_SLOTS_TO_NEW_SESSION
        )

        return SessionConfig(session_expiration_time_min, carry_over_slots)

    @classmethod
    def from_directory(cls, path: Text) -> "Domain":
        """Loads and merges multiple domain files recursively from a directory tree."""
        domain_dict: Dict[Text, Any] = {}
        for root, _, files in os.walk(path, followlinks=True):
            for file in files:
                full_path = os.path.join(root, file)
                if Domain.is_domain_file(full_path):
                    _ = Domain.from_file(full_path)  # does the validation here only
                    other_dict = rasa.shared.utils.io.read_yaml(
                        rasa.shared.utils.io.read_file(full_path)
                    )
                    domain_dict = Domain.merge_domain_dicts(other_dict, domain_dict)

        domain = Domain.from_dict(domain_dict)
        return domain

    def merge(
        self,
        domain: Optional["Domain"],
        override: bool = False,
    ) -> "Domain":
        """Merges this domain dict with another one, combining their attributes.

        This method merges domain dicts, and ensures all attributes (like ``intents``,
        ``entities``, and ``actions``) are known to the Domain when the
        object is created.

        List attributes like ``intents`` and ``actions`` are deduped
        and merged. Single attributes are taken from `domain1` unless
        override is `True`, in which case they are taken from `domain2`.
        """
        if not domain or domain.is_empty():
            return self

        if self.is_empty():
            return domain

        merged_dict = self.__class__.merge_domain_dicts(
            domain.as_dict(), self.as_dict(), override
        )

        return Domain.from_dict(merged_dict)

    @staticmethod
    def merge_domain_dicts(
        domain_dict: Dict,
        combined: Dict,
        override: bool = False,
    ) -> Dict:
        """Combines two domain dictionaries."""
        if not domain_dict:
            return combined

        if not combined:
            return domain_dict

        if override:
            config = domain_dict.get("config", {})
            for key, val in config.items():
                combined["config"][key] = val

        if (
            override
            or combined.get(SESSION_CONFIG_KEY) == SessionConfig.default().as_dict()
            or combined.get(SESSION_CONFIG_KEY) is None
        ) and domain_dict.get(SESSION_CONFIG_KEY):
            combined[SESSION_CONFIG_KEY] = domain_dict[SESSION_CONFIG_KEY]

        # remove existing forms from new actions
        for form in combined.get(KEY_FORMS, []):
            if form in domain_dict.get(KEY_ACTIONS, []):
                domain_dict[KEY_ACTIONS].remove(form)

        duplicates: Dict[Text, List[Text]] = {}

        merge_func_mappings: Dict[Text, Callable[..., Any]] = {
            KEY_INTENTS: rasa.shared.utils.common.merge_lists_of_dicts,
            KEY_ENTITIES: rasa.shared.utils.common.merge_lists_of_dicts,
            KEY_ACTIONS: rasa.shared.utils.common.merge_lists,
            KEY_E2E_ACTIONS: rasa.shared.utils.common.merge_lists,
            KEY_FORMS: rasa.shared.utils.common.merge_dicts,
            KEY_RESPONSES: rasa.shared.utils.common.merge_dicts,
            KEY_SLOTS: rasa.shared.utils.common.merge_dicts,
        }

        for key, merge_func in merge_func_mappings.items():
            duplicates[key] = rasa.shared.utils.common.extract_duplicates(
                combined.get(key, []), domain_dict.get(key, [])
            )

            default: Union[List[Any], Dict[Text, Any]] = (
                {} if merge_func == rasa.shared.utils.common.merge_dicts else []
            )

            combined[key] = merge_func(
                combined.get(key, default), domain_dict.get(key, default), override
            )

        if duplicates:
            duplicates = rasa.shared.utils.common.clean_duplicates(duplicates)
            combined.update({"duplicates": duplicates})

        return combined

    def _preprocess_domain_dict(
        self,
        data: Dict,
        store_entities_as_slots: bool,
        session_config: SessionConfig,
    ) -> Dict:
        data = self._add_default_keys_to_domain_dict(
            data,
            store_entities_as_slots,
            session_config,
        )
        data = self._sanitize_intents_in_domain_dict(data)

        return data

    @staticmethod
    def _add_default_keys_to_domain_dict(
        data: Dict,
        store_entities_as_slots: bool,
        session_config: SessionConfig,
    ) -> Dict:
        # add the config, session_config and training data version defaults
        # if not included in the original domain dict
        if "config" not in data and not store_entities_as_slots:
            data.update(
                {"config": {"store_entities_as_slots": store_entities_as_slots}}
            )

        if SESSION_CONFIG_KEY not in data:
            data.update(
                {
                    SESSION_CONFIG_KEY: {
                        SESSION_EXPIRATION_TIME_KEY: (
                            session_config.session_expiration_time
                        ),
                        CARRY_OVER_SLOTS_KEY: session_config.carry_over_slots,
                    }
                }
            )

        if KEY_TRAINING_DATA_FORMAT_VERSION not in data:
            data.update(
                {
                    KEY_TRAINING_DATA_FORMAT_VERSION: DoubleQuotedScalarString(
                        LATEST_TRAINING_DATA_FORMAT_VERSION
                    )
                }
            )

        return data

    @staticmethod
    def _reset_intent_flags(intent: Dict[Text, Any]) -> None:
        for intent_property in intent.values():
            if (
                USE_ENTITIES_KEY in intent_property.keys()
                and not intent_property[USE_ENTITIES_KEY]
            ):
                intent_property[USE_ENTITIES_KEY] = []
            if (
                IGNORE_ENTITIES_KEY in intent_property.keys()
                and not intent_property[IGNORE_ENTITIES_KEY]
            ):
                intent_property[IGNORE_ENTITIES_KEY] = []

    @staticmethod
    def _sanitize_intents_in_domain_dict(data: Dict[Text, Any]) -> Dict[Text, Any]:
        if not data.get(KEY_INTENTS):
            return data

        for intent in data.get(KEY_INTENTS, []):
            if isinstance(intent, dict):
                Domain._reset_intent_flags(intent)

        data[KEY_INTENTS] = Domain._sort_intent_names_alphabetical_order(
            intents=data.get(KEY_INTENTS)
        )

        return data

    @staticmethod
    def collect_slots(slot_dict: Dict[Text, Any]) -> List[Slot]:
        """Collects a list of slots from a dictionary."""
        slots = []
        # make a copy to not alter the input dictionary
        slot_dict = copy.deepcopy(slot_dict)
        # Don't sort the slots, see https://github.com/RasaHQ/rasa-x/issues/3900
        for slot_name in slot_dict:
            slot_type = slot_dict[slot_name].pop("type", None)
            slot_class = Slot.resolve_by_type(slot_type)

            slot = slot_class(slot_name, **slot_dict[slot_name])
            slots.append(slot)
        return slots

    @staticmethod
    def _transform_intent_properties_for_internal_use(
        intent: Dict[Text, Any], entity_properties: EntityProperties
    ) -> Dict[Text, Any]:
        """Transforms the intent's parameters in a format suitable for internal use.

        When an intent is retrieved from the `domain.yml` file, it contains two
        parameters, the `use_entities` and the `ignore_entities` parameter.
        With the values of these two parameters the Domain class is updated, a new
        parameter is added to the intent called `used_entities` and the two
        previous parameters are deleted. This happens because internally only the
        parameter `used_entities` is needed to list all the entities that should be
        used for this intent.

        Args:
            intent: The intent as retrieved from the `domain.yml` file thus having two
                parameters, the `use_entities` and the `ignore_entities` parameter.
            entity_properties: Entity properties as provided by the domain file.

        Returns:
            The intent with the new format thus having only one parameter called
            `used_entities` since this is the expected format of the intent
            when used internally.
        """
        name, properties = list(intent.items())[0]

        if properties:
            properties.setdefault(USE_ENTITIES_KEY, True)
        else:
            raise InvalidDomain(
                f"In the `domain.yml` file, the intent '{name}' cannot have value of"
                f" `{type(properties)}`. If you have placed a ':' character after the"
                f" intent's name without adding any additional parameters to this"
                f" intent then you would need to remove the ':' character. Please see"
                f" {rasa.shared.constants.DOCS_URL_DOMAINS} for more information on how"
                f" to correctly add `intents` in the `domain` and"
                f" {rasa.shared.constants.DOCS_URL_INTENTS} for examples on"
                f" when to use the ':' character after an intent's name."
            )

        properties.setdefault(
            IGNORE_ENTITIES_KEY, entity_properties.default_ignored_entities
        )
        if not properties[USE_ENTITIES_KEY]:  # this covers False, None and []
            properties[USE_ENTITIES_KEY] = []

        # `use_entities` is either a list of explicitly included entities
        # or `True` if all should be included
        # if the listed entities have a role or group label, concatenate the entity
        # label with the corresponding role or group label to make sure roles and
        # groups can also influence the dialogue predictions
        if properties[USE_ENTITIES_KEY] is True:
            included_entities = set(entity_properties.entities) - set(
                entity_properties.default_ignored_entities
            )
            included_entities.update(
                Domain.concatenate_entity_labels(entity_properties.roles)
            )
            included_entities.update(
                Domain.concatenate_entity_labels(entity_properties.groups)
            )
        else:
            included_entities = set(properties[USE_ENTITIES_KEY])
            for entity in list(included_entities):
                included_entities.update(
                    Domain.concatenate_entity_labels(entity_properties.roles, entity)
                )
                included_entities.update(
                    Domain.concatenate_entity_labels(entity_properties.groups, entity)
                )
        excluded_entities = set(properties[IGNORE_ENTITIES_KEY])
        for entity in list(excluded_entities):
            excluded_entities.update(
                Domain.concatenate_entity_labels(entity_properties.roles, entity)
            )
            excluded_entities.update(
                Domain.concatenate_entity_labels(entity_properties.groups, entity)
            )
        used_entities = list(included_entities - excluded_entities)
        used_entities.sort()

        # Only print warning for ambiguous configurations if entities were included
        # explicitly.
        explicitly_included = isinstance(properties[USE_ENTITIES_KEY], list)
        ambiguous_entities = included_entities.intersection(excluded_entities)
        if explicitly_included and ambiguous_entities:
            rasa.shared.utils.io.raise_warning(
                f"Entities: '{ambiguous_entities}' are explicitly included and"
                f" excluded for intent '{name}'."
                f"Excluding takes precedence in this case. "
                f"Please resolve that ambiguity.",
                docs=f"{DOCS_URL_DOMAINS}",
            )

        properties[USED_ENTITIES_KEY] = used_entities
        del properties[USE_ENTITIES_KEY]
        del properties[IGNORE_ENTITIES_KEY]

        return intent

    @rasa.shared.utils.common.lazy_property
    def retrieval_intents(self) -> List[Text]:
        """List retrieval intents present in the domain."""
        return [
            intent
            for intent in self.intent_properties
            if self.intent_properties[intent].get(IS_RETRIEVAL_INTENT_KEY)
        ]

    @classmethod
    def collect_entity_properties(
        cls, domain_entities: List[Union[Text, Dict[Text, Any]]]
    ) -> EntityProperties:
        """Get entity properties for a domain from what is provided by a domain file.

        Args:
            domain_entities: The entities as provided by a domain file.

        Returns:
            An instance of EntityProperties.
        """
        entity_properties = EntityProperties([], {}, {}, [])
        for entity in domain_entities:
            if isinstance(entity, str):
                entity_properties.entities.append(entity)
            elif isinstance(entity, dict):
                for _entity, sub_labels in entity.items():
                    entity_properties.entities.append(_entity)
                    if sub_labels:
                        if ENTITY_ROLES_KEY in sub_labels:
                            entity_properties.roles[_entity] = sub_labels[
                                ENTITY_ROLES_KEY
                            ]
                        if ENTITY_GROUPS_KEY in sub_labels:
                            entity_properties.groups[_entity] = sub_labels[
                                ENTITY_GROUPS_KEY
                            ]
                        if (
                            ENTITY_FEATURIZATION_KEY in sub_labels
                            and sub_labels[ENTITY_FEATURIZATION_KEY] is False
                        ):
                            entity_properties.default_ignored_entities.append(_entity)
                    else:
                        raise InvalidDomain(
                            f"In the `domain.yml` file, the entity '{_entity}' cannot"
                            f" have value of `{type(sub_labels)}`. If you have placed a"
                            f" ':' character after the entity `{_entity}` without"
                            f" adding any additional parameters to this entity then you"
                            f" would need to remove the ':' character. Please see"
                            f" {rasa.shared.constants.DOCS_URL_DOMAINS} for more"
                            f" information on how to correctly add `entities` in the"
                            f" `domain` and {rasa.shared.constants.DOCS_URL_ENTITIES}"
                            f" for examples on when to use the ':' character after an"
                            f" entity's name."
                        )
            else:
                raise InvalidDomain(
                    f"Invalid domain. Entity is invalid, type of entity '{entity}' "
                    f"not supported: '{type(entity).__name__}'"
                )

        return entity_properties

    @classmethod
    def collect_intent_properties(
        cls,
        intents: List[Union[Text, Dict[Text, Any]]],
        entity_properties: EntityProperties,
    ) -> Dict[Text, Dict[Text, Union[bool, List]]]:
        """Get intent properties for a domain from what is provided by a domain file.

        Args:
            intents: The intents as provided by a domain file.
            entity_properties: Entity properties as provided by the domain file.

        Returns:
            The intent properties to be stored in the domain.
        """
        # make a copy to not alter the input argument
        intents = copy.deepcopy(intents)
        intent_properties: Dict[Text, Any] = {}
        duplicates = set()

        for intent in intents:
            intent_name, properties = cls._intent_properties(intent, entity_properties)

            if intent_name in intent_properties.keys():
                duplicates.add(intent_name)

            intent_properties.update(properties)

        if duplicates:
            raise InvalidDomain(
                f"Intents are not unique! Found multiple intents "
                f"with name(s) {sorted(duplicates)}. "
                f"Either rename or remove the duplicate ones."
            )

        cls._add_default_intents(intent_properties, entity_properties)

        return intent_properties

    @classmethod
    def _intent_properties(
        cls, intent: Union[Text, Dict[Text, Any]], entity_properties: EntityProperties
    ) -> Tuple[Text, Dict[Text, Any]]:
        if not isinstance(intent, dict):
            intent_name = intent
            intent = {
                intent_name: {
                    USE_ENTITIES_KEY: True,
                    IGNORE_ENTITIES_KEY: entity_properties.default_ignored_entities,
                }
            }
        else:
            intent_name = list(intent.keys())[0]

        return (
            intent_name,
            cls._transform_intent_properties_for_internal_use(
                intent, entity_properties
            ),
        )

    @classmethod
    def _add_default_intents(
        cls,
        intent_properties: Dict[Text, Dict[Text, Union[bool, List]]],
        entity_properties: EntityProperties,
    ) -> None:
        for intent_name in rasa.shared.core.constants.DEFAULT_INTENTS:
            if intent_name not in intent_properties:
                _, properties = cls._intent_properties(intent_name, entity_properties)
                intent_properties.update(properties)

    def __init__(
        self,
        intents: Union[Set[Text], List[Text], List[Dict[Text, Any]]],
        entities: List[Union[Text, Dict[Text, Any]]],
        slots: List[Slot],
        responses: Dict[Text, List[Dict[Text, Any]]],
        action_names: List[Text],
        forms: Union[Dict[Text, Any], List[Text]],
        data: Dict,
        action_texts: Optional[List[Text]] = None,
        store_entities_as_slots: bool = True,
        session_config: SessionConfig = SessionConfig.default(),
    ) -> None:
        """Creates a `Domain`.

        Args:
            intents: Intent labels.
            entities: The names of entities which might be present in user messages.
            slots: Slots to store information during the conversation.
            responses: Bot responses. If an action with the same name is executed, it
                will send the matching response to the user.
            action_names: Names of custom actions.
            forms: Form names and their slot mappings.
            data: original domain dict representation.
            action_texts: End-to-End bot utterances from end-to-end stories.
            store_entities_as_slots: If `True` Rasa will automatically create `SlotSet`
                events for entities if there are slots with the same name as the entity.
            session_config: Configuration for conversation sessions. Conversations are
                restarted at the end of a session.
        """
        self.entity_properties = self.collect_entity_properties(entities)
        self.intent_properties = self.collect_intent_properties(
            intents, self.entity_properties
        )
        self.overridden_default_intents = self._collect_overridden_default_intents(
            intents
        )

        self.form_names, self.forms, overridden_form_actions = self._initialize_forms(
            forms
        )
        action_names += overridden_form_actions

        self.responses = responses

        self.action_texts = action_texts if action_texts is not None else []

        data_copy = copy.deepcopy(data)
        self._data = self._preprocess_domain_dict(
            data_copy,
            store_entities_as_slots,
            session_config,
        )

        self.session_config = session_config

        self._custom_actions = action_names

        # only includes custom actions and utterance actions
        self.user_actions = self._combine_with_responses(action_names, responses)

        # includes all action names (custom, utterance, default actions and forms)
        # and action texts from end-to-end bot utterances
        self.action_names_or_texts = (
            self._combine_user_with_default_actions(self.user_actions)
            + [
                form_name
                for form_name in self.form_names
                if form_name not in self._custom_actions
            ]
            + self.action_texts
        )

        self._user_slots = copy.copy(slots)
        self.slots = slots
        self._add_default_slots()
        self.store_entities_as_slots = store_entities_as_slots
        self._check_domain_sanity()

    def __deepcopy__(self, memo: Optional[Dict[int, Any]]) -> "Domain":
        """Enables making a deep copy of the `Domain` using `copy.deepcopy`.

        See https://docs.python.org/3/library/copy.html#copy.deepcopy
        for more implementation.

        Args:
            memo: Optional dictionary of objects already copied during the current
            copying pass.

        Returns:
            A deep copy of the current domain.
        """
        domain_dict = self.as_dict()
        return self.__class__.from_dict(copy.deepcopy(domain_dict, memo))

    def count_conditional_response_variations(self) -> int:
        """Returns count of conditional response variations."""
        count = 0
        for response_variations in self.responses.values():
            for variation in response_variations:
                if RESPONSE_CONDITION in variation:
                    count += 1

        return count

    @staticmethod
    def _collect_overridden_default_intents(
        intents: Union[Set[Text], List[Text], List[Dict[Text, Any]]]
    ) -> List[Text]:
        """Collects the default intents overridden by the user.

        Args:
            intents: User-provided intents.

        Returns:
            User-defined intents that are default intents.
        """
        intent_names: Set[Text] = {
            list(intent.keys())[0] if isinstance(intent, dict) else intent
            for intent in intents
        }
        return sorted(
            intent_names.intersection(set(rasa.shared.core.constants.DEFAULT_INTENTS))
        )

    @staticmethod
    def _initialize_forms(
        forms: Dict[Text, Any]
    ) -> Tuple[List[Text], Dict[Text, Any], List[Text]]:
        """Retrieves the initial values for the Domain's form fields.

        Args:
            forms: Parsed content of the `forms` section in the domain.

        Returns:
            The form names, a mapping of form names and required slots, and custom
            actions.
            Returning custom actions for each forms means that Rasa Open Source should
            not use the default `FormAction` for the forms, but rather a custom action
            for it. This can e.g. be used to run the deprecated Rasa Open Source 1
            `FormAction` which is implemented in the Rasa SDK.
        """
        for form_name, form_data in forms.items():
            if form_data is not None and REQUIRED_SLOTS_KEY not in form_data:
                forms[form_name] = {REQUIRED_SLOTS_KEY: form_data}
        return list(forms.keys()), forms, []

    def __hash__(self) -> int:
        """Returns a unique hash for the domain."""
        return int(self.fingerprint(), 16)

    def fingerprint(self) -> Text:
        """Returns a unique hash for the domain which is stable across python runs.

        Returns:
            fingerprint of the domain
        """
        self_as_dict = self.as_dict()
        transformed_intents: List[Text] = []
        for intent in self_as_dict.get(KEY_INTENTS, []):
            if isinstance(intent, dict):
                transformed_intents.append(*intent.keys())
            elif isinstance(intent, str):
                transformed_intents.append(intent)

        self_as_dict[KEY_INTENTS] = sorted(transformed_intents)
        self_as_dict[KEY_ACTIONS] = self.action_names_or_texts
        return rasa.shared.utils.io.get_dictionary_fingerprint(self_as_dict)

    @staticmethod
    def _sort_intent_names_alphabetical_order(
        intents: List[Union[Text, Dict]]
    ) -> List[Union[Text, Dict]]:
        def sort(elem: Union[Text, Dict]) -> Union[Text, Dict]:
            if isinstance(elem, dict):
                return list(elem.keys())[0]
            elif isinstance(elem, str):
                return elem

        sorted_intents = sorted(intents, key=sort)
        return sorted_intents

    @rasa.shared.utils.common.lazy_property
    def user_actions_and_forms(self) -> List[Text]:
        """Returns combination of user actions and forms."""
        return self.user_actions + self.form_names

    @rasa.shared.utils.common.lazy_property
    def num_actions(self) -> int:
        """Returns the number of available actions."""
        # noinspection PyTypeChecker
        return len(self.action_names_or_texts)

    @rasa.shared.utils.common.lazy_property
    def num_states(self) -> int:
        """Number of used input states for the action prediction."""
        return len(self.input_states)

    @rasa.shared.utils.common.lazy_property
    def retrieval_intent_responses(self) -> Dict[Text, List[Dict[Text, Any]]]:
        """Return only the responses which are defined for retrieval intents."""
        return dict(
            filter(
                lambda intent_response: self.is_retrieval_intent_response(
                    intent_response
                ),
                self.responses.items(),
            )
        )

    @staticmethod
    def is_retrieval_intent_response(
        response: Tuple[Text, List[Dict[Text, Any]]]
    ) -> bool:
        """Check if the response is for a retrieval intent.

        These responses have a `/` symbol in their name. Use that to filter them from
        the rest.
        """
        return RESPONSE_IDENTIFIER_DELIMITER in response[0]

    def _add_default_slots(self) -> None:
        """Sets up the default slots and slot values for the domain."""
        self._add_requested_slot()
        self._add_knowledge_base_slots()
        self._add_categorical_slot_default_value()
        self._add_session_metadata_slot()

    def _add_categorical_slot_default_value(self) -> None:
        """Add a default value to all categorical slots.

        All unseen values found for the slot will be mapped to this default value
        for featurization.
        """
        for slot in [s for s in self.slots if isinstance(s, CategoricalSlot)]:
            slot.add_default_value()

    def _add_requested_slot(self) -> None:
        """Add a slot called `requested_slot` to the list of slots.

        The value of this slot will hold the name of the slot which the user
        needs to fill in next (either explicitly or implicitly) as part of a form.
        """
        if self.form_names and rasa.shared.core.constants.REQUESTED_SLOT not in [
            slot.name for slot in self.slots
        ]:
            self.slots.append(
                TextSlot(
                    rasa.shared.core.constants.REQUESTED_SLOT,
                    mappings=[],
                    influence_conversation=False,
                )
            )

    def _add_knowledge_base_slots(self) -> None:
        """Add slots for the knowledge base action to slots.

        Slots are only added if the default knowledge base action name is present.

        As soon as the knowledge base action is not experimental anymore, we should
        consider creating a new section in the domain file dedicated to knowledge
        base slots.
        """
        if (
            rasa.shared.core.constants.DEFAULT_KNOWLEDGE_BASE_ACTION
            in self.action_names_or_texts
        ):
            logger.warning(
                "You are using an experiential feature: Action '{}'!".format(
                    rasa.shared.core.constants.DEFAULT_KNOWLEDGE_BASE_ACTION
                )
            )
            slot_names = [slot.name for slot in self.slots]
            knowledge_base_slots = [
                rasa.shared.core.constants.SLOT_LISTED_ITEMS,
                rasa.shared.core.constants.SLOT_LAST_OBJECT,
                rasa.shared.core.constants.SLOT_LAST_OBJECT_TYPE,
            ]
            for slot in knowledge_base_slots:
                if slot not in slot_names:
                    self.slots.append(
                        TextSlot(slot, mappings=[], influence_conversation=False)
                    )

    def _add_session_metadata_slot(self) -> None:
        self.slots.append(
            AnySlot(rasa.shared.core.constants.SESSION_START_METADATA_SLOT, mappings=[])
        )

    def index_for_action(self, action_name: Text) -> int:
        """Looks up which action index corresponds to this action name."""
        try:
            return self.action_names_or_texts.index(action_name)
        except ValueError:
            self.raise_action_not_found_exception(action_name)

    def raise_action_not_found_exception(self, action_name_or_text: Text) -> NoReturn:
        """Raises exception if action name or text not part of the domain or stories.

        Args:
            action_name_or_text: Name of an action or its text in case it's an
                end-to-end bot utterance.

        Raises:
            ActionNotFoundException: If `action_name_or_text` are not part of this
                domain.
        """
        action_names = "\n".join([f"\t - {a}" for a in self.action_names_or_texts])
        raise ActionNotFoundException(
            f"Cannot access action '{action_name_or_text}', "
            f"as that name is not a registered "
            f"action for this domain. "
            f"Available actions are: \n{action_names}"
        )

    # noinspection PyTypeChecker
    @rasa.shared.utils.common.lazy_property
    def slot_states(self) -> List[Text]:
        """Returns all available slot state strings."""

        return [
            f"{slot.name}_{feature_index}"
            for slot in self.slots
            for feature_index in range(0, slot.feature_dimensionality())
        ]

    # noinspection PyTypeChecker
    @rasa.shared.utils.common.lazy_property
    def entity_states(self) -> List[Text]:
        """Returns all available entity state strings."""
        entity_states = copy.deepcopy(self.entities)
        entity_states.extend(
            Domain.concatenate_entity_labels(self.entity_properties.roles)
        )
        entity_states.extend(
            Domain.concatenate_entity_labels(self.entity_properties.groups)
        )

        return entity_states

    @staticmethod
    def concatenate_entity_labels(
        entity_labels: Dict[Text, List[Text]], entity: Optional[Text] = None
    ) -> List[Text]:
        """Concatenates the given entity labels with their corresponding sub-labels.

        If a specific entity label is given, only this entity label will be
        concatenated with its corresponding sub-labels.

        Args:
            entity_labels: A map of an entity label to its sub-label list.
            entity: If present, only this entity will be considered.

        Returns:
            A list of labels.
        """
        if entity is not None and entity not in entity_labels:
            return []

        if entity:
            return [
                f"{entity}"
                f"{rasa.shared.core.constants.ENTITY_LABEL_SEPARATOR}"
                f"{sub_label}"
                for sub_label in entity_labels[entity]
            ]

        return [
            f"{entity_label}"
            f"{rasa.shared.core.constants.ENTITY_LABEL_SEPARATOR}"
            f"{entity_sub_label}"
            for entity_label, entity_sub_labels in entity_labels.items()
            for entity_sub_label in entity_sub_labels
        ]

    @rasa.shared.utils.common.lazy_property
    def input_state_map(self) -> Dict[Text, int]:
        """Provide a mapping from state names to indices."""
        return {f: i for i, f in enumerate(self.input_states)}

    @rasa.shared.utils.common.lazy_property
    def input_states(self) -> List[Text]:
        """Returns all available states."""
        return (
            self.intents
            + self.entity_states
            + self.slot_states
            + self.action_names_or_texts
            + self.form_names
        )

    def _get_featurized_entities(self, latest_message: UserUttered) -> Set[Text]:
        """Gets the names of all entities that are present and wanted in the message.

        Wherever an entity has a role or group specified as well, an additional role-
        or group-specific entity name is added.
        """
        intent_name = latest_message.intent.get(INTENT_NAME_KEY)
        intent_config = self.intent_config(intent_name)
        entities = latest_message.entities

        # If Entity Roles and Groups is used, we also need to make sure the roles and
        # groups get featurized. We concatenate the entity label with the role/group
        # label using a special separator to make sure that the resulting label is
        # unique (as you can have the same role/group label for different entities).
        entity_names_basic = set(
            entity["entity"] for entity in entities if "entity" in entity.keys()
        )
        entity_names_roles = set(
            f"{entity['entity']}"
            f"{rasa.shared.core.constants.ENTITY_LABEL_SEPARATOR}{entity['role']}"
            for entity in entities
            if "entity" in entity.keys() and "role" in entity.keys()
        )
        entity_names_groups = set(
            f"{entity['entity']}"
            f"{rasa.shared.core.constants.ENTITY_LABEL_SEPARATOR}{entity['group']}"
            for entity in entities
            if "entity" in entity.keys() and "group" in entity.keys()
        )
        entity_names = entity_names_basic.union(entity_names_roles, entity_names_groups)

        # the USED_ENTITIES_KEY of an intent also contains the entity labels and the
        # concatenated entity labels with their corresponding roles and groups labels
        wanted_entities = set(intent_config.get(USED_ENTITIES_KEY, entity_names))

        return entity_names.intersection(wanted_entities)

    def _get_user_sub_state(self, tracker: "DialogueStateTracker") -> SubState:
        """Turns latest UserUttered event into a substate.

        The substate will contain intent, text, and entities (if any are present).

        Args:
            tracker: dialog state tracker containing the dialog so far
        Returns:
            a dictionary containing intent, text and set entities
        """
        # proceed with values only if the user of a bot have done something
        # at the previous step i.e., when the state is not empty.
        latest_message = tracker.latest_message
        if not latest_message or latest_message.is_empty():
            return {}

        sub_state = cast(SubState, latest_message.as_sub_state())

        # Filter entities based on intent config. We need to convert the set into a
        # tuple because sub_state will be later transformed into a frozenset (so it can
        # be hashed for deduplication).
        entities = tuple(
            self._get_featurized_entities(latest_message).intersection(
                set(sub_state.get(ENTITIES, ()))
            )
        )
        # Sort entities so that any derived state representation is consistent across
        # runs and invariant to the order in which the entities for an utterance are
        # listed in data files.
        entities = tuple(sorted(entities))

        if entities:
            sub_state[ENTITIES] = entities
        else:
            sub_state.pop(ENTITIES, None)

        return sub_state

    @staticmethod
    def _get_slots_sub_state(
        tracker: "DialogueStateTracker", omit_unset_slots: bool = False
<<<<<<< HEAD
    ) -> Dict[Text, Union[Text, Tuple[float, ...]]]:
=======
    ) -> SubState:
>>>>>>> f9cc3297
        """Sets all set slots with the featurization of the stored value.

        Args:
            tracker: dialog state tracker containing the dialog so far
            omit_unset_slots: If `True` do not include the initial values of slots.

        Returns:
            a mapping of slot names to their featurization
        """
<<<<<<< HEAD
        slots: Dict[Text, Union[Text, Tuple[float, ...]]] = {}
=======
        slots: SubState = {}
>>>>>>> f9cc3297
        for slot_name, slot in tracker.slots.items():
            # If the slot doesn't influence conversations, slot.as_feature() will return
            # a result that evaluates to False, meaning that the slot shouldn't be
            # included in featurised sub-states.
            # Note that this condition checks if the slot itself is None. An unset slot
            # will be a Slot object and its `value` attribute will be None.
            if slot is not None and slot.as_feature():
                if omit_unset_slots and not slot.has_been_set:
                    continue
                if slot.value == rasa.shared.core.constants.SHOULD_NOT_BE_SET:
                    slots[slot_name] = rasa.shared.core.constants.SHOULD_NOT_BE_SET
                elif any(slot.as_feature()):
                    # Only include slot in featurised sub-state if the slot is not
                    # unset, i.e. is set to some actual value and has been successfully
                    # featurized, and hence has at least one non-zero feature.
                    slots[slot_name] = tuple(slot.as_feature())
        return slots

    @staticmethod
    def _get_prev_action_sub_state(
        tracker: "DialogueStateTracker",
    ) -> Optional[Dict[Text, Text]]:
        """Turn the previous taken action into a state name.

        Args:
            tracker: dialog state tracker containing the dialog so far
        Returns:
            a dictionary with the information on latest action
        """
        return tracker.latest_action

    @staticmethod
    def _get_active_loop_sub_state(
        tracker: "DialogueStateTracker",
    ) -> Dict[Text, Optional[Text]]:
        """Turn tracker's active loop into a state name.

        Args:
            tracker: dialog state tracker containing the dialog so far
        Returns:
            a dictionary mapping "name" to active loop name if present
        """
        # we don't use tracker.active_loop_name
        # because we need to keep should_not_be_set
        if tracker.active_loop:
            return {rasa.shared.core.constants.LOOP_NAME: tracker.active_loop.name}
        else:
            return {}

    @staticmethod
    def _clean_state(state: State) -> State:
        return {
            state_type: sub_state
            for state_type, sub_state in state.items()
            if sub_state
        }

    def get_active_state(
        self, tracker: "DialogueStateTracker", omit_unset_slots: bool = False
    ) -> State:
        """Given a dialogue tracker, makes a representation of current dialogue state.

        Args:
            tracker: dialog state tracker containing the dialog so far
            omit_unset_slots: If `True` do not include the initial values of slots.

        Returns:
            A representation of the dialogue's current state.
        """
        state = {
            rasa.shared.core.constants.USER: self._get_user_sub_state(tracker),
            rasa.shared.core.constants.SLOTS: self._get_slots_sub_state(
                tracker, omit_unset_slots=omit_unset_slots
            ),
            rasa.shared.core.constants.PREVIOUS_ACTION: self._get_prev_action_sub_state(
                tracker
            ),
            rasa.shared.core.constants.ACTIVE_LOOP: self._get_active_loop_sub_state(
                tracker
            ),
        }
        return self._clean_state(state)

    @staticmethod
    def _remove_rule_only_features(
        state: State, rule_only_data: Optional[Dict[Text, Any]]
    ) -> None:
        if not rule_only_data:
            return

        rule_only_slots = rule_only_data.get(
            rasa.shared.core.constants.RULE_ONLY_SLOTS, []
        )
        rule_only_loops = rule_only_data.get(
            rasa.shared.core.constants.RULE_ONLY_LOOPS, []
        )

        # remove slots which only occur in rules but not in stories
        if rule_only_slots:
            for slot in rule_only_slots:
                state.get(rasa.shared.core.constants.SLOTS, {}).pop(slot, None)
        # remove active loop which only occur in rules but not in stories
        if (
            rule_only_loops
            and state.get(rasa.shared.core.constants.ACTIVE_LOOP, {}).get(
                rasa.shared.core.constants.LOOP_NAME
            )
            in rule_only_loops
        ):
            del state[rasa.shared.core.constants.ACTIVE_LOOP]

    @staticmethod
    def _substitute_rule_only_user_input(state: State, last_ml_state: State) -> None:
        if not rasa.shared.core.trackers.is_prev_action_listen_in_state(state):
            if not last_ml_state.get(rasa.shared.core.constants.USER) and state.get(
                rasa.shared.core.constants.USER
            ):
                del state[rasa.shared.core.constants.USER]
            elif last_ml_state.get(rasa.shared.core.constants.USER):
                state[rasa.shared.core.constants.USER] = last_ml_state[
                    rasa.shared.core.constants.USER
                ]

    def states_for_tracker_history(
        self,
        tracker: "DialogueStateTracker",
        omit_unset_slots: bool = False,
        ignore_rule_only_turns: bool = False,
        rule_only_data: Optional[Dict[Text, Any]] = None,
    ) -> List[State]:
        """List of states for each state of the trackers history.

        Args:
            tracker: Dialogue state tracker containing the dialogue so far.
            omit_unset_slots: If `True` do not include the initial values of slots.
            ignore_rule_only_turns: If True ignore dialogue turns that are present
                only in rules.
            rule_only_data: Slots and loops,
                which only occur in rules but not in stories.

        Return:
            A list of states.
        """
        states: List[State] = []
        last_ml_action_sub_state = None
        turn_was_hidden = False
        for tr, hide_rule_turn in tracker.generate_all_prior_trackers():
            if ignore_rule_only_turns:
                # remember previous ml action based on the last non hidden turn
                # we need this to override previous action in the ml state
                if not turn_was_hidden:
                    last_ml_action_sub_state = self._get_prev_action_sub_state(tr)

                # followup action or happy path loop prediction
                # don't change the fact whether dialogue turn should be hidden
                if (
                    not tr.followup_action
                    and not tr.latest_action_name == tr.active_loop_name
                ):
                    turn_was_hidden = hide_rule_turn

                if turn_was_hidden:
                    continue

            state = self.get_active_state(tr, omit_unset_slots=omit_unset_slots)

            if ignore_rule_only_turns:
                # clean state from only rule features
                self._remove_rule_only_features(state, rule_only_data)
                # make sure user input is the same as for previous state
                # for non action_listen turns
                if states:
                    self._substitute_rule_only_user_input(state, states[-1])
                # substitute previous rule action with last_ml_action_sub_state
                if last_ml_action_sub_state:
                    # FIXME: better type annotation for `State` would require
                    # a larger refactoring (e.g. switch to dataclass)
                    state[rasa.shared.core.constants.PREVIOUS_ACTION] = cast(
                        SubState,
                        last_ml_action_sub_state,
                    )

            states.append(self._clean_state(state))

        return states

    def slots_for_entities(self, entities: List[Dict[Text, Any]]) -> List[SlotSet]:
        """Creates slot events for entities if from_entity mapping matches.

        Args:
            entities: The list of entities.

        Returns:
            A list of `SlotSet` events.
        """
        if self.store_entities_as_slots:
            slot_events = []

            for slot in self.slots:
                matching_entities = []

                for mapping in slot.mappings:
                    if mapping[MAPPING_TYPE] != str(
                        SlotMappingType.FROM_ENTITY
                    ) or mapping.get(MAPPING_CONDITIONS):
                        continue

                    for entity in entities:
                        if (
                            entity.get(ENTITY_ATTRIBUTE_TYPE)
                            == mapping.get(ENTITY_ATTRIBUTE_TYPE)
                            and entity.get(ENTITY_ATTRIBUTE_ROLE)
                            == mapping.get(ENTITY_ATTRIBUTE_ROLE)
                            and entity.get(ENTITY_ATTRIBUTE_GROUP)
                            == mapping.get(ENTITY_ATTRIBUTE_GROUP)
                        ):
                            matching_entities.append(entity.get("value"))

                if matching_entities:
                    if isinstance(slot, ListSlot):
                        slot_events.append(SlotSet(slot.name, matching_entities))
                    else:
                        slot_events.append(SlotSet(slot.name, matching_entities[-1]))

            return slot_events
        else:
            return []

    def persist_specification(self, model_path: Text) -> None:
        """Persist the domain specification to storage."""
        domain_spec_path = os.path.join(model_path, "domain.json")
        rasa.shared.utils.io.create_directory_for_file(domain_spec_path)

        metadata = {"states": self.input_states}
        rasa.shared.utils.io.dump_obj_as_json_to_file(domain_spec_path, metadata)

    @classmethod
    def load_specification(cls, path: Text) -> Dict[Text, Any]:
        """Load a domains specification from a dumped model directory."""
        metadata_path = os.path.join(path, "domain.json")

        return json.loads(rasa.shared.utils.io.read_file(metadata_path))

    def compare_with_specification(self, path: Text) -> bool:
        """Compare the domain spec of the current and the loaded domain.

        Throws exception if the loaded domain specification is different
        to the current domain are different.
        """
        loaded_domain_spec = self.load_specification(path)
        states = loaded_domain_spec["states"]

        if set(states) != set(self.input_states):
            missing = ",".join(set(states) - set(self.input_states))
            additional = ",".join(set(self.input_states) - set(states))
            raise InvalidDomain(
                f"Domain specification has changed. "
                f"You MUST retrain the policy. "
                f"Detected mismatch in domain specification. "
                f"The following states have been \n"
                f"\t - removed: {missing} \n"
                f"\t - added:   {additional} "
            )
        else:
            return True

    def as_dict(self) -> Dict[Text, Any]:
        """Return serialized `Domain`."""
        return self._data

    @staticmethod
    def get_responses_with_multilines(
        responses: Dict[Text, List[Dict[Text, Any]]]
    ) -> Dict[Text, List[Dict[Text, Any]]]:
        """Returns `responses` with preserved multilines in the `text` key.

        Args:
            responses: Original `responses`.

        Returns:
            `responses` with preserved multilines in the `text` key.
        """
        from ruamel.yaml.scalarstring import LiteralScalarString

        final_responses = responses.copy()
        for utter_action, examples in final_responses.items():
            for i, example in enumerate(examples):
                response_text = example.get(KEY_RESPONSES_TEXT, "")
                if not response_text or "\n" not in response_text:
                    continue
                # Has new lines, use `LiteralScalarString`
                final_responses[utter_action][i][
                    KEY_RESPONSES_TEXT
                ] = LiteralScalarString(response_text)

        return final_responses

    @staticmethod
    def _cleaned_data(data: Dict[Text, Any]) -> Dict[Text, Any]:
        """Remove empty and redundant keys from merged domain dict.

        Returns:
            A cleaned dictionary version of the domain.
        """
        return {
            key: val
            for key, val in data.items()
            if val != {} and val != [] and val is not None
        }

    def persist(self, filename: Union[Text, Path]) -> None:
        """Write domain to a file."""
        as_yaml = self.as_yaml()
        rasa.shared.utils.io.write_text_file(as_yaml, filename)

    def as_yaml(self) -> Text:
        """Dump the `Domain` object as a YAML string.

        This function preserves the orders of the keys in the domain.

        Returns:
            A string in YAML format representing the domain.
        """
        # setting the `version` key first so that it appears at the top of YAML files
        # thanks to the `should_preserve_key_order` argument
        # of `dump_obj_as_yaml_to_string`
        domain_data: Dict[Text, Any] = {
            KEY_TRAINING_DATA_FORMAT_VERSION: DoubleQuotedScalarString(
                LATEST_TRAINING_DATA_FORMAT_VERSION
            )
        }

        domain_data.update(self.as_dict())

        if domain_data.get(KEY_RESPONSES, {}):
            domain_data[KEY_RESPONSES] = self.get_responses_with_multilines(
                domain_data[KEY_RESPONSES]
            )

        return rasa.shared.utils.io.dump_obj_as_yaml_to_string(
            domain_data, should_preserve_key_order=True
        )

    def intent_config(self, intent_name: Text) -> Dict[Text, Any]:
        """Return the configuration for an intent."""
        return self.intent_properties.get(intent_name, {})

    @rasa.shared.utils.common.lazy_property
    def intents(self) -> List[Text]:
        """Returns sorted list of intents."""
        return sorted(self.intent_properties.keys())

    @rasa.shared.utils.common.lazy_property
    def entities(self) -> List[Text]:
        """Returns sorted list of entities."""
        return sorted(self.entity_properties.entities)

    @property
    def _slots_for_domain_warnings(self) -> List[Text]:
        """Fetch names of slots that are used in domain warnings.

        Excludes slots which aren't featurized.
        """
        return [slot.name for slot in self._user_slots if slot.influence_conversation]

    @property
    def _actions_for_domain_warnings(self) -> List[Text]:
        """Fetch names of actions that are used in domain warnings.

        Includes user and form actions, but excludes those that are default actions.
        """
        return [
            action
            for action in self.user_actions_and_forms
            if action not in rasa.shared.core.constants.DEFAULT_ACTION_NAMES
        ]

    @staticmethod
    def _get_symmetric_difference(
        domain_elements: Union[List[Text], Set[Text]],
        training_data_elements: Optional[Union[List[Text], Set[Text]]],
    ) -> Dict[Text, Set[Text]]:
        """Gets the symmetric difference between two sets.

        One set represents domain elements and the other one is a set of training
        data elements.

        Returns a dictionary containing a list of items found in the `domain_elements`
        but not in `training_data_elements` at key `in_domain`, and a list of items
        found in `training_data_elements` but not in `domain_elements` at key
        `in_training_data_set`.
        """
        if training_data_elements is None:
            training_data_elements = set()

        in_domain_diff = set(domain_elements) - set(training_data_elements)
        in_training_data_diff = set(training_data_elements) - set(domain_elements)

        return {"in_domain": in_domain_diff, "in_training_data": in_training_data_diff}

    @staticmethod
    def _combine_with_responses(
        actions: List[Text], responses: Dict[Text, Any]
    ) -> List[Text]:
        """Combines actions with utter actions listed in responses section."""
        unique_utter_actions = [
            action for action in sorted(list(responses.keys())) if action not in actions
        ]
        return actions + unique_utter_actions

    @staticmethod
    def _combine_user_with_default_actions(user_actions: List[Text]) -> List[Text]:
        # remove all user actions that overwrite default actions
        # this logic is a bit reversed, you'd think that we should remove
        # the action name from the default action names if the user overwrites
        # the action, but there are some locations in the code where we
        # implicitly assume that e.g. "action_listen" is always at location
        # 0 in this array. to keep it that way, we remove the duplicate
        # action names from the users list instead of the defaults
        unique_user_actions = [
            action
            for action in user_actions
            if action not in rasa.shared.core.constants.DEFAULT_ACTION_NAMES
        ]
        return rasa.shared.core.constants.DEFAULT_ACTION_NAMES + unique_user_actions

    def domain_warnings(
        self,
        intents: Optional[Union[List[Text], Set[Text]]] = None,
        entities: Optional[Union[List[Text], Set[Text]]] = None,
        actions: Optional[Union[List[Text], Set[Text]]] = None,
        slots: Optional[Union[List[Text], Set[Text]]] = None,
    ) -> Dict[Text, Dict[Text, Set[Text]]]:
        """Generate domain warnings from intents, entities, actions and slots.

        Returns a dictionary with entries for `intent_warnings`,
        `entity_warnings`, `action_warnings` and `slot_warnings`. Excludes domain slots
        from domain warnings in case they are not featurized.
        """

        intent_warnings = self._get_symmetric_difference(self.intents, intents)
        entity_warnings = self._get_symmetric_difference(self.entities, entities)
        action_warnings = self._get_symmetric_difference(
            self._actions_for_domain_warnings, actions
        )
        slot_warnings = self._get_symmetric_difference(
            self._slots_for_domain_warnings, slots
        )

        return {
            "intent_warnings": intent_warnings,
            "entity_warnings": entity_warnings,
            "action_warnings": action_warnings,
            "slot_warnings": slot_warnings,
        }

    def _check_domain_sanity(self) -> None:
        """Make sure the domain is properly configured.

        If the domain contains any duplicate slots, intents, actions
        or entities, an InvalidDomain error is raised.  This error
        is also raised when intent-action mappings are incorrectly
        named or a response is missing.
        """

        def get_duplicates(my_items: Iterable[Any]) -> List[Any]:
            """Returns a list of duplicate items in my_items."""
            return [
                item
                for item, count in collections.Counter(my_items).items()
                if count > 1
            ]

        def check_mappings(
            intent_properties: Dict[Text, Dict[Text, Union[bool, List]]]
        ) -> List[Tuple[Text, Text]]:
            """Checks whether intent-action mappings use valid action names or texts."""
            incorrect = []
            for intent, properties in intent_properties.items():
                if "triggers" in properties:
                    triggered_action = properties.get("triggers")
                    if triggered_action not in self.action_names_or_texts:
                        incorrect.append((intent, str(triggered_action)))
            return incorrect

        def get_exception_message(
            duplicates: Optional[List[Tuple[List[Text], Text]]] = None,
            mappings: List[Tuple[Text, Text]] = None,
        ) -> Text:
            """Return a message given a list of error locations."""

            message = ""
            if duplicates:
                message += get_duplicate_exception_message(duplicates)
            if mappings:
                if message:
                    message += "\n"
                message += get_mapping_exception_message(mappings)
            return message

        def get_mapping_exception_message(mappings: List[Tuple[Text, Text]]) -> Text:
            """Return a message given a list of duplicates."""

            message = ""
            for name, action_name in mappings:
                if message:
                    message += "\n"
                message += (
                    "Intent '{}' is set to trigger action '{}', which is "
                    "not defined in the domain.".format(name, action_name)
                )
            return message

        def get_duplicate_exception_message(
            duplicates: List[Tuple[List[Text], Text]]
        ) -> Text:
            """Return a message given a list of duplicates."""
            message = ""
            for d, name in duplicates:
                if d:
                    if message:
                        message += "\n"
                    message += (
                        f"Duplicate {name} in domain. "
                        f"These {name} occur more than once in "
                        f"the domain: '{', '.join(d)}'."
                    )
            return message

        duplicate_actions = get_duplicates(self.action_names_or_texts)
        duplicate_slots = get_duplicates([s.name for s in self.slots])
        duplicate_entities = get_duplicates(self.entities)
        incorrect_mappings = check_mappings(self.intent_properties)

        if (
            duplicate_actions
            or duplicate_slots
            or duplicate_entities
            or incorrect_mappings
        ):
            raise InvalidDomain(
                get_exception_message(
                    [
                        (duplicate_actions, KEY_ACTIONS),
                        (duplicate_slots, KEY_SLOTS),
                        (duplicate_entities, KEY_ENTITIES),
                    ],
                    incorrect_mappings,
                )
            )

    @property
    def utterances_for_response(self) -> Set[Text]:
        """Returns utterance set which should have a response.

        Will filter out utterances which are subintent (retrieval intent) types.
        eg. if actions have ['utter_chitchat', 'utter_chitchat/greet'], this
        will only return ['utter_chitchat/greet'] as only that will need a
        response.
        """
        utterances = set()
        subintent_parents = set()
        for action in self.action_names_or_texts:
            if not action.startswith(rasa.shared.constants.UTTER_PREFIX):
                continue
            action_parent_split = action.split(RESPONSE_IDENTIFIER_DELIMITER)
            if len(action_parent_split) == 2:
                action_parent = action_parent_split[0]
                subintent_parents.add(action_parent)
            utterances.add(action)
        return utterances - subintent_parents

    def check_missing_responses(self) -> None:
        """Warn user of utterance names which have no specified response."""
        missing_responses = self.utterances_for_response - set(self.responses)

        for response in missing_responses:
            rasa.shared.utils.io.raise_warning(
                f"Action '{response}' is listed as a "
                f"response action in the domain file, but there is "
                f"no matching response defined. Please check your domain.",
                docs=DOCS_URL_RESPONSES,
            )

    def is_empty(self) -> bool:
        """Check whether the domain is empty."""
        return self.as_dict() == Domain.empty().as_dict()

    @staticmethod
    def is_domain_file(filename: Union[Text, Path]) -> bool:
        """Checks whether the given file path is a Rasa domain file.

        Args:
            filename: Path of the file which should be checked.

        Returns:
            `True` if it's a domain file, otherwise `False`.

        Raises:
            YamlException: if the file seems to be a YAML file (extension) but
                can not be read / parsed.
        """
        from rasa.shared.data import is_likely_yaml_file

        if not is_likely_yaml_file(filename):
            return False

        try:
            content = rasa.shared.utils.io.read_yaml_file(filename)
        except (RasaException, YamlSyntaxException):
            rasa.shared.utils.io.raise_warning(
                message=f"The file {filename} could not be loaded as domain file. "
                + "You can use https://yamlchecker.com/ to validate "
                + "the YAML syntax of your file.",
                category=UserWarning,
            )
            return False

        return any(key in content for key in ALL_DOMAIN_KEYS)

    def required_slots_for_form(self, form_name: Text) -> List[Text]:
        """Retrieve the list of required slot names for a form defined in the domain.

        Args:
            form_name: The name of the form.

        Returns:
            The list of slot names or an empty list if no form was found.
        """
        form = self.forms.get(form_name)
        if form:
            return form[REQUIRED_SLOTS_KEY]

        return []

    def count_slot_mapping_statistics(self) -> Tuple[int, int, int]:
        """Counts the total number of slot mappings and custom slot mappings.

        Returns:
            A triple of integers where the first entry is the total number of mappings,
            the second entry is the total number of custom mappings, and the third entry
            is the total number of mappings which have conditions attached.
        """
        total_mappings = 0
        custom_mappings = 0
        conditional_mappings = 0

        for slot in self.slots:
            total_mappings += len(slot.mappings)
            for mapping in slot.mappings:
                if mapping[MAPPING_TYPE] == str(SlotMappingType.CUSTOM):
                    custom_mappings += 1

                if MAPPING_CONDITIONS in mapping:
                    conditional_mappings += 1

        return (total_mappings, custom_mappings, conditional_mappings)

    def __repr__(self) -> Text:
        """Returns text representation of object."""
        return (
            f"{self.__class__.__name__}: {len(self.action_names_or_texts)} actions, "
            f"{len(self.intent_properties)} intents, {len(self.responses)} responses, "
            f"{len(self.slots)} slots, "
            f"{len(self.entities)} entities, {len(self.form_names)} forms"
        )


def warn_about_duplicates_found_during_domain_merging(
    duplicates: Dict[Text, List[Text]]
) -> None:
    """Emits warning about found duplicates while loading multiple domain paths."""
    message = ""
    for key in [
        KEY_INTENTS,
        KEY_FORMS,
        KEY_ACTIONS,
        KEY_E2E_ACTIONS,
        KEY_RESPONSES,
        KEY_SLOTS,
        KEY_ENTITIES,
    ]:
        duplicates_per_key = duplicates.get(key)
        if duplicates_per_key:
            if message:
                message += " \n"

            duplicates_per_key_str = ", ".join(duplicates_per_key)
            message += (
                f"The following duplicated {key} have been found "
                f"across multiple domain files: {duplicates_per_key_str}"
            )

    rasa.shared.utils.io.raise_warning(message, docs=DOCS_URL_DOMAINS)
    return None


def _validate_forms(forms: Union[Dict, List]) -> None:
    if not isinstance(forms, dict):
        raise InvalidDomain("Forms have to be specified as dictionary.")

    for form_name, form_data in forms.items():
        if form_data is None:
            continue

        if not isinstance(form_data, Dict):
            raise InvalidDomain(
                f"The contents of form '{form_name}' were specified "
                f"as '{type(form_data)}'. They need to be specified "
                f"as dictionary. Please see {DOCS_URL_FORMS} "
                f"for more information."
            )

        if IGNORED_INTENTS in form_data and REQUIRED_SLOTS_KEY not in form_data:
            raise InvalidDomain(
                f"If you use the `{IGNORED_INTENTS}` parameter in your form, then "
                f"the keyword `{REQUIRED_SLOTS_KEY}` is required. "
                f"Please see {DOCS_URL_FORMS} for more information."
            )<|MERGE_RESOLUTION|>--- conflicted
+++ resolved
@@ -1176,11 +1176,7 @@
     @staticmethod
     def _get_slots_sub_state(
         tracker: "DialogueStateTracker", omit_unset_slots: bool = False
-<<<<<<< HEAD
-    ) -> Dict[Text, Union[Text, Tuple[float, ...]]]:
-=======
     ) -> SubState:
->>>>>>> f9cc3297
         """Sets all set slots with the featurization of the stored value.
 
         Args:
@@ -1190,11 +1186,7 @@
         Returns:
             a mapping of slot names to their featurization
         """
-<<<<<<< HEAD
-        slots: Dict[Text, Union[Text, Tuple[float, ...]]] = {}
-=======
         slots: SubState = {}
->>>>>>> f9cc3297
         for slot_name, slot in tracker.slots.items():
             # If the slot doesn't influence conversations, slot.as_feature() will return
             # a result that evaluates to False, meaning that the slot shouldn't be
