import copy
import dataclasses
import itertools
import logging
import os
import time
from collections import deque
from enum import Enum
from typing import (
    Dict,
    Text,
    Any,
    Optional,
    Iterator,
    Generator,
    Type,
    TypeVar,
    List,
    Deque,
    Iterable,
    Union,
    FrozenSet,
    Tuple,
    TYPE_CHECKING,
    cast,
)

import rasa.shared.utils.io
from rasa.shared.constants import ASSISTANT_ID_KEY, DEFAULT_SENDER_ID
from rasa.shared.nlu.constants import (
    ENTITY_ATTRIBUTE_VALUE,
    ENTITY_ATTRIBUTE_TYPE,
    ENTITY_ATTRIBUTE_GROUP,
    ENTITY_ATTRIBUTE_ROLE,
    ACTION_TEXT,
    ACTION_NAME,
    ENTITIES,
    METADATA_MODEL_ID,
)
from rasa.shared.core import events
from rasa.shared.core.constants import (
    ACTION_LISTEN_NAME,
    LOOP_NAME,
    SHOULD_NOT_BE_SET,
    PREVIOUS_ACTION,
    ACTIVE_LOOP,
    ACTION_SESSION_START_NAME,
    FOLLOWUP_ACTION,
)
from rasa.shared.core.conversation import Dialogue
from rasa.shared.core.events import (
    UserUttered,
    ActionExecuted,
    Event,
    Restarted,
    ActionReverted,
    UserUtteranceReverted,
    BotUttered,
    ActiveLoop,
    SessionStarted,
    ActionExecutionRejected,
    DefinePrevUserUtteredFeaturization,
)
from rasa.shared.core.domain import Domain, State
from rasa.shared.core.slots import AnySlot, Slot

if TYPE_CHECKING:
    from rasa.shared.core.events import NLUPredictionData
    from rasa.shared.core.training_data.structures import Story
    from rasa.shared.core.training_data.story_writer.story_writer import StoryWriter

    EventTypeAlias = TypeVar("EventTypeAlias", bound=Event)


@dataclasses.dataclass
class TrackerActiveLoop:
    """Dataclass for `DialogueStateTracker.active_loop`."""

    name: Optional[Text]
    is_interrupted: bool
    rejected: bool
    trigger_message: Optional[Dict]


logger = logging.getLogger(__name__)

# same as State but with Dict[...] substituted with FrozenSet[Tuple[...]]
FrozenState = FrozenSet[Tuple[Text, FrozenSet[Tuple[Text, Tuple[Union[float, Text]]]]]]


class EventVerbosity(Enum):
    """Filter on which events to include in tracker dumps."""

    # no events will be included
    NONE = 1

    # all events, that contribute to the trackers state are included
    # these are all you need to reconstruct the tracker state
    APPLIED = 2

    # include even more events, in this case everything that comes
    # after the most recent restart event. this will also include
    # utterances that got reverted and actions that got undone.
    AFTER_RESTART = 3

    # include every logged event
    ALL = 4


class AnySlotDict(dict):
    """A slot dictionary that pretends every slot exists, by creating slots on demand.

    This only uses the generic slot type! This means certain functionality wont work,
    e.g. properly featurizing the slot.
    """

    def __missing__(self, key: Text) -> Slot:
        value = self[key] = AnySlot(key, mappings=[])
        return value

    def __contains__(self, key: Any) -> bool:
        return True


class DialogueStateTracker:
    """Maintains the state of a conversation.

    The field max_event_history will only give you these last events,
    it can be set in the tracker_store.
    """

    @classmethod
    def from_dict(
        cls,
        sender_id: Text,
        events_as_dict: List[Dict[Text, Any]],
        slots: Optional[Iterable[Slot]] = None,
        max_event_history: Optional[int] = None,
    ) -> "DialogueStateTracker":
        """Create a tracker from dump.

        The dump should be an array of dumped events. When restoring
        the tracker, these events will be replayed to recreate the state.
        """
        evts = events.deserialise_events(events_as_dict)

        return cls.from_events(sender_id, evts, slots, max_event_history)

    @classmethod
    def from_events(
        cls,
        sender_id: Text,
        evts: List[Event],
        slots: Optional[Iterable[Slot]] = None,
        max_event_history: Optional[int] = None,
        sender_source: Optional[Text] = None,
        domain: Optional[Domain] = None,
    ) -> "DialogueStateTracker":
        """Creates tracker from existing events.

        Args:
            sender_id: The ID of the conversation.
            evts: Existing events which should be applied to the new tracker.
            slots: Slots which can be set.
            max_event_history: Maximum number of events which should be stored.
            sender_source: File source of the messages.
            domain: The current model domain.

        Returns:
            Instantiated tracker with its state updated according to the given
            events.
        """
        tracker = cls(sender_id, slots, max_event_history, sender_source)

        for e in evts:
            tracker.update(e, domain)

        return tracker

    def __init__(
        self,
        sender_id: Text,
        slots: Optional[Iterable[Slot]],
        max_event_history: Optional[int] = None,
        sender_source: Optional[Text] = None,
        is_rule_tracker: bool = False,
    ) -> None:
        """Initialize the tracker.

        A set of events can be stored externally, and we will run through all
        of them to get the current state. The tracker will represent all the
        information we captured while processing messages of the dialogue.
        """
        # maximum number of events to store
        self._max_event_history = max_event_history
        # list of previously seen events
        self.events = self._create_events([])
        # id of the source of the messages
        self.sender_id = sender_id
        # slots that can be filled in this domain
        self.slots: Dict[str, Slot] = AnySlotDict()
        if slots is not None:
<<<<<<< HEAD
            self.slots: Dict[str, Slot] = {slot.name: copy.copy(slot) for slot in slots}
        else:
            self.slots = AnySlotDict()
=======
            self.slots = {slot.name: copy.copy(slot) for slot in slots}
>>>>>>> 1a89a5a8
        # file source of the messages
        self.sender_source = sender_source
        # whether the tracker belongs to a rule-based data
        self.is_rule_tracker = is_rule_tracker

        ###
        # current state of the tracker - MUST be re-creatable by processing
        # all the events. This only defines the attributes, values are set in
        # `reset()`
        ###
        # if tracker is paused, no actions should be taken
        self._paused = False
        # A deterministically scheduled action to be executed next
        self.followup_action: Optional[Text] = ACTION_LISTEN_NAME
        self.latest_action: Optional[Dict[Text, Text]] = None
        # Stores the most recent message sent by the user
        self.latest_message: Optional[UserUttered] = None
        self.latest_bot_utterance: Optional[BotUttered] = None
        self._reset()
        self.active_loop: Optional[TrackerActiveLoop] = None

        # Optional model_id to add to all events.
        self.model_id: Optional[Text] = None
        self.assistant_id: Optional[Text] = None

    ###
    # Public tracker interface
    ###
    def current_state(
        self, event_verbosity: EventVerbosity = EventVerbosity.NONE
    ) -> Dict[Text, Any]:
        """Returns the current tracker state as an object."""
        events = self._events_for_verbosity(event_verbosity)
        events_as_dict = [e.as_dict() for e in events] if events is not None else None
        latest_event_time = None
        if len(self.events) > 0:
            latest_event_time = self.events[-1].timestamp

        return {
            "sender_id": self.sender_id,
            "slots": self.current_slot_values(),
            "latest_message": self._latest_message_data(),
            "latest_event_time": latest_event_time,
            FOLLOWUP_ACTION: self.followup_action,
            "paused": self.is_paused(),
            "events": events_as_dict,
            "latest_input_channel": self.get_latest_input_channel(),
            ACTIVE_LOOP: (
                dataclasses.asdict(self.active_loop) if self.active_loop else {}
            ),
            "latest_action": self.latest_action,
            "latest_action_name": self.latest_action_name,
        }

    def _events_for_verbosity(
        self, event_verbosity: EventVerbosity
    ) -> Optional[List[Event]]:
        if event_verbosity == EventVerbosity.ALL:
            return list(self.events)
        if event_verbosity == EventVerbosity.AFTER_RESTART:
            return self.events_after_latest_restart()
        if event_verbosity == EventVerbosity.APPLIED:
            return self.applied_events()

        return None

    def _latest_message_data(self) -> Optional["NLUPredictionData"]:
        if not self.latest_message:
            return None

        parse_data_with_nlu_state = self.latest_message.parse_data.copy()
        # Combine entities predicted by NLU with entities predicted by policies so that
        # users can access them together via `latest_message` (e.g. in custom actions)
        parse_data_with_nlu_state[ENTITIES] = self.latest_message.entities  # type: ignore[literal-required]  # noqa: E501

        return parse_data_with_nlu_state

    @staticmethod
    def freeze_current_state(state: State) -> FrozenState:
        """Convert State dict into a hashable format FrozenState.

        Args:
            state: The state which should be converted

        Return:
            hashable form of the state of type `FrozenState`
        """
        return frozenset(
            {
                key: frozenset(values.items())
                if isinstance(values, Dict)
                else frozenset(values)
                for key, values in state.items()
            }.items()
        )

    def past_states(
        self,
        domain: Domain,
        omit_unset_slots: bool = False,
        ignore_rule_only_turns: bool = False,
        rule_only_data: Optional[Dict[Text, Any]] = None,
    ) -> List[State]:
        """Generates the past states of this tracker based on the history.

        Args:
            domain: The Domain.
            omit_unset_slots: If `True` do not include the initial values of slots.
            ignore_rule_only_turns: If True ignore dialogue turns that are present
                only in rules.
            rule_only_data: Slots and loops,
                which only occur in rules but not in stories.

        Returns:
            A list of states
        """
        return domain.states_for_tracker_history(
            self,
            omit_unset_slots=omit_unset_slots,
            ignore_rule_only_turns=ignore_rule_only_turns,
            rule_only_data=rule_only_data,
        )

    def change_loop_to(self, loop_name: Optional[Text]) -> None:
        """Set the currently active loop.

        Args:
            loop_name: The name of loop which should be marked as active.
        """
        if loop_name is not None:
            self.active_loop = TrackerActiveLoop(
                loop_name,
                False,
                False,
                self.latest_message.parse_data if self.latest_message else None,
            )
        else:
            self.active_loop = None

    def interrupt_loop(self, is_interrupted: bool) -> None:
        """Interrupt loop and mark that we entered an unhappy path in the conversation.

        Args:
            is_interrupted: `True` if the loop was run after an unhappy path.
        """
        if self.active_loop is not None:
            self.active_loop.is_interrupted = is_interrupted

    def reject_action(self, action_name: Text) -> None:
        """Notify active loop that it was rejected."""
        if self.active_loop is not None and action_name == self.active_loop_name:
            self.active_loop.rejected = True

    def set_latest_action(self, action: Dict[Text, Text]) -> None:
        """Sets latest action name or text.

        Resets loop validation and rejection parameters.

        Args:
            action: Serialized action event.
        """
        self.latest_action = action
        if self.active_loop is not None and self.active_loop_name:
            # reset form validation if some loop is active
            self.active_loop.is_interrupted = False

        if (
            self.active_loop is not None
            and action.get(ACTION_NAME) == self.active_loop_name
        ):
            # reset loop rejection if it was predicted again
            self.active_loop.rejected = False

    def current_slot_values(self) -> Dict[Text, Any]:
        """Return the currently set values of the slots."""
        return {key: slot.value for key, slot in self.slots.items()}

    def get_slot(self, key: Text) -> Optional[Any]:
        """Retrieves the value of a slot."""
        if key in self.slots:
            return self.slots[key].value
        else:
            logger.info(f"Tried to access non existent slot '{key}'")
            return None

    def has_bot_message_after_latest_user_message(self) -> bool:
        """Checks if there is a bot message after the most recent user message.

        Returns:
            `True` if there is an action after the most recent user message.
        """
        for event in reversed(self.applied_events()):
            if isinstance(event, BotUttered):
                return True
            elif isinstance(event, UserUttered):
                return False
        return False

    def has_action_after_latest_user_message(self) -> bool:
        """Check if there is an action after the most recent user message.

        Returns:
            `True` if there is an action after the most recent user message.
        """
        for event in reversed(self.applied_events()):
            if isinstance(event, ActionExecuted):
                return True
            elif isinstance(event, UserUttered):
                return False
        return False

    def get_latest_entity_values(
        self,
        entity_type: Text,
        entity_role: Optional[Text] = None,
        entity_group: Optional[Text] = None,
    ) -> Iterator[Text]:
        """Get entity values found for the passed entity type and optional role and
        group in latest message.

        If you are only interested in the first entity of a given type use
        `next(tracker.get_latest_entity_values(`"`my_entity_name`"`), None)`.
        If no entity is found `None` is the default result.

        Args:
            entity_type: the entity type of interest
            entity_role: optional entity role of interest
            entity_group: optional entity group of interest

        Returns:
            Entity values.
        """
        if self.latest_message is None:
            return iter([])

        return (
            cast(Text, x[ENTITY_ATTRIBUTE_VALUE])
            for x in self.latest_message.entities
            if x.get(ENTITY_ATTRIBUTE_TYPE) == entity_type
            and x.get(ENTITY_ATTRIBUTE_GROUP) == entity_group
            and x.get(ENTITY_ATTRIBUTE_ROLE) == entity_role
        )

    def get_latest_input_channel(self) -> Optional[Text]:
        """Get the name of the input_channel of the latest UserUttered event."""
        for e in reversed(self.events):
            if isinstance(e, UserUttered):
                return e.input_channel
        return None

    def is_paused(self) -> bool:
        """State whether the tracker is currently paused."""
        return self._paused

    def idx_after_latest_restart(self) -> int:
        """Return the idx of the most recent restart in the list of events.

        If the conversation has not been restarted, ``0`` is returned.
        """
        for i, event in enumerate(reversed(self.events)):
            if isinstance(event, Restarted):
                return len(self.events) - i

        return 0

    def events_after_latest_restart(self) -> List[Event]:
        """Return a list of events after the most recent restart."""
        return list(self.events)[self.idx_after_latest_restart() :]

    def init_copy(self) -> "DialogueStateTracker":
        """Creates a new state tracker with the same initial values."""
        return DialogueStateTracker(
            self.sender_id or DEFAULT_SENDER_ID,
            self.slots.values(),
            self._max_event_history,
            is_rule_tracker=self.is_rule_tracker,
        )

    def generate_all_prior_trackers(
        self,
    ) -> Generator[Tuple["DialogueStateTracker", bool], None, None]:
        """Returns a generator of the previous trackers of this tracker.

        Returns:
            The tuple with the tracker before each action,
            and the boolean flag representing whether this action should be hidden
            in the dialogue history created for ML-based policies.
        """
        tracker = self.init_copy()

        for event in self.applied_events():

            if isinstance(event, ActionExecuted):
                yield tracker, event.hide_rule_turn

            tracker.update(event)

        yield tracker, False

    def applied_events(self) -> List[Event]:
        """Returns all actions that should be applied - w/o reverted events.

        Returns:
            The events applied to the tracker.
        """
        loop_names = [
            event.name
            for event in self.events
            if isinstance(event, ActiveLoop) and event.name
        ]

        applied_events: List[Event] = []

        for event in self.events:
            if isinstance(event, (Restarted, SessionStarted)):
                applied_events = []
            elif isinstance(event, ActionReverted):
                self._undo_till_previous(ActionExecuted, applied_events)
            elif isinstance(event, UserUtteranceReverted):
                # Seeing a user uttered event automatically implies there was
                # a listen event right before it, so we'll first rewind the
                # user utterance, then get the action right before it (also removes
                # the `action_listen` action right before it).
                self._undo_till_previous(UserUttered, applied_events)
                self._undo_till_previous(ActionExecuted, applied_events)
            elif (
                isinstance(event, ActionExecuted)
                and event.action_name in loop_names
                and not self._first_loop_execution_or_unhappy_path(
                    event.action_name, applied_events
                )
            ):
                self._undo_till_previous_loop_execution(
                    event.action_name, applied_events
                )
            else:
                applied_events.append(event)

        return applied_events

    @staticmethod
    def _undo_till_previous(event_type: Type[Event], done_events: List[Event]) -> None:
        """Removes events from `done_events`.

        Removes events from `done_events` until the first occurrence `event_type`
        is found which is also removed.
        """
        # list gets modified - hence we need to copy events!
        for e in reversed(done_events[:]):
            del done_events[-1]
            if isinstance(e, event_type):
                break

    def _first_loop_execution_or_unhappy_path(
        self, loop_action_name: Text, applied_events: List[Event]
    ) -> bool:
        next_action: Optional[Text] = None

        for event in reversed(applied_events):
            # Stop looking for a previous loop execution if there is a loop deactivation
            # event because it means that the current loop is running for the first
            # time and previous loop events belong to different loops.
            if isinstance(event, ActiveLoop) and event.name is None:
                return True

            if self._is_within_unhappy_path(loop_action_name, event, next_action):
                return True

            if isinstance(event, ActionExecuted):
                # We found a previous execution of the loop and we are not within an
                # unhappy path.
                if event.action_name == loop_action_name:
                    return False

                # Remember the action as we need that to check whether we might be
                # within an unhappy path.
                next_action = event.action_name

        return True

    @staticmethod
    def _is_within_unhappy_path(
        loop_action_name: Text, event: Event, next_action_in_the_future: Optional[Text]
    ) -> bool:
        # When actual users are talking to the action has to return an
        # `ActionExecutionRejected` in order to enter an unhappy path.
        loop_was_rejected_previously = (
            isinstance(event, ActionExecutionRejected)
            and event.action_name == loop_action_name
        )
        # During the policy training there are no `ActionExecutionRejected` events
        # which let us see whether we are within an unhappy path. Hence, we check if a
        # different action was executed instead of the loop after last user utterance.
        other_action_after_latest_user_utterance = (
            isinstance(event, UserUttered)
            and next_action_in_the_future is not None
            and next_action_in_the_future != loop_action_name
        )

        return loop_was_rejected_previously or other_action_after_latest_user_utterance

    @staticmethod
    def _undo_till_previous_loop_execution(
        loop_action_name: Text, done_events: List[Event]
    ) -> None:
        offset = 0
        for e in reversed(done_events[:]):
            if isinstance(e, ActionExecuted) and e.action_name == loop_action_name:
                break

            if isinstance(
                e, (ActionExecuted, UserUttered, DefinePrevUserUtteredFeaturization)
            ):
                del done_events[-1 - offset]
            else:
                # Remember events which aren't unfeaturized to get the index right
                offset += 1

    def replay_events(self) -> None:
        """Update the tracker based on a list of events."""
        applied_events = self.applied_events()
        for event in applied_events:
            event.apply_to(self)

    def recreate_from_dialogue(self, dialogue: Dialogue) -> None:
        """Use a serialised `Dialogue` to update the trackers state.

        This uses the state as is persisted in a ``TrackerStore``. If the
        tracker is blank before calling this method, the final state will be
        identical to the tracker from which the dialogue was created.
        """
        if not isinstance(dialogue, Dialogue):
            raise ValueError(
                f"story {dialogue} is not of type Dialogue. "
                f"Have you deserialized it?"
            )

        self._reset()
        self.events.extend(dialogue.events)
        self.replay_events()

    def copy(self) -> "DialogueStateTracker":
        """Creates a duplicate of this tracker."""
        return self.travel_back_in_time(float("inf"))

    def travel_back_in_time(self, target_time: float) -> "DialogueStateTracker":
        """Creates a new tracker with a state at a specific timestamp.

        A new tracker will be created and all events previous to the
        passed time stamp will be replayed. Events that occur exactly
        at the target time will be included.
        """
        tracker = self.init_copy()

        for event in self.events:
            if event.timestamp <= target_time:
                tracker.update(event)
            else:
                break

        return tracker  # yields the final state

    def as_dialogue(self) -> Dialogue:
        """Return a ``Dialogue`` object containing all of the turns.

        This can be serialised and later used to recover the state
        of this tracker exactly.
        """
        return Dialogue(self.sender_id, list(self.events))

    def update(self, event: Event, domain: Optional[Domain] = None) -> None:
        """Modify the state of the tracker according to an ``Event``."""
        if not isinstance(event, Event):  # pragma: no cover
            raise ValueError("event to log must be an instance of a subclass of Event.")

        if self.model_id and METADATA_MODEL_ID not in event.metadata:
            event.metadata = {**event.metadata, METADATA_MODEL_ID: self.model_id}

        if self.assistant_id and ASSISTANT_ID_KEY not in event.metadata:
            event.metadata = {**event.metadata, ASSISTANT_ID_KEY: self.assistant_id}

        self.events.append(event)
        event.apply_to(self)

    def update_with_events(
        self,
        new_events: List[Event],
        domain: Optional[Domain],
        override_timestamp: bool = True,
    ) -> None:
        """Adds multiple events to the tracker.

        Args:
            new_events: Events to apply.
            domain: The current model's domain.
            override_timestamp: If `True` refresh all timestamps of the events. As the
                events are usually created at some earlier point, this makes sure that
                all new events come after any current tracker events.
        """
        for e in new_events:
            if override_timestamp:
                e.timestamp = time.time()
            self.update(e, domain)

    def as_story(self, include_source: bool = False) -> "Story":
        """Dump the tracker as a story in the Rasa Core story format.

        Returns the dumped tracker as a string.
        """
        from rasa.shared.core.training_data.structures import Story

        story_name = (
            f"{self.sender_id} ({self.sender_source})"
            if include_source
            else self.sender_id
        )
        return Story.from_events(list(self.events), story_name)

    def export_stories(
        self,
        writer: "StoryWriter",
        e2e: bool = False,
        include_source: bool = False,
        should_append_stories: bool = False,
    ) -> Text:
        """Dump the tracker as a story in the Rasa Core story format.

        Returns:
            The dumped tracker as a string.
        """
        story = self.as_story(include_source)
        return writer.dumps(
            story.story_steps, is_appendable=should_append_stories, is_test_story=e2e
        )

    def export_stories_to_file(self, export_path: Text = "debug_stories.yml") -> None:
        """Dump the tracker as a story to a file."""
        from rasa.shared.core.training_data.story_writer.yaml_story_writer import (
            YAMLStoryWriter,
        )

        append = os.path.exists(export_path)

        rasa.shared.utils.io.write_text_file(
            self.export_stories(YAMLStoryWriter(), should_append_stories=append) + "\n",
            export_path,
            append=append,
        )

    def get_last_event_for(
        self,
        event_type: Union[Type["EventTypeAlias"], Tuple[Type["EventTypeAlias"], ...]],
        action_names_to_exclude: List[Text] = None,
        skip: int = 0,
        event_verbosity: EventVerbosity = EventVerbosity.APPLIED,
    ) -> Optional["EventTypeAlias"]:
        """Gets the last event of a given type which was actually applied.

        Args:
            event_type: The type of event you want to find.
            action_names_to_exclude: Events of type `ActionExecuted` which
                should be excluded from the results. Can be used to skip
                `action_listen` events.
            skip: Skips n possible results before return an event.
            event_verbosity: Which `EventVerbosity` should be used to search for events.

        Returns:
            event which matched the query or `None` if no event matched.
        """
        to_exclude = action_names_to_exclude or []

        def filter_function(e: Event) -> bool:
            has_instance = isinstance(e, event_type)
            excluded = isinstance(e, ActionExecuted) and e.action_name in to_exclude
            return has_instance and not excluded

        filtered = filter(
            filter_function, reversed(self._events_for_verbosity(event_verbosity) or [])
        )

        for i in range(skip):
            next(filtered, None)

        return next(filtered, None)

    def last_executed_action_has(self, name: Text, skip: int = 0) -> bool:
        """Returns whether last `ActionExecuted` event had a specific name.

        Args:
            name: Name of the event which should be matched.
            skip: Skips n possible results in between.

        Returns:
            `True` if last executed action had name `name`, otherwise `False`.
        """
        last: Optional[ActionExecuted] = self.get_last_event_for(
            ActionExecuted, action_names_to_exclude=[ACTION_LISTEN_NAME], skip=skip
        )
        return last is not None and last.action_name == name

    ###
    # Internal methods for the modification of the trackers state. Should
    # only be called by events, not directly. Rather update the tracker
    # with an event that in its ``apply_to`` method modifies the tracker.
    ###
    def _reset(self) -> None:
        """Reset tracker to initial state - doesn't delete events though!."""
        self._reset_slots()
        self._paused = False
        self.latest_action = {}
        self.latest_message = UserUttered.empty()
        self.latest_bot_utterance = BotUttered.empty()
        self.followup_action = ACTION_LISTEN_NAME
        self.active_loop = None

    def _reset_slots(self) -> None:
        """Set all the slots to their initial value."""
        for slot in self.slots.values():
            slot.reset()

    def _set_slot(self, key: Text, value: Any) -> None:
        """Sets the value of a slot if that slot exists."""
        if key in self.slots:
            slot = self.slots[key]
            slot.value = value
        else:
            logger.error(
                f"Tried to set non existent slot '{key}'. Make sure you "
                f"added all your slots to your domain file."
            )

    def _create_events(self, evts: List[Event]) -> Deque[Event]:
        if evts and not isinstance(evts[0], Event):  # pragma: no cover
            raise ValueError("events, if given, must be a list of events")
        return deque(evts, self._max_event_history)

    def __eq__(self, other: Any) -> bool:
        if isinstance(self, type(other)):
            return other.events == self.events and self.sender_id == other.sender_id
        else:
            return False

    def __ne__(self, other: Any) -> bool:
        return not self.__eq__(other)

    def trigger_followup_action(self, action: Text) -> None:
        """Triggers another action following the execution of the current."""
        self.followup_action = action

    def clear_followup_action(self) -> None:
        """Clears follow up action when it was executed."""
        self.followup_action = None

    @property
    def active_loop_name(self) -> Optional[Text]:
        """Get the name of the currently active loop.

        Returns: `None` if no active loop or the name of the currently active loop.
        """
        if not self.active_loop or self.active_loop.name == SHOULD_NOT_BE_SET:
            return None

        return self.active_loop.name

    @property
    def latest_action_name(self) -> Optional[Text]:
        """Get the name of the previously executed action or text of e2e action.

        Returns: name of the previously executed action or text of e2e action
        """
        if self.latest_action is None:
            return None

        return self.latest_action.get(ACTION_NAME) or self.latest_action.get(
            ACTION_TEXT
        )

    @property
    def is_active_loop_rejected(self) -> bool:
        """Return True if there is an active loop and it's rejected."""
        return self.active_loop is not None and self.active_loop.rejected

    @property
    def is_active_loop_interrupted(self) -> bool:
        """Return True if there is an active loop and it's interrupted."""
        return self.active_loop is not None and self.active_loop.is_interrupted

    def fingerprint(self) -> Text:
        """Returns a unique hash for the tracker which is stable across python runs.

        Returns:
            fingerprint of the tracker
        """
        data: Dict[Text, Any] = {"sender_id": self.sender_id}

        if self.slots:
            data.update(self.slots)

        if self.events:
            data["events"] = list(self.events)

        return rasa.shared.utils.io.get_dictionary_fingerprint(data)


class TrackerEventDiffEngine:
    """Computes event difference of two trackers."""

    @staticmethod
    def event_difference(
        original: DialogueStateTracker, tracker: DialogueStateTracker
    ) -> List[Event]:
        """Returns all events from the new tracker which are not present
        in the original tracker.

        Args:
            tracker: Tracker containing events from the current conversation session.
        """
        offset = len(original.events) if original else 0
        events = tracker.events
        return list(itertools.islice(events, offset, len(events)))


def get_active_loop_name(
    state: State,
) -> Optional[Text]:
    """Get the name of current active loop.

    Args:
        state: The state from which the name of active loop should be extracted

    Return:
        the name of active loop or None
    """
    if (
        not state.get(ACTIVE_LOOP)
        or state[ACTIVE_LOOP].get(LOOP_NAME) == SHOULD_NOT_BE_SET
    ):
        return None

    # FIXME: better type annotation for `State` would require
    # a larger refactoring (e.g. switch to dataclass)
    return cast(Optional[Text], state[ACTIVE_LOOP].get(LOOP_NAME))


def is_prev_action_listen_in_state(state: State) -> bool:
    """Check if action_listen is the previous executed action.

    Args:
        state: The state for which the check should be performed

    Return:
        boolean value indicating whether action_listen is previous action
    """
    prev_action_name = state.get(PREVIOUS_ACTION, {}).get(ACTION_NAME)
    return prev_action_name == ACTION_LISTEN_NAME


def get_trackers_for_conversation_sessions(
    tracker: DialogueStateTracker,
) -> List[DialogueStateTracker]:
    """Generate trackers for `tracker` that are split by conversation sessions.

    Args:
        tracker: Instance of `DialogueStateTracker` to split.

    Returns:
        The trackers split by conversation sessions.
    """
    split_conversations = events.split_events(
        tracker.events,
        ActionExecuted,
        {"action_name": ACTION_SESSION_START_NAME},
        include_splitting_event=True,
    )

    return [
        DialogueStateTracker.from_events(
            tracker.sender_id,
            evts,
            tracker.slots.values(),
            sender_source=tracker.sender_source,
            max_event_history=tracker._max_event_history,
        )
        for evts in split_conversations
    ]<|MERGE_RESOLUTION|>--- conflicted
+++ resolved
@@ -200,13 +200,8 @@
         # slots that can be filled in this domain
         self.slots: Dict[str, Slot] = AnySlotDict()
         if slots is not None:
-<<<<<<< HEAD
-            self.slots: Dict[str, Slot] = {slot.name: copy.copy(slot) for slot in slots}
-        else:
-            self.slots = AnySlotDict()
-=======
             self.slots = {slot.name: copy.copy(slot) for slot in slots}
->>>>>>> 1a89a5a8
+
         # file source of the messages
         self.sender_source = sender_source
         # whether the tracker belongs to a rule-based data
