ENTITIES_SCHEMA = {
    "type": "array",
    "items": {
        "type": "object",
        "properties": {
            "start": {"type": "integer"},
            "end": {"type": "integer"},
            "entity": {"type": "string"},
            "confidence": {"type": "number"},
            "extractor": {"type": ["string", "null"]},
            "value": {},
            "role": {"type": ["string", "null"]},
            "group": {"type": ["string", "null"]},
        },
        "required": ["entity", "value"],
    },
}

INTENT = {
    "type": "object",
<<<<<<< HEAD
    "properties": {
        "name": {"type": "string"},
        "confidence": {"type": "number"},
    },
=======
    "properties": {"name": {"type": "string"}, "confidence": {"type": "number"}},
>>>>>>> a9932b4a
}

RESPONSE_SCHEMA = {
    "type": "object",
    "properties": {
        "responses": {
            "type": "array",
            "items": {"type": "object", "properties": {"text": {"type": "string"}}},
        },
        "response_templates": {
            "type": "array",
            "items": {"type": "object", "properties": {"text": {"type": "string"}}},
        },
        "confidence": {"type": "number"},
        "intent_response_key": {"type": "string"},
        "utter_action": {"type": "string"},
        "template_name": {"type": "string"},
    },
}

RANKING_SCHEMA = {
    "type": "array",
    "items": {
        "type": "object",
        "properties": {
            "id": {"type": "number"},
            "confidence": {"type": "number"},
            "intent_response_key": {"type": "string"},
        },
    },
}

USER_UTTERED = {
    "properties": {
        "event": {"const": "user"},
        "text": {"type": ["string", "null"]},
        "input_channel": {"type": ["string", "null"]},
        "message_id": {"type": ["string", "null"]},
        "parse_data": {
            "type": "object",
            "properties": {
                "text": {"type": ["string", "null"]},
                "intent_ranking": {"type": "array", "items": INTENT},
                "intent": INTENT,
                "entities": ENTITIES_SCHEMA,
                "response_selector": {
                    "type": "object",
                    "oneOf": [
                        {"properties": {"all_retrieval_intents": {"type": "array"}}},
                        {
                            "patternProperties": {
                                "[\\w/]": {
                                    "type": "object",
                                    "properties": {
                                        "response": RESPONSE_SCHEMA,
                                        "ranking": RANKING_SCHEMA,
                                    },
                                }
                            }
                        },
                    ],
                },
            },
        },
    }
}

ACTION_EXECUTED = {
    "properties": {
        "event": {"const": "action"},
        "policy": {"type": ["string", "null"]},
        "confidence": {"type": ["number", "null"]},
        "name": {"type": ["string", "null"]},
        "hide_rule_turn": {"type": "boolean"},
        "action_text": {"type": ["string", "null"]},
    }
}

SLOT_SET = {
    "properties": {"event": {"const": "slot"}, "name": {"type": "string"}, "value": {}},
    "required": ["name", "value"],
}

ENTITIES_ADDED = {
    "properties": {"event": {"const": "entities"}, "entities": ENTITIES_SCHEMA},
    "required": ["entities"],
}

USER_UTTERED_FEATURIZATION = {"properties": {"event": {"const": "user_featurization"}}}
REMINDER_CANCELLED = {"properties": {"event": {"const": "cancel_reminder"}}}
REMINDER_SCHEDULED = {"properties": {"event": {"const": "reminder"}}}
ACTION_EXECUTION_REJECTED = {
    "properties": {"event": {"const": "action_execution_rejected"}}
}
FORM_VALIDATION = {"properties": {"event": {"const": "form_validation"}}}
LOOP_INTERRUPTED = {"properties": {"event": {"const": "loop_interrupted"}}}
FORM = {"properties": {"event": {"const": "form"}}}
ACTIVE_LOOP = {"properties": {"event": {"const": "active_loop"}}}
ALL_SLOTS_RESET = {"properties": {"event": {"const": "reset_slots"}}}
CONVERSATION_RESUMED = {"properties": {"event": {"const": "resume"}}}
CONVERSATION_PAUSED = {"properties": {"event": {"const": "pause"}}}
FOLLOWUP_ACTION = {"properties": {"event": {"const": "followup"}}}
STORY_EXPORTED = {"properties": {"event": {"const": "export"}}}
RESTARTED = {"properties": {"event": {"const": "restart"}}}
ACTION_REVERTED = {"properties": {"event": {"const": "undo"}}}
USER_UTTERANCE_REVERTED = {"properties": {"event": {"const": "rewind"}}}
BOT_UTTERED = {"properties": {"event": {"const": "bot"}}}
SESSION_STARTED = {"properties": {"event": {"const": "session_started"}}}
AGENT_UTTERED = {"properties": {"event": {"const": "agent"}}}

EVENT_SCHEMA = {
    "type": "object",
    "properties": {
        "event": {"type": "string"},
        "timestamp": {"type": ["number", "null"]},
        "metadata": {"type": ["object", "null"]},
    },
    "required": ["event"],
    "oneOf": [
        USER_UTTERED,
        ACTION_EXECUTED,
        SLOT_SET,
        ENTITIES_ADDED,
        USER_UTTERED_FEATURIZATION,
        REMINDER_CANCELLED,
        REMINDER_SCHEDULED,
        ACTION_EXECUTION_REJECTED,
        FORM_VALIDATION,
        LOOP_INTERRUPTED,
        FORM,
        ACTIVE_LOOP,
        ALL_SLOTS_RESET,
        CONVERSATION_RESUMED,
        CONVERSATION_PAUSED,
        FOLLOWUP_ACTION,
        STORY_EXPORTED,
        RESTARTED,
        ACTION_REVERTED,
        USER_UTTERANCE_REVERTED,
        BOT_UTTERED,
        SESSION_STARTED,
        AGENT_UTTERED,
    ],
}

EVENTS_SCHEMA = {"type": "array", "items": EVENT_SCHEMA}<|MERGE_RESOLUTION|>--- conflicted
+++ resolved
@@ -18,14 +18,7 @@
 
 INTENT = {
     "type": "object",
-<<<<<<< HEAD
-    "properties": {
-        "name": {"type": "string"},
-        "confidence": {"type": "number"},
-    },
-=======
     "properties": {"name": {"type": "string"}, "confidence": {"type": "number"}},
->>>>>>> a9932b4a
 }
 
 RESPONSE_SCHEMA = {
