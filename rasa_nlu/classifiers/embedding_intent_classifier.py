import io
import logging
import numpy as np
import os
<<<<<<< HEAD
import pickle
=======

>>>>>>> 7f6484b8
import typing
from tqdm import tqdm
from typing import Any, Dict, List, Optional, Text, Tuple

from rasa_nlu.classifiers import INTENT_RANKING_LENGTH
from rasa_nlu.components import Component

logger = logging.getLogger(__name__)

if typing.TYPE_CHECKING:
    import tensorflow as tf
    from rasa_nlu.config import RasaNLUModelConfig
    from rasa_nlu.training_data import TrainingData
    from rasa_nlu.model import Metadata
    from rasa_nlu.training_data import Message

try:
    import tensorflow as tf
except ImportError:
    tf = None


class EmbeddingIntentClassifier(Component):
    """Intent classifier using supervised embeddings.

    The embedding intent classifier embeds user inputs
    and intent labels into the same space.
    Supervised embeddings are trained by maximizing similarity between them.
    It also provides rankings of the labels that did not "win".

    The embedding intent classifier needs to be preceded by
    a featurizer in the pipeline.
    This featurizer creates the features used for the embeddings.
    It is recommended to use ``intent_featurizer_count_vectors`` that
    can be optionally preceded by ``nlp_spacy`` and ``tokenizer_spacy``.

    Based on the starspace idea from: https://arxiv.org/abs/1709.03856.
    However, in this implementation the `mu` parameter is treated differently
    and additional hidden layers are added together with dropout.
    """

    name = "intent_classifier_tensorflow_embedding"

    provides = ["intent", "intent_ranking"]

    requires = ["text_features"]

    defaults = {
        # nn architecture
        # sizes of hidden layers before the embedding layer for input words
        # the number of hidden layers is thus equal to the length of this list
        "hidden_layers_sizes_a": [256, 128],
        # sizes of hidden layers before the embedding layer for intent labels
        # the number of hidden layers is thus equal to the length of this list
        "hidden_layers_sizes_b": [],

        # training parameters
        # initial and final batch sizes - batch size will be
        # linearly increased for each epoch
        "batch_size": [64, 256],
        # number of epochs
        "epochs": 300,

        # embedding parameters
        # dimension size of embedding vectors
        "embed_dim": 20,
        # how similar the algorithm should try
        # to make embedding vectors for correct intent labels
        "mu_pos": 0.8,  # should be 0.0 < ... < 1.0 for 'cosine'
        # maximum negative similarity for incorrect intent labels
        "mu_neg": -0.4,  # should be -1.0 < ... < 1.0 for 'cosine'
        # the type of the similarity
        "similarity_type": 'cosine',  # string 'cosine' or 'inner'
        # the number of incorrect intents, the algorithm will minimize
        # their similarity to the input words during training
        "num_neg": 20,
        # flag: if true, only minimize the maximum similarity for
        # incorrect intent labels
        "use_max_sim_neg": True,
        # set random seed to any int to get reproducible results
        # try to change to another int if you are not getting good results
        "random_seed": None,

        # regularization parameters
        # the scale of L2 regularization
        "C2": 0.002,
        # the scale of how critical the algorithm should be of minimizing the
        # maximum similarity between embeddings of different intent labels
        "C_emb": 0.8,
        # dropout rate for rnn
        "droprate": 0.2,

        # flag: if true, the algorithm will split the intent labels into tokens
        #       and use bag-of-words representations for them
        "intent_tokenization_flag": False,
        # delimiter string to split the intent labels
        "intent_split_symbol": '_',

        # visualization of accuracy
        # how often to calculate training accuracy
        "evaluate_every_num_epochs": 10,  # small values may hurt performance
        # how many examples to use for calculation of training accuracy
        "evaluate_on_num_examples": 1000  # large values may hurt performance
    }

    def __init__(self,
                 component_config: Optional[Dict[Text, Any]] = None,
                 inv_intent_dict: Optional[Dict[int, Text]] = None,
                 encoded_all_intents: Optional[np.ndarray] = None,
                 session: Optional[tf.Session] = None,
                 graph: Optional[tf.Graph] = None,
                 message_placeholder: Optional[tf.Tensor] = None,
                 intent_placeholder: Optional[tf.Tensor] = None,
                 similarity_op: Optional[tf.Tensor] = None,
                 word_embed: Optional[tf.Tensor] = None,
                 intent_embed: Optional[tf.Tensor] = None
                 ) -> None:
        """Declare instant variables with default values"""

        self._check_tensorflow()
        super(EmbeddingIntentClassifier, self).__init__(component_config)

        self._load_params()

        # transform numbers to intents
        self.inv_intent_dict = inv_intent_dict
        # encode all intents with numbers
        self.encoded_all_intents = encoded_all_intents

        # tf related instances
        self.session = session
        self.graph = graph
        self.a_in = message_placeholder
        self.b_in = intent_placeholder
        self.sim_op = similarity_op

        # persisted embeddings
        self.word_embed = word_embed
        self.intent_embed = intent_embed

        # init helpers

    def _load_nn_architecture_params(self, config: Dict[Text, Any]) -> None:
        self.hidden_layer_sizes = {'a': config['hidden_layers_sizes_a'],
                                   'b': config['hidden_layers_sizes_b']}

        self.batch_size = config['batch_size']
        self.epochs = config['epochs']

    def _load_embedding_params(self, config: Dict[Text, Any]) -> None:
        self.embed_dim = config['embed_dim']
        self.mu_pos = config['mu_pos']
        self.mu_neg = config['mu_neg']
        self.similarity_type = config['similarity_type']
        self.num_neg = config['num_neg']
        self.use_max_sim_neg = config['use_max_sim_neg']
        self.random_seed = self.component_config['random_seed']

    def _load_regularization_params(self, config: Dict[Text, Any]) -> None:
        self.C2 = config['C2']
        self.C_emb = config['C_emb']
        self.droprate = config['droprate']

    def _load_flag_if_tokenize_intents(self, config: Dict[Text, Any]) -> None:
        self.intent_tokenization_flag = config['intent_tokenization_flag']
        self.intent_split_symbol = config['intent_split_symbol']
        if self.intent_tokenization_flag and not self.intent_split_symbol:
            logger.warning("intent_split_symbol was not specified, "
                           "so intent tokenization will be ignored")
            self.intent_tokenization_flag = False

    def _load_visual_params(self, config: Dict[Text, Any]) -> None:
        self.evaluate_every_num_epochs = config['evaluate_every_num_epochs']
        if self.evaluate_every_num_epochs < 1:
            self.evaluate_every_num_epochs = self.epochs

        self.evaluate_on_num_examples = config['evaluate_on_num_examples']

    def _load_params(self) -> None:

        self._load_nn_architecture_params(self.component_config)
        self._load_embedding_params(self.component_config)
        self._load_regularization_params(self.component_config)
        self._load_flag_if_tokenize_intents(self.component_config)
        self._load_visual_params(self.component_config)

    # package safety checks
    @classmethod
    def required_packages(cls) -> List[Text]:
        return ["tensorflow"]

    @staticmethod
    def _check_tensorflow():
        if tf is None:
            raise ImportError(
                    'Failed to import `tensorflow`. '
                    'Please install `tensorflow`. '
                    'For example with `pip install tensorflow`.')

    # training data helpers:
    @staticmethod
    def _create_intent_dict(training_data: 'TrainingData') -> Dict[Text, int]:
        """Create intent dictionary"""

        distinct_intents = set([example.get("intent")
                                for example in training_data.intent_examples])
        return {intent: idx
                for idx, intent in enumerate(sorted(distinct_intents))}

    @staticmethod
    def _create_intent_token_dict(intents: List[Text],
                                  intent_split_symbol: Text) -> Dict[Text, int]:
        """Create intent token dictionary"""

        distinct_tokens = set([token
                               for intent in intents
                               for token in intent.split(intent_split_symbol)])
        return {token: idx
                for idx, token in enumerate(sorted(distinct_tokens))}

    def _create_encoded_intents(self,
                                intent_dict: Dict[Text, int]) -> np.ndarray:
        """Create matrix with intents encoded in rows as bag of words.

        If intent_tokenization_flag is off, returns identity matrix.
        """

        if self.intent_tokenization_flag:
            intent_token_dict = self._create_intent_token_dict(
                    list(intent_dict.keys()), self.intent_split_symbol)

            encoded_all_intents = np.zeros((len(intent_dict),
                                            len(intent_token_dict)))
            for key, idx in intent_dict.items():
                for t in key.split(self.intent_split_symbol):
                    encoded_all_intents[idx, intent_token_dict[t]] = 1

            return encoded_all_intents
        else:
            return np.eye(len(intent_dict))

    # noinspection PyPep8Naming

    def _create_all_Y(self, size: int) -> np.ndarray:
        """Stack encoded_all_intents on top of each other

        to create candidates for training examples and
        to calculate training accuracy
        """

        return np.stack([self.encoded_all_intents] * size)

        # noinspection PyPep8Naming

    def _prepare_data_for_training(
            self,
            training_data: 'TrainingData',
            intent_dict: Dict[Text, int]
    ) -> Tuple[np.ndarray, np.ndarray, np.ndarray]:
        """Prepare data for training"""

        X = np.stack([e.get("text_features")
                      for e in training_data.intent_examples])

        intents_for_X = np.array([intent_dict[e.get("intent")]
                                  for e in training_data.intent_examples])

        Y = np.stack([self.encoded_all_intents[intent_idx]
                      for intent_idx in intents_for_X])

        return X, Y, intents_for_X

        # tf helpers:

    def _create_tf_embed_nn(self, x_in: tf.Tensor, is_training: tf.Tensor,
                            layer_sizes: List[int], name: Text) -> tf.Tensor:
        """Create nn with hidden layers and name"""

        reg = tf.contrib.layers.l2_regularizer(self.C2)
        x = x_in
        for i, layer_size in enumerate(layer_sizes):
            x = tf.layers.dense(inputs=x,
                                units=layer_size,
                                activation=tf.nn.relu,
                                kernel_regularizer=reg,
                                name='hidden_layer_{}_{}'.format(name, i))
            x = tf.layers.dropout(x, rate=self.droprate, training=is_training)

        x = tf.layers.dense(inputs=x,
                            units=self.embed_dim,
                            kernel_regularizer=reg,
                            name='embed_layer_{}'.format(name))
        return x

    def _create_tf_embed(self,
                         a_in: tf.Tensor,
                         b_in: tf.Tensor,
                         is_training: tf.Tensor
                         ) -> Tuple[tf.Tensor, tf.Tensor]:
        """Create tf graph for training"""

        emb_a = self._create_tf_embed_nn(a_in, is_training,
                                         self.hidden_layer_sizes['a'],
                                         name='a')
        emb_b = self._create_tf_embed_nn(b_in, is_training,
                                         self.hidden_layer_sizes['b'],
                                         name='b')
        return emb_a, emb_b

    def _tf_sim(self,
                a: tf.Tensor,
                b: tf.Tensor) -> Tuple[tf.Tensor, tf.Tensor]:
        """Define similarity

        in two cases:
            sim: between embedded words and embedded intent labels
            sim_emb: between individual embedded intent labels only
        """

        if self.similarity_type == 'cosine':
            # normalize embedding vectors for cosine similarity
            a = tf.nn.l2_normalize(a, -1)
            b = tf.nn.l2_normalize(b, -1)

        if self.similarity_type in {'cosine', 'inner'}:
            sim = tf.reduce_sum(tf.expand_dims(a, 1) * b, -1)
            sim_emb = tf.reduce_sum(b[:, 0:1, :] * b[:, 1:, :], -1)

            return sim, sim_emb

        else:
            raise ValueError("Wrong similarity type {}, "
                             "should be 'cosine' or 'inner'"
                             "".format(self.similarity_type))

    def _tf_loss(self, sim: tf.Tensor, sim_emb: tf.Tensor) -> tf.Tensor:
        """Define loss"""

        # loss for maximizing similarity with correct action
        loss = tf.maximum(0., self.mu_pos - sim[:, 0])

        if self.use_max_sim_neg:
            # minimize only maximum similarity over incorrect actions
            max_sim_neg = tf.reduce_max(sim[:, 1:], -1)
            loss += tf.maximum(0., self.mu_neg + max_sim_neg)
        else:
            # minimize all similarities with incorrect actions
            max_margin = tf.maximum(0., self.mu_neg + sim[:, 1:])
            loss += tf.reduce_sum(max_margin, -1)

        # penalize max similarity between intent embeddings
        max_sim_emb = tf.maximum(0., tf.reduce_max(sim_emb, -1))
        loss += max_sim_emb * self.C_emb

        # average the loss over the batch and add regularization losses
        loss = (tf.reduce_mean(loss) + tf.losses.get_regularization_loss())
        return loss

        # training helpers:

    def _create_batch_b(self, batch_pos_b: np.ndarray,
                        intent_ids: np.ndarray) -> np.ndarray:
        """Create batch of intents.

        Where the first is correct intent
        and the rest are wrong intents sampled randomly
        """

        batch_pos_b = batch_pos_b[:, np.newaxis, :]

        # sample negatives
        batch_neg_b = np.zeros((batch_pos_b.shape[0], self.num_neg,
                                batch_pos_b.shape[-1]))
        for b in range(batch_pos_b.shape[0]):
            # create negative indexes out of possible ones
            # except for correct index of b
            negative_indexes = [i for i in range(
                    self.encoded_all_intents.shape[0])
                                if i != intent_ids[b]]
            negs = np.random.choice(negative_indexes, size=self.num_neg)

            batch_neg_b[b] = self.encoded_all_intents[negs]

        return np.concatenate([batch_pos_b, batch_neg_b], 1)

    def _linearly_increasing_batch_size(self, epoch: int) -> int:
        """Linearly increase batch size with every epoch.

        The idea comes from https://arxiv.org/abs/1711.00489
        """

        if not isinstance(self.batch_size, list):
            return int(self.batch_size)

        if self.epochs > 1:
            return int(self.batch_size[0] +
                       epoch * (self.batch_size[1] -
                                self.batch_size[0]) / (self.epochs - 1))
        else:
            return int(self.batch_size[0])

    # noinspection PyPep8Naming

    def _train_tf(self,
                  X: np.ndarray,
                  Y: np.ndarray,
                  intents_for_X: np.ndarray,
                  loss: tf.Tensor,
                  is_training: tf.Tensor,
                  train_op: tf.Tensor
                  ) -> None:
        """Train tf graph"""
        try:
            from tqdm import tqdm
            pbar = tqdm(range(self.epochs), desc="Epochs")
        except ImportError:
            logger.info("tqdm could not be imported. " 
                        "This is likely due to missing multiprocessing "
                        "capabilities of this system.")
            pbar = range(self.epochs)

        self.session.run(tf.global_variables_initializer())

        if self.evaluate_on_num_examples:
            logger.info("Accuracy is updated every {} epochs"
                        "".format(self.evaluate_every_num_epochs))

        train_acc = 0
        last_loss = 0
        for ep in pbar:
            indices = np.random.permutation(len(X))

            batch_size = self._linearly_increasing_batch_size(ep)
            batches_per_epoch = (len(X) // batch_size +
                                 int(len(X) % batch_size > 0))

            ep_loss = 0
            for i in range(batches_per_epoch):
                end_idx = (i + 1) * batch_size
                start_idx = i * batch_size
                batch_a = X[indices[start_idx:end_idx]]
                batch_pos_b = Y[indices[start_idx:end_idx]]
                intents_for_b = intents_for_X[indices[start_idx:end_idx]]
                # add negatives
                batch_b = self._create_batch_b(batch_pos_b, intents_for_b)

                sess_out = self.session.run(
                        {'loss': loss, 'train_op': train_op},
                        feed_dict={self.a_in: batch_a,
                                   self.b_in: batch_b,
                                   is_training: True}
                )
                ep_loss += sess_out.get('loss') / batches_per_epoch

            if self.evaluate_on_num_examples:
                if (ep == 0 or
                        (ep + 1) % self.evaluate_every_num_epochs == 0 or
                        (ep + 1) == self.epochs):
                    train_acc = self._output_training_stat(X, intents_for_X,
                                                           is_training)
                    last_loss = ep_loss

                pbar.set_postfix({
                    "loss": "{:.3f}".format(ep_loss),
                    "acc": "{:.3f}".format(train_acc)
                })
            else:
                pbar.set_postfix({
                    "loss": "{:.3f}".format(ep_loss)
                })

        if self.evaluate_on_num_examples:
            logger.info("Finished training embedding classifier, "
                        "loss={:.3f}, train accuracy={:.3f}"
                        "".format(last_loss, train_acc))

    # noinspection PyPep8Naming

    def _output_training_stat(self,
                              X: np.ndarray,
                              intents_for_X: np.ndarray,
                              is_training: tf.Tensor) -> np.ndarray:
        """Output training statistics"""

        n = self.evaluate_on_num_examples
        ids = np.random.permutation(len(X))[:n]
        all_Y = self._create_all_Y(X[ids].shape[0])

        train_sim = self.session.run(self.sim_op,
                                     feed_dict={self.a_in: X[ids],
                                                self.b_in: all_Y,
                                                is_training: False})

        train_acc = np.mean(np.argmax(train_sim, -1) == intents_for_X[ids])
        return train_acc

        # noinspection PyPep8Naming

    def train(self,
              training_data: 'TrainingData',
              cfg: Optional['RasaNLUModelConfig'] = None,
              **kwargs: Any) -> None:
        """Train the embedding intent classifier on a data set."""

        intent_dict = self._create_intent_dict(training_data)
        if len(intent_dict) < 2:
            logger.error("Can not train an intent classifier. "
                         "Need at least 2 different classes. "
                         "Skipping training of intent classifier.")
            return

        self.inv_intent_dict = {v: k for k, v in intent_dict.items()}
        self.encoded_all_intents = self._create_encoded_intents(
                intent_dict)

        X, Y, intents_for_X = self._prepare_data_for_training(
                training_data, intent_dict)

        # check if number of negatives is less than number of intents
        logger.debug("Check if num_neg {} is smaller than "
                     "number of intents {}, "
                     "else set num_neg to the number of intents - 1"
                     "".format(self.num_neg,
                               self.encoded_all_intents.shape[0]))
        self.num_neg = min(self.num_neg,
                           self.encoded_all_intents.shape[0] - 1)

        self.graph = tf.Graph()
        with self.graph.as_default():
            # set random seed
            np.random.seed(self.random_seed)
            tf.set_random_seed(self.random_seed)

            self.a_in = tf.placeholder(tf.float32, (None, X.shape[-1]),
                                       name='a')
            self.b_in = tf.placeholder(tf.float32, (None, None, Y.shape[-1]),
                                       name='b')

            is_training = tf.placeholder_with_default(False, shape=())

            (self.word_embed,
             self.intent_embed) = self._create_tf_embed(self.a_in, self.b_in,
                                                        is_training)

            self.sim_op, sim_emb = self._tf_sim(self.word_embed,
                                                self.intent_embed)
            loss = self._tf_loss(self.sim_op, sim_emb)

            train_op = tf.train.AdamOptimizer().minimize(loss)

            # train tensorflow graph
            self.session = tf.Session()

            self._train_tf(X, Y, intents_for_X,
                           loss, is_training, train_op)

    # process helpers
    # noinspection PyPep8Naming
    def _calculate_message_sim(self,
                               X: np.ndarray,
                               all_Y: np.ndarray
                               ) -> Tuple[np.ndarray, List[float]]:
        """Load tf graph and calculate message similarities"""

        message_sim = self.session.run(self.sim_op,
                                       feed_dict={self.a_in: X,
                                                  self.b_in: all_Y})
        message_sim = message_sim.flatten()  # sim is a matrix

        intent_ids = message_sim.argsort()[::-1]
        message_sim[::-1].sort()

        if self.similarity_type == 'cosine':
            # clip negative values to zero
            message_sim[message_sim < 0] = 0
        elif self.similarity_type == 'inner':
            # normalize result to [0, 1] with softmax
            message_sim = np.exp(message_sim)
            message_sim /= np.sum(message_sim)

        # transform sim to python list for JSON serializing
        return intent_ids, message_sim.tolist()

        # noinspection PyPep8Naming

    def process(self, message: 'Message', **kwargs: Any) -> None:
        """Return the most likely intent and its similarity to the input."""

        intent = {"name": None, "confidence": 0.0}
        intent_ranking = []

        if self.session is None:
            logger.error("There is no trained tf.session: "
                         "component is either not trained or "
                         "didn't receive enough training data")

        else:
            # get features (bag of words) for a message
            X = message.get("text_features").reshape(1, -1)

            # stack encoded_all_intents on top of each other
            # to create candidates for test examples
            all_Y = self._create_all_Y(X.shape[0])

            # load tf graph and session
            intent_ids, message_sim = self._calculate_message_sim(X, all_Y)

            # if X contains all zeros do not predict some label
            if X.any() and intent_ids.size > 0:
                intent = {"name": self.inv_intent_dict[intent_ids[0]],
                          "confidence": message_sim[0]}

                ranking = list(zip(list(intent_ids), message_sim))
                ranking = ranking[:INTENT_RANKING_LENGTH]
                intent_ranking = [{"name": self.inv_intent_dict[intent_idx],
                                   "confidence": score}
                                  for intent_idx, score in ranking]

        message.set("intent", intent, add_to_output=True)
        message.set("intent_ranking", intent_ranking, add_to_output=True)

    def persist(self, model_dir: Text) -> Dict[Text, Any]:
        """Persist this model into the passed directory.

        Return the metadata necessary to load the model again.
        """

        if self.session is None:
            return {"classifier_file": None}

        checkpoint = os.path.join(model_dir, self.name + ".ckpt")

        try:
            os.makedirs(os.path.dirname(checkpoint))
        except OSError as e:
            # be happy if someone already created the path
            import errno
            if e.errno != errno.EEXIST:
                raise
        with self.graph.as_default():
            self.graph.clear_collection('message_placeholder')
            self.graph.add_to_collection('message_placeholder',
                                         self.a_in)

            self.graph.clear_collection('intent_placeholder')
            self.graph.add_to_collection('intent_placeholder',
                                         self.b_in)

            self.graph.clear_collection('similarity_op')
            self.graph.add_to_collection('similarity_op',
                                         self.sim_op)

            self.graph.clear_collection('word_embed')
            self.graph.add_to_collection('word_embed',
                                         self.word_embed)
            self.graph.clear_collection('intent_embed')
            self.graph.add_to_collection('intent_embed',
                                         self.intent_embed)

            saver = tf.train.Saver()
            saver.save(self.session, checkpoint)

        with io.open(os.path.join(
                model_dir,
                self.name + "_inv_intent_dict.pkl"), 'wb') as f:
            pickle.dump(self.inv_intent_dict, f)
        with io.open(os.path.join(
                model_dir,
                self.name + "_encoded_all_intents.pkl"), 'wb') as f:
            pickle.dump(self.encoded_all_intents, f)

        return {"classifier_file": self.name + ".ckpt"}

    @classmethod
    def load(cls,
             model_dir: Text = None,
             model_metadata: 'Metadata' = None,
             cached_component: Optional['EmbeddingIntentClassifier'] = None,
             **kwargs: Any
             ) -> 'EmbeddingIntentClassifier':

        meta = model_metadata.for_component(cls.name)

        if model_dir and meta.get("classifier_file"):
            file_name = meta.get("classifier_file")
            checkpoint = os.path.join(model_dir, file_name)
            graph = tf.Graph()
            with graph.as_default():
                sess = tf.Session()
                saver = tf.train.import_meta_graph(checkpoint + '.meta')

                saver.restore(sess, checkpoint)

                a_in = tf.get_collection('message_placeholder')[0]
                b_in = tf.get_collection('intent_placeholder')[0]

                sim_op = tf.get_collection('similarity_op')[0]

                word_embed = tf.get_collection('word_embed')[0]
                intent_embed = tf.get_collection('intent_embed')[0]

            with io.open(os.path.join(
                    model_dir,
                    cls.name + "_inv_intent_dict.pkl"), 'rb') as f:
                inv_intent_dict = pickle.load(f)
            with io.open(os.path.join(
                    model_dir,
                    cls.name + "_encoded_all_intents.pkl"), 'rb') as f:
                encoded_all_intents = pickle.load(f)

            return cls(
                    component_config=meta,
                    inv_intent_dict=inv_intent_dict,
                    encoded_all_intents=encoded_all_intents,
                    session=sess,
                    graph=graph,
                    message_placeholder=a_in,
                    intent_placeholder=b_in,
                    similarity_op=sim_op,
                    word_embed=word_embed,
                    intent_embed=intent_embed
            )

        else:
            logger.warning("Failed to load nlu model. Maybe path {} "
                           "doesn't exist"
                           "".format(os.path.abspath(model_dir)))
            return cls(component_config=meta)<|MERGE_RESOLUTION|>--- conflicted
+++ resolved
@@ -2,13 +2,8 @@
 import logging
 import numpy as np
 import os
-<<<<<<< HEAD
 import pickle
-=======
-
->>>>>>> 7f6484b8
 import typing
-from tqdm import tqdm
 from typing import Any, Dict, List, Optional, Text, Tuple
 
 from rasa_nlu.classifiers import INTENT_RANKING_LENGTH
