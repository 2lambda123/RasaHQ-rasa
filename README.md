<h1 align="center">Rasa Open Source</h1>

<div align="center">

[![Join the chat on Rasa Community Forum](https://img.shields.io/badge/forum-join%20discussions-brightgreen.svg)](https://forum.rasa.com/?utm_source=badge&utm_medium=badge&utm_campaign=pr-badge&utm_content=badge)
[![PyPI version](https://badge.fury.io/py/rasa.svg)](https://badge.fury.io/py/rasa)
[![Supported Python Versions](https://img.shields.io/pypi/pyversions/rasa.svg)](https://pypi.python.org/pypi/rasa)
[![Build Status](https://github.com/RasaHQ/rasa/workflows/Continuous%20Integration/badge.svg)](https://github.com/RasaHQ/rasa/actions)
[![Coverage Status](https://coveralls.io/repos/github/RasaHQ/rasa/badge.svg?branch=main)](https://coveralls.io/github/RasaHQ/rasa?branch=main)
[![Documentation Status](https://img.shields.io/badge/docs-stable-brightgreen.svg)](https://rasa.com/docs)
![Documentation Build](https://img.shields.io/netlify/d2e447e4-5a5e-4dc7-be5d-7c04ae7ff706?label=Documentation%20Build)
[![FOSSA Status](https://app.fossa.com/api/projects/custom%2B8141%2Fgit%40github.com%3ARasaHQ%2Frasa.git.svg?type=shield)](https://app.fossa.com/projects/custom%2B8141%2Fgit%40github.com%3ARasaHQ%2Frasa.git?ref=badge_shield)
[![PRs Welcome](https://img.shields.io/badge/PRs-welcome-brightgreen.svg?style=flat-square)](https://github.com/orgs/RasaHQ/projects/23)

</div>

<a href="https://grnh.se/05a908c02us" target="_blank"><img align="center" src="https://www.rasa.com/assets/img/github/hiring_banner.png" alt="An image with Sara, the Rasa mascot, standing next to a roadmap with future Rasa milestones: identifying unsuccessful conversations at scale, continuous model evaluation, controllable NLG and breaking free from intents. Are you excited about these milestones? Help us make these ideas become reality - we're hiring!" title="We're hiring! Learn more"></a>

<hr />

<<<<<<< HEAD
💡 **Rasa 오픈 소스 3.0이 출시됩니다!** 💡


3.0의 아키텍처 변경 작업을 수행하는 동안 마이너 릴리즈를 잠시 중단해야 하기 때문에 [2.8](https://github.com/RasaHQ/rasa/milestone/39)은 2.x 시리즈의 마지막 마이너 버전이 될 것입니다. 당신은 3.0과 함께 출시할 예정인 새로운 기능과 개선 사항에 계속 기여할 수 있습니다. [컨트리뷰터 가이드라인](#how-to-contribute)에 대해서 자세히 알아보세요.
=======
💡 **Rasa Open Source 3.0 is here!** 💡

[2.8](https://github.com/RasaHQ/rasa/milestone/39) is the last minor in the 2.x series.
You can still contribute new features and improvements which we plan to release alongside
updates to 3.0. Read more about [our contributor guidelines](#how-to-contribute).
>>>>>>> 5e4f859b

빠른 피드백을 받기 위해 앞으로 몇 달 동안 알파 릴리즈와 릴리즈 후보를 출시할 계획입니다. 계속 지켜봐 주세요!
<hr />

<img align="right" height="244" src="https://www.rasa.com/assets/img/sara/sara-open-source-2.0.png" alt="An image of Sara, the Rasa mascot bird, holding a flag that reads Open Source with one wing, and a wrench in the other" title="Rasa Open Source">
Rasa는 텍스트 및 음성 기반 대화를 자동화하는 오픈소스 머신러닝 프레임워크입니다. Rasa를 사용하면 다음과 같은 상황별 기능을 구축할 수 있습니다:<br/><br/>
- 페이스북 메신저(Facebook Messenger)<br />
- 슬랙(Slack)<br />
- 구글 행아웃(Google Hangouts)<br />
- 웹엑스 팀즈 (Webex Teams)<br />
- 마이크로소프트 봇 프레임워크(Microsoft Bot Framework)<br />
- 로켓챗(Rocket.chat)<br />
- 매터모스트(Mattermost)<br />
- 텔레그램(Telegram)<br />
- 트윌리오(Twilio)<br />
- 나만의 맞춤 대화 채널<br /><br />


또는 다음과 같은 음성 비서를 구축할 수 있습니다:
- 알렉사 스킬(Alexa Skills)
- 구글 홈 액션(Google Home Actions)

Rasa는 많은 대화를 주고받을 수 있는 상황별 어시스턴트를 구축하는 데 도움이 됩니다.사람이 상황에 따라 비서와 의미 있는 교환을 하려면 비서가 상황을 이용하여 이전에 논의된 내용을 구축할 수 있어야 합니다. Rasa를 사용하면 확장 가능한 방식으로 이를 수행할 수 있는 비서를 구축할 수 있습니다.

이 [블로그 게시물](https://medium.com/rasa-blog/a-new-approach-to-conversational-software-2e64a5d05f2a)에는 더 많은 배경 정보를 확인할 수 있습니다. 


---
- **Rasa는 무엇을 하나요? 🤔**
  [우리 웹사이트를 확인하세요](https://rasa.com/)

- **나는 Rasa를 처음 사용합니다 😄**
  [Rasa 시작하기](https://rasa.com/docs/getting-started/)

- **자세한 문서를 읽어보고 싶습니다 🤓**
  [문서 읽어보기](https://rasa.com/docs/)

- **Rasa를 설치할 준비가 되었습니다 🚀**
  [설치](https://rasa.com/docs/rasa/user-guide/installation/)

- **Rasa 사용법을 배우고 싶어요 🚀**
  [튜토리얼](https://rasa.com/docs/rasa/user-guide/rasa-tutorial/)

- **질문이 있어요 ❓**
  [Rasa 커뮤니티 포럼](https://forum.rasa.com/)

- **기여하고 싶어요 🤗**
  [기여 방법](#how-to-contribute)

---
## 도움을 받을 수 있는 곳

[Rasa Docs](https://rasa.com/docs/rasa).에는 광범위한 문서들이 있습니다. 설치한 버전에 대한 문서를 볼 수 있도록 올바른 버전을 선택했는지 확인하세요.

질문에 대한 빠른 답변은 [Rasa 커뮤니티 포럼](https://forum.rasa.com)을 이용해주세요.

### README 내용:
- [기여하는 방법](#how-to-contribute)
- [개발 내부 내용](#development-internals)
- [출시](#releases)
- [라이센스](#license)

### how-to-contribute
우리는 귀하의 기여를 이 레포지토리에 merge할 수 있게 되어 매우 기쁩니다!

pull 요청을 통해 기여하려면 다음 단계를 따르세요:


1. 작업하려는 기능을 설명하는 issue를 만듭니다 (또는
    [컨트리뷰터 보드](https://github.com/orgs/RasaHQ/projects/23)을 참조하세요.)
2. 코드, 테스트 및 문서를 작성하고 ``black``으로 형식을 지정합니다
3. 변경 사항을 설명하는 pull request를 생성합니다

코드를 기여하는 방법에 대한 자세한 지침은 [코드 컨트리뷰터 가이드라인](CONTRIBUTING.md)을 확인하세요.

[저희 웹사이트](http://rasa.com/community/contribute)에서 Rasa에 기여하는 방법에 대한 자세한 정보를 찾을 수 있습니다. (
다른 많은 방법들도 가능합니다!) 

귀하의 풀 리퀘스트에 대한 검토는 유지 보수 담당자가 진행하며, 담당자가 필요한 변경 사항이나 질문에 대해 회신해 드릴 것입니다. 
또한 [컨트리뷰터 라이센스 계약](https://cla-assistant.io/RasaHQ/rasa)에 귀하의 서명을 요청할 것입니다.


## Development Internals

### Poetry 설치

Rasa는 패키징과 의존성 관리를 위해 Poetry를 사용합니다. 원본에서 빌드하고 싶다면, 먼저 Poetry를 설치해야 합니다. 설치 방법:

```bash
curl -sSL https://raw.githubusercontent.com/python-poetry/poetry/master/get-poetry.py | python
```

Poetry를 설치하는 몇 가지 다른 방법도 있습니다. 가능한 모든 옵션을 보려면 [공식 가이드](https://python-poetry.org/docs/#installation)를 확인하십시오.

### 환경 관리

공식 [Poetry 가이드](https://python-poetry.org/docs/managing-environments/)에서는 파이썬 버전 간에 쉽게 전환할 수 있도록 [pyenv](https://github.com/pyenv/pyenv) 또는 다른 비슷한 도구를 사용할 것을 제안합니다. 설치 방법: 

```bash
pyenv install 3.7.9
pyenv local 3.7.9  # 현재 프로젝트에 대해 파이썬 3.7.9 활성화
```
*주의*: 특정 버전의 파이썬을 설치하는 데 문제가 있는 경우 지원되는 다른 버전을 사용하십시오.

기본적으로, Poetry는 현재 활성화된 파이썬 버전을 사용하여 현재 프로젝트의 가상 환경을 자동으로 생성하려고 시도 할 것입니다. 가상 환경을 수동으로 만들고 활성화할 수도 있습니다. — 이 경우, Poetry는 그것을 dependencies를 설치하는데 사용해야 합니다. 예를 들어:

```bash
python -m venv .venv
source .venv/bin/activate
```

실행을 통해 환경이 선택되었는지 확인할 수 있습니다

```bash
poetry env info
```

### 원본에서 빌드

편집 가능한 모드에서 dependencies와 `rasa`를 설치하려면

```bash
make install
```

*macOS 유저라면*: macOS Big Sur에 dependencies에 대한 몇가지 컴파일러 문제가 있습니다.
. 설치 전에 `export SYSTEM_VERSION_COMPAT=1` 사용하면 도움이 될 것입니다.

### documentation 실행 및 변경

먼저, 필요한 모든 dependencies를 설치하십시오:

```bash
make install install-docs
```

설치가 완료되면 아래 코드를 사용하여 문서를 실행하고 볼 수 있습니다.

```bash
make livedocs
```

브라우저에 있는 문서의 로컬 버전으로 새 탭을 열여야 합니다;
열지 못했다면, 브라우저에서 http://localhost:3000 에 접속하십시오.
이제 문서를 로컬에서 변경할 수 있으며 웹 페이지가 자동으로 로드되어 변경 내용을 적용합니다.

### 테스트 실행

테스트를 실행하려면, 먼저 개발 요구 사항이 설치되어 있는지 확인하십시오:

```bash
make prepare-tests-ubuntu # Ubuntu, Debian based systems에서만
make prepare-tests-macos  # macOS에서만
```

그리고, 테스트를 실행하세요:

```bash
make test
```

시간을 절약하기 위해 여러 작업을 실행할 수 있습니다:

```bash
JOBS=[n] make test
```

`[n]`은 원하는 작업의 개수입니다. 생략할 경우, `[n]`은 pytest를 통해 자동으로 선택됩니다.


### 통합 테스트 실행

통합 테스트를 실행하려면, 개발 요구 사항이 설치되어 있는지 확인해야 합니다:

```bash
make prepare-tests-ubuntu # Ubuntu, Debian based systems에서만
make prepare-tests-macos  # macOS에서만
```

그런 다음, [Docker Compose](https://docs.docker.com/compose/install/)를 사용하는 다음 명령으로 서비스를 시작해야 합니다:

```bash
make run-integration-containers
```

마지막으로, 다음과 같은 통합 테스트를 실행할 수 있습니다:

```bash
make test-integration
```


### 병합 충돌 해결

Poetry에는 기본적으로 잠금 파일 `poetry.lock`의 병합 충돌을 해결하는 데 도움이 되는 솔루션이 포함되어 있지 않습니다.
그러나, [poetry-merge-lock](https://poetry-merge-lock.readthedocs.io/en/latest/)라는 좋은 도구가 있습니다.
설치 방법입니다:

```bash
pip install poetry-merge-lock
```

`poetry.lock`에서 병합 충돌을 자동으로 해결하려면 이 명령을 실행하십시오:

```bash
poetry-merge-lock
```

### 도커 이미지 로컬 작성

로컬 컴퓨터에 도커 이미지를 작성하려면 다음 명령을 실행하십시오:

```bash
make build-docker
```

도커 이미지는 로컬 컴퓨터에서 `rasa:localdev`로 사용할 수 있습니다.

### 코드 스타일

표준화된 코드 스타일을 위해 포맷터 [black](https://github.com/ambv/black)을 사용합니다.
유형 주석이 올바른지 확인하기 위해 [pytype](https://github.com/google/pytype)을 사용합니다.
당신의 코드가 제대로 포맷되지 않았거나 Check되지 않았다면, GitHub가 빌드할 수 없습니다.

#### 서식 설정

모든 커밋에서 코드를 자동으로 포맷하려면 [pre-commit](https://pre-commit.com/)을 사용하십시오.
`pip install pre-commit`을 통해 설치하고 루트 폴더에서 `pre-commit install`을 실행하면 됩니다.
이렇게 하면 모든 커밋에서 파일을 재구성하는 후크가 저장소에 추가됩니다.

수동으로 설정하려면 `poetry install`을 통해 black을 설치하십시오.
파일을 다시 포맷하려면 아래 코드를 실행하십시오.
```
make formatter
```

#### 유형 확인

코드베이스에서 타입을 확인하려면 `poetry install`을 사용하여 `mypy`을 설치하십시오.
타입을 확인하려면 아래 코드를 실행하십시오.
```
make types
```

### 문서 업데이트 배포

우리는 `Docusaurus v2`를 사용하여 태그가 지정된 버전과 `main` 브랜치에 대한 문서를 작성합니다.
빌드되는 정적 사이트는 이 저장소의 `documentation` 브랜치로 푸시됩니다.

우리는 netlify로 사이트를 주최합니다. `main` 브랜치 빌드에서 (`.github/workflows/documentation.yml`를 확인하세요), 우리는 빌드된 문서를 `documentation` 브랜치로 푸시합니다. Netlify는 해당 브랜치가 변경될 때마다 자동으로 문서 페이지를 다시 배포합니다

## Releases
### Minor Releases를 위한 Release 시간표
**Rasa 오픈 소스의 경우 일반적으로 시간 기반 Release 특히 월간 Release를 사용합니다.**
이는 특정 날짜에 특정 버전의 Rasa Open Source를 release 하겠다고 미리 약속하고, 일부 기능이 준비되지 않았을 수 있기 때문에 release에서 무엇을 수행할지 100% 확신할 수 없다는 것을 의미합니다.

각 분기 초에 Rasa 팀은 모든 제품의 예상 Release 날짜를 검토하고 해당 분기에 계획된 예상 작업뿐만 아니라 제품 전반에 걸쳐 작업을 수행하는지 확인합니다.

**날짜가 정해지면 각 [마일스톤](https://github.com/RasaHQ/rasa/milestones)을 업데이트합니다.**

### major release / minor release cutting

#### release 일주일 전

1. **[마일스톤](https://github.com/RasaHQ/rasa/milestones)이 이미 존재하는지, 정확한 날짜에 예약되었는지 검토합니다.**
2. **마일스톤의 issues 와 PR을 살펴봅니다**: 우리가 옮길 예정인 Release Highlights에 적합해 보이나요? 뭔가 놓치고 있는 것처럼 보이나요?  모든 PR을 인식하는 것에 대해 걱정하지 않아도 됩니다. 그러나 잠시 동안 마일스톤을 평가하는 것이 유용합니다.
3. **Engineering Slack 채널에 메시지를 게시하여**, Rasa 팀에게 다음 release에 대해 컷팅하고 있음을 알리고 다음과 같이 알려 주십시오:
    1. 적절한 마일스톤에 대한 링크를 제공합니다.
    2. 모든 사용자에게 issue와 PR을 검토하고 마일스톤에 할당하도록 지시합니다.
    3. 모든 사용자에게 예상 Release 날짜를 알려줍니다.

#### Release 하루 전


1. **마일스톤을 검토하고 진행 중인 PR 병합의 상태를 평가합니다. 버그와 수정 사항에 대한 후속 조치를 취합니다.** 릴리스에서 제때에 수정할 수 없는 새로운 버그나 퇴보가 발생할 경우, Slack에서 이 문제에 대해 논의하고 앞으로 나아갈 방법을 결정해야 합니다. 병합할 준비가 되지 않은 경우 마일스톤에서 issue/PR을 제거하고 Slack에 있는 PR 소유자와 제품 관리자에게 통보합니다. issue/PR 소유자는 Release와 관련된 모든 문제를 전달할 책임이 있습니다. Release 연기는 edge case 시나리오로서 고려되어야 합니다.


#### Release 당일! 🚀

1. **하루를 시작할 때, Slack에 릴리스 당일이라고 알리는 간단한 메시지를 올리십시오!** release 처리 및 release 시작 시간(문제가 발생하여 지연될 수 있으므로 오후 4시 이전까지)에 대해 알려 주십시오. 이 메시지는 이른 아침 그리고 Release 단계를 진행하기 전에 게시되어야 하며, 사람들이 그들의 PR와 issue를 확인할 수 있는 충분한 시간을 주어야 합니다. 그렇게 해야 그들은 남은 일을 계획할 수 있습니다.Slack 메시지의 형식은 [여기](https://rasa-hq.slack.com/archives/C36SS4N8M/p1613032208137500?thread_ts=1612876410.068400&cid=C36SS4N8M)에서 찾을 수 있습니다. release 시간은 다른 사용자가 항상 필요한 단계를 그에 따라 계획할 수 있도록 투명하게 전달되어야 합니다. 더 큰 변화가 있을 경우 이를 전달해야 합니다.

2. 마일스톤이 비어 있는지 확인하세요 (모든 항목이 병합되었거나 다음 마일스톤으로 이동되었는지)

3. 마일스톤의 모든 작업이 완료되면 Slack에 Release 과정을 시작한다는 간단한 메시지를 게시합니다 (어떤 것이든 누락된 경우)

4. **이제 당신은 [Rasa 오픈소스 README](https://github.com/RasaHQ/rasa#steps-to-release-a-new-version)에 설명된 지침을 따라 release 할 수 있습니다!**

#### Major rlease 이후

major release가 완료된 후 [문서 업데이트를 완료하기 위한 지침](./docs/README.md#manual-steps-after-a-new-version)을 따르십시오.

### 새로운 버전을 release하는 단계
패키지가 GitHub Actions에 의해 빌드되고 배포되기 때문에 새로운 버전을 release 하는 것은 매우 간단합니다.

*Terminology*:
* micro release (버전의 세번째 부분 증가): 1.1.2 -> 1.1.3.
* minor release (버전의 두번째 부분 증가): 1.1.3 -> 1.2.0
* major release (버전의 첫번째 부분 증가): 1.2.0 -> 2.0.0

*Release 단계*:
1. 모든 종속성이 최신 상태인지 확인합니다 (**특히 Rasa SDK**)
    - Rasa SDK의 경우 먼저 [새로운 Rasa SDK release](https://github.com/RasaHQ/rasa-sdk#steps-to-release-a-new-version)를 만듭니다(새 Rasa SDK release와 Rasa SDK release 간의 버전 번호가 일치하는지 확인하십시오)
    - 새로운 Rasa SDK release를 사용하여 태그를 푸시하고 패키지가 [pypi](https://pypi.org/project/rasa-sdk/)로 나타나면 Rasa 레포지토리의 종속성을 해결할 수 있습니다(아래 참조).

2. minor release인 경우 새로운 release에 해당하는 새로운 branch를 만듭니다. 
  eg.
   ```bash
    git checkout -b 1.2.x
    git push origin 1.2.x
    ```
3. 컷팅을 원하는 branch로 전환합니다 (major인 경우 `main`, minors와 micros를 위한 브랜치인 경우 `<major>.<minor>.x`)
    - `pyproject.toml`의 `rasa-sdk` 항목을 새 release 버전으로 업데이트하고 `poetry update`를 실행합니다. 이렇게 하면 모든 종속성이 해결된 새 `poetry.lock` 파일이 생성됩니다.
    - `git commit -am "bump rasa-sdk dependency"` 를 사용하여 변경 사항을 적용하되 push는 하지 마십시오. 다음 단계에 따라 자동으로 픽업됩니다.
4. 만약 이 버전이 major release인 경우 [README](https://github.com/RasaHQ/rasa#actively-maintained-versions) 및 [문서](https://github.com/RasaHQ/rasa/blob/main/docs/docs/actively-maintained-versions.mdx)에서 현재 유지 관리 중인 버전 목록을 업데이트합니다.
5. `make release`를 실행합니다.
6. release branch에 대한 PR을 생성합니다 (e.g. `1.2.x`)
7. PR이 merge되면 새 release에 태그를 지정합니다. (이는 항상 release 브랜치에서 진행되어야 합니다) eg. using
    ```bash
    git checkout 1.2.x
    git pull origin 1.2.x
    git tag 1.2.0 -m "next release"
    git push origin 1.2.0
    ```
   GitHub는 이 태그를 빌드하고 빌드 아티팩트를 게시할 것입니다.
8. 모든 단계가 완료되고 모든 것이 잘 진행되면 우리는 회사의 Slack (`product` channel) 에 다음과 같은 [메시지](https://rasa-hq.slack.com/archives/C7B08Q5FX/p1614354499046600)가 자동으로 게시되는 것을 볼 수 있습니다.
9. 채널에 메시지가 표시되지 않으면 다음 사항들을 확인할 수 있습니다:
    - [Github Actions](https://github.com/RasaHQ/rasa/actions)에서 워크플로우를 확인하고 현재 release의 merge된 PR이 성공적으로 완료되었는지 확인합니다. PR을 쉽게 찾으려면 `event: push` 및 `branch: <version number>` 필터를 사용할 수 있습니다. (release 2.4의 예는 [여기](https://github.com/RasaHQ/rasa/actions/runs/643344876)에서 볼 수 있습니다.)
    - 워크플로우가 완료되지 않은 경우, 문제를 해결할 수 있도록 워크플로우를 다시 실행하세요
    - 문제가 지속되면 로그 파일도 확인하고 문제의 근본 원인을 찾아보세요
    - 그래도 여전히 오류를 해결할 수 없는 경우, 조사를 통해 유용한 정보를 제공하여 인프라 팀에 문의하세요
10.  메시지가 `product` 채널에 올바르게 게시된 후 `product-engineering-alerts` 채널에서도 [이와 같은](https://rasa-hq.slack.com/archives/C01585AN2NP/p1615486087001000) Rasa Open Source release와 관련된 경고가 있는지 확인합니다.
    
### Cutting a Micro release

Micro release는 버그 수정만 포함하기 때문에 컷팅이 더 간단합니다.

**Micro release를 자르기 위해 해야 할 일은 다음과 같습니다.**

1. 누군가 추가해야 할 중요한 수정 사항이 있는 경우를 대비하여 Slack의 엔지니어링 팀에 micro 컷팅을 계획하고 있음을 알립니다.
2. 사용할 release 브랜치에 버그 수정이 필요한지 확인하십시오. (예: `2.0.4` 마이크로를 컷팅하는 경우, 수정사항이 `2.0.x` release 브랜치에 있어야 합니다.) 모든 micro는 `.x`에서 가져와야합니다! 
3. Rasa Open Source micro를 release할 준비가 되면 브랜치를 확인하고 `make release`를 실행하고, 단계를 따르고 PR을 merge합니다.
4. PR이 들어오면 `.x` 브랜치를 다시 pull하고 태그를 push합니다!

### 능동적으로 유지관리되는 버전

우리는 최신 major release의 모든 minor 버전과 이전 major release의 최신 minor 버전을 적극적으로 유지 관리하고 있습니다.
현재 이는 다음 minor 버전이 버그 수정 업데이트를 받을 것을 의미합니다:
- 1.10
- 2.x의 모든 minor 버전

## License
Apache 라이센스 버전 2.0에 따라 라이센스가 부여됩니다.
저작권 2021 Rasa Technologies GmbH. [Copy of the license](LICENSE.txt).

프로젝트 종속성의 라이센스 목록은 하단에서 찾을 수 있습니다.
[Libraries Summary](https://libraries.io/github/RasaHQ/rasa).<|MERGE_RESOLUTION|>--- conflicted
+++ resolved
@@ -18,18 +18,11 @@
 
 <hr />
 
-<<<<<<< HEAD
+
 💡 **Rasa 오픈 소스 3.0이 출시됩니다!** 💡
 
 
 3.0의 아키텍처 변경 작업을 수행하는 동안 마이너 릴리즈를 잠시 중단해야 하기 때문에 [2.8](https://github.com/RasaHQ/rasa/milestone/39)은 2.x 시리즈의 마지막 마이너 버전이 될 것입니다. 당신은 3.0과 함께 출시할 예정인 새로운 기능과 개선 사항에 계속 기여할 수 있습니다. [컨트리뷰터 가이드라인](#how-to-contribute)에 대해서 자세히 알아보세요.
-=======
-💡 **Rasa Open Source 3.0 is here!** 💡
-
-[2.8](https://github.com/RasaHQ/rasa/milestone/39) is the last minor in the 2.x series.
-You can still contribute new features and improvements which we plan to release alongside
-updates to 3.0. Read more about [our contributor guidelines](#how-to-contribute).
->>>>>>> 5e4f859b
 
 빠른 피드백을 받기 위해 앞으로 몇 달 동안 알파 릴리즈와 릴리즈 후보를 출시할 계획입니다. 계속 지켜봐 주세요!
 <hr />
