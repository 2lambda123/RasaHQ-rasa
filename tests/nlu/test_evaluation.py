--- conflicted
+++ resolved
@@ -278,12 +278,7 @@
         errors=False,
     )
 
-<<<<<<< HEAD
     assert result.get("intent_evaluation")
-=======
-    assert result["intent_evaluation"]
-    assert result["entity_evaluation"]["DIETClassifier"]
->>>>>>> be8cbec6
 
 
 def test_run_cv_evaluation(pretrained_embeddings_spacy_config):
