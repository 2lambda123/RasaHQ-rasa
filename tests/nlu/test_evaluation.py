import asyncio
import datetime
import json
import os
import sys

from pathlib import Path
from typing import Text, Iterator, List, Dict, Any, Set, Optional
from tests.conftest import AsyncMock

import pytest
from sanic.request import Request
from _pytest.monkeypatch import MonkeyPatch
from unittest.mock import Mock

import rasa.nlu.test
import rasa.shared.nlu.training_data.loading
import rasa.shared.utils.io
import rasa.utils.io
import rasa.model
from rasa.nlu.classifiers.diet_classifier import DIETClassifier
from rasa.nlu.classifiers.fallback_classifier import FallbackClassifier
from rasa.nlu.components import ComponentBuilder, Component
from rasa.nlu.config import RasaNLUModelConfig
from rasa.nlu.extractors.crf_entity_extractor import CRFEntityExtractor
from rasa.nlu.extractors.extractor import EntityExtractor
from rasa.nlu.extractors.mitie_entity_extractor import MitieEntityExtractor
from rasa.nlu.extractors.spacy_entity_extractor import SpacyEntityExtractor
from rasa.nlu.model import Interpreter, Trainer
from rasa.core.interpreter import RasaNLUInterpreter
from rasa.nlu.selectors.response_selector import ResponseSelector
from rasa.nlu.test import (
    is_token_within_entity,
    do_entities_overlap,
    merge_labels,
    remove_empty_intent_examples,
    remove_empty_response_examples,
    get_entity_extractors,
    remove_pretrained_extractors,
    drop_intents_below_freq,
    cross_validate,
    run_evaluation,
    substitute_labels,
    IntentEvaluationResult,
    EntityEvaluationResult,
    ResponseSelectionEvaluationResult,
    evaluate_intents,
    evaluate_entities,
    evaluate_response_selections,
    NO_ENTITY,
    collect_successful_entity_predictions,
    collect_incorrect_entity_predictions,
    merge_confidences,
    _get_entity_confidences,
    is_response_selector_present,
    get_eval_data,
    does_token_cross_borders,
    align_entity_predictions,
    determine_intersection,
    determine_token_labels,
    is_entity_extractor_present,
)
from rasa.nlu.tokenizers.tokenizer import Token
from rasa.nlu.tokenizers.whitespace_tokenizer import WhitespaceTokenizer
from rasa.shared.constants import DEFAULT_NLU_FALLBACK_INTENT_NAME
from rasa.shared.importers.importer import TrainingDataImporter
from rasa.shared.nlu.constants import (
    NO_ENTITY_TAG,
    INTENT,
    INTENT_RANKING_KEY,
    INTENT_NAME_KEY,
    PREDICTED_CONFIDENCE_KEY,
)
from rasa.shared.nlu.training_data.message import Message
from rasa.shared.nlu.training_data.training_data import TrainingData
from rasa.model_testing import compare_nlu_models
from rasa.utils.tensorflow.constants import EPOCHS, ENTITY_RECOGNITION

# https://github.com/pytest-dev/pytest-asyncio/issues/68
# this event_loop is used by pytest-asyncio, and redefining it
# is currently the only way of changing the scope of this fixture
from tests.nlu.utilities import write_file_config


@pytest.fixture(scope="session")
def event_loop(request: Request) -> Iterator[asyncio.AbstractEventLoop]:
    loop = asyncio.get_event_loop_policy().new_event_loop()
    yield loop
    loop.close()


@pytest.fixture(scope="session")
def loop():
    loop = asyncio.new_event_loop()
    asyncio.set_event_loop(loop)
    loop = rasa.utils.io.enable_async_loop_debugging(loop)
    yield loop
    loop.close()


# Chinese Example
# "对面食过敏" -> To be allergic to wheat-based food
CH_wrong_segmentation = [
    Token("对面", 0),
    Token("食", 2),
    Token("过敏", 3),  # opposite, food, allergy
]
CH_correct_segmentation = [
    Token("对", 0),
    Token("面食", 1),
    Token("过敏", 3),  # towards, wheat-based food, allergy
]
CH_wrong_entity = {"start": 0, "end": 2, "value": "对面", "entity": "direction"}
CH_correct_entity = {"start": 1, "end": 3, "value": "面食", "entity": "food_type"}

# EN example
# "Hey Robot, I would like to eat pizza near Alexanderplatz tonight"
EN_indices = [0, 4, 9, 11, 13, 19, 24, 27, 31, 37, 42, 57]
EN_tokens = [
    "Hey",
    "Robot",
    ",",
    "I",
    "would",
    "like",
    "to",
    "eat",
    "pizza",
    "near",
    "Alexanderplatz",
    "tonight",
]
EN_tokens = [Token(t, i) for t, i in zip(EN_tokens, EN_indices)]

EN_targets = [
    {"start": 31, "end": 36, "value": "pizza", "entity": "food"},
    {"start": 37, "end": 56, "value": "near Alexanderplatz", "entity": "location"},
    {"start": 57, "end": 64, "value": "tonight", "entity": "datetime"},
]

EN_predicted = [
    {
        "start": 4,
        "end": 9,
        "value": "Robot",
        "entity": "person",
        "extractor": "EntityExtractorA",
    },
    {
        "start": 31,
        "end": 36,
        "value": "pizza",
        "entity": "food",
        "extractor": "EntityExtractorA",
    },
    {
        "start": 42,
        "end": 56,
        "value": "Alexanderplatz",
        "entity": "location",
        "extractor": "EntityExtractorA",
    },
    {
        "start": 42,
        "end": 64,
        "value": "Alexanderplatz tonight",
        "entity": "movie",
        "extractor": "EntityExtractorB",
    },
]

EN_entity_result = EntityEvaluationResult(
    EN_targets, EN_predicted, EN_tokens, " ".join([t.text for t in EN_tokens])
)

EN_entity_result_no_tokens = EntityEvaluationResult(EN_targets, EN_predicted, [], "")


def test_token_entity_intersection():
    # included
    intsec = determine_intersection(CH_correct_segmentation[1], CH_correct_entity)
    assert intsec == len(CH_correct_segmentation[1].text)

    # completely outside
    intsec = determine_intersection(CH_correct_segmentation[2], CH_correct_entity)
    assert intsec == 0

    # border crossing
    intsec = determine_intersection(CH_correct_segmentation[1], CH_wrong_entity)
    assert intsec == 1


def test_token_entity_boundaries():
    # smaller and included
    assert is_token_within_entity(CH_wrong_segmentation[1], CH_correct_entity)
    assert not does_token_cross_borders(CH_wrong_segmentation[1], CH_correct_entity)

    # exact match
    assert is_token_within_entity(CH_correct_segmentation[1], CH_correct_entity)
    assert not does_token_cross_borders(CH_correct_segmentation[1], CH_correct_entity)

    # completely outside
    assert not is_token_within_entity(CH_correct_segmentation[0], CH_correct_entity)
    assert not does_token_cross_borders(CH_correct_segmentation[0], CH_correct_entity)

    # border crossing
    assert not is_token_within_entity(CH_wrong_segmentation[0], CH_correct_entity)
    assert does_token_cross_borders(CH_wrong_segmentation[0], CH_correct_entity)


def test_entity_overlap():
    assert do_entities_overlap([CH_correct_entity, CH_wrong_entity])
    assert not do_entities_overlap(EN_targets)


def test_determine_token_labels_throws_error():
    with pytest.raises(ValueError):
        determine_token_labels(
            CH_correct_segmentation[0],
            [CH_correct_entity, CH_wrong_entity],
            [CRFEntityExtractor.name],
        )


def test_determine_token_labels_no_extractors():
    with pytest.raises(ValueError):
        determine_token_labels(
            CH_correct_segmentation[0], [CH_correct_entity, CH_wrong_entity], None
        )


def test_determine_token_labels_no_extractors_no_overlap():
    label = determine_token_labels(CH_correct_segmentation[0], EN_targets, None)
    assert label == NO_ENTITY_TAG


def test_determine_token_labels_with_extractors():
    label = determine_token_labels(
        CH_correct_segmentation[0],
        [CH_correct_entity, CH_wrong_entity],
        [SpacyEntityExtractor.name, MitieEntityExtractor.name],
    )
    assert label == "direction"


@pytest.mark.parametrize(
    "token, entities, extractors, expected_confidence",
    [
        (
            Token("pizza", 4),
            [
                {
                    "start": 4,
                    "end": 9,
                    "value": "pizza",
                    "entity": "food",
                    "extractor": "EntityExtractorA",
                }
            ],
            ["EntityExtractorA"],
            0.0,
        ),
        (Token("pizza", 4), [], ["EntityExtractorA"], 0.0),
        (
            Token("pizza", 4),
            [
                {
                    "start": 4,
                    "end": 9,
                    "value": "pizza",
                    "entity": "food",
                    "confidence_entity": 0.87,
                    "extractor": "CRFEntityExtractor",
                }
            ],
            ["CRFEntityExtractor"],
            0.87,
        ),
        (
            Token("pizza", 4),
            [
                {
                    "start": 4,
                    "end": 9,
                    "value": "pizza",
                    "entity": "food",
                    "confidence_entity": 0.87,
                    "extractor": "DIETClassifier",
                }
            ],
            ["DIETClassifier"],
            0.87,
        ),
    ],
)
def test_get_entity_confidences(
    token: Token,
    entities: List[Dict[Text, Any]],
    extractors: List[Text],
    expected_confidence: float,
):
    confidence = _get_entity_confidences(token, entities, extractors)

    assert confidence == expected_confidence


def test_label_merging():
    import numpy as np

    aligned_predictions = [
        {
            "target_labels": ["O", "O"],
            "extractor_labels": {"EntityExtractorA": ["O", "O"]},
        },
        {
            "target_labels": ["LOC", "O", "O"],
            "extractor_labels": {"EntityExtractorA": ["O", "O", "O"]},
        },
    ]

    assert np.all(merge_labels(aligned_predictions) == ["O", "O", "LOC", "O", "O"])
    assert np.all(
        merge_labels(aligned_predictions, "EntityExtractorA")
        == ["O", "O", "O", "O", "O"]
    )


def test_confidence_merging():
    import numpy as np

    aligned_predictions = [
        {
            "target_labels": ["O", "O"],
            "extractor_labels": {"EntityExtractorA": ["O", "O"]},
            "confidences": {"EntityExtractorA": [0.0, 0.0]},
        },
        {
            "target_labels": ["LOC", "O", "O"],
            "extractor_labels": {"EntityExtractorA": ["O", "O", "O"]},
            "confidences": {"EntityExtractorA": [0.98, 0.0, 0.0]},
        },
    ]

    assert np.all(
        merge_confidences(aligned_predictions, "EntityExtractorA")
        == [0.0, 0.0, 0.98, 0.0, 0.0]
    )


def test_drop_intents_below_freq():
    td = rasa.shared.nlu.training_data.loading.load_data(
        "data/examples/rasa/demo-rasa.json"
    )
    # include some lookup tables and make sure new td has them
    td = td.merge(TrainingData(lookup_tables=[{"lookup_table": "lookup_entry"}]))
    clean_td = drop_intents_below_freq(td, 0)
    assert clean_td.intents == {
        "affirm",
        "goodbye",
        "greet",
        "restaurant_search",
        "chitchat",
    }

    clean_td = drop_intents_below_freq(td, 10)
    assert clean_td.intents == {"affirm", "restaurant_search"}
    assert clean_td.lookup_tables == td.lookup_tables


@pytest.mark.timeout(
    300, func_only=True
)  # these can take a longer time than the default timeout
async def test_run_evaluation(
    unpacked_trained_moodbot_path: Text, nlu_as_json_path: Text
):
    result = await run_evaluation(
        nlu_as_json_path,
        os.path.join(unpacked_trained_moodbot_path, "nlu"),
        errors=False,
        successes=False,
        disable_plotting=True,
    )

    assert result.get("intent_evaluation")


async def test_eval_data(
    component_builder: ComponentBuilder,
    tmp_path: Path,
    project: Text,
    unpacked_trained_rasa_model: Text,
):
    config_path = os.path.join(project, "config.yml")
    data_importer = TrainingDataImporter.load_nlu_importer_from_config(
        config_path,
        training_data_paths=[
            "data/examples/rasa/demo-rasa.yml",
            "data/examples/rasa/demo-rasa-responses.yml",
        ],
    )

    _, nlu_model_directory = rasa.model.get_model_subdirectories(
        unpacked_trained_rasa_model
    )
    interpreter = Interpreter.load(nlu_model_directory, component_builder)

    data = await data_importer.get_nlu_data()
    (intent_results, response_selection_results, entity_results) = get_eval_data(
        interpreter, data
    )

    assert len(intent_results) == 46
    assert len(response_selection_results) == 0
    assert len(entity_results) == 46


<<<<<<< HEAD
@pytest.mark.timeout(
    240, func_only=True
)  # these can take a longer time than the default timeout
def test_run_cv_evaluation(pretrained_embeddings_spacy_config: RasaNLUModelConfig):
=======
@pytest.mark.timeout(240)  # these can take a longer time than the default timeout
def test_run_cv_evaluation(
    pretrained_embeddings_spacy_config: RasaNLUModelConfig, monkeypatch: MonkeyPatch
):
>>>>>>> ffa8e759
    td = rasa.shared.nlu.training_data.loading.load_data(
        "data/examples/rasa/demo-rasa.json"
    )

    nlu_config = RasaNLUModelConfig(
        {
            "language": "en",
            "pipeline": [
                {"name": "WhitespaceTokenizer"},
                {"name": "CountVectorsFeaturizer"},
                {"name": "DIETClassifier", EPOCHS: 2},
            ],
        }
    )

    # mock training
    trainer = Trainer(nlu_config)
    trainer.pipeline = remove_pretrained_extractors(trainer.pipeline)
    mock = Mock(return_value=Interpreter(trainer.pipeline, None))
    monkeypatch.setattr(Trainer, "train", mock)

    n_folds = 2
    intent_results, entity_results, response_selection_results = cross_validate(
        td,
        n_folds,
        nlu_config,
        successes=False,
        errors=False,
        disable_plotting=True,
        report_as_dict=True,
    )

    assert len(intent_results.train["Accuracy"]) == n_folds
    assert len(intent_results.train["Precision"]) == n_folds
    assert len(intent_results.train["F1-score"]) == n_folds
    assert len(intent_results.test["Accuracy"]) == n_folds
    assert len(intent_results.test["Precision"]) == n_folds
    assert len(intent_results.test["F1-score"]) == n_folds
    assert all(key in intent_results.evaluation for key in ["errors", "report"])
    assert any(
        isinstance(intent_report, dict)
        and intent_report.get("confused_with") is not None
        for intent_report in intent_results.evaluation["report"].values()
    )
    for extractor_evaluation in entity_results.evaluation.values():
        assert all(key in extractor_evaluation for key in ["errors", "report"])


def test_run_cv_evaluation_with_response_selector(monkeypatch: MonkeyPatch):
    training_data_obj = rasa.shared.nlu.training_data.loading.load_data(
        "data/examples/rasa/demo-rasa.yml"
    )
    training_data_responses_obj = rasa.shared.nlu.training_data.loading.load_data(
        "data/examples/rasa/demo-rasa-responses.yml"
    )
    training_data_obj = training_data_obj.merge(training_data_responses_obj)

    nlu_config = RasaNLUModelConfig(
        {
            "language": "en",
            "pipeline": [
                {"name": "WhitespaceTokenizer"},
                {"name": "CountVectorsFeaturizer"},
                {"name": "DIETClassifier", EPOCHS: 2},
                {"name": "ResponseSelector", EPOCHS: 2},
            ],
        }
    )

    # mock training
    trainer = Trainer(nlu_config)
    trainer.pipeline = remove_pretrained_extractors(trainer.pipeline)
    mock = Mock(return_value=Interpreter(trainer.pipeline, None))
    monkeypatch.setattr(Trainer, "train", mock)

    n_folds = 2
    intent_results, entity_results, response_selection_results = cross_validate(
        training_data_obj,
        n_folds,
        nlu_config,
        successes=False,
        errors=False,
        disable_plotting=True,
        report_as_dict=True,
    )

    assert len(intent_results.train["Accuracy"]) == n_folds
    assert len(intent_results.train["Precision"]) == n_folds
    assert len(intent_results.train["F1-score"]) == n_folds
    assert len(intent_results.test["Accuracy"]) == n_folds
    assert len(intent_results.test["Precision"]) == n_folds
    assert len(intent_results.test["F1-score"]) == n_folds
    assert all(key in intent_results.evaluation for key in ["errors", "report"])
    assert any(
        isinstance(intent_report, dict)
        and intent_report.get("confused_with") is not None
        for intent_report in intent_results.evaluation["report"].values()
    )

    assert len(response_selection_results.train["Accuracy"]) == n_folds
    assert len(response_selection_results.train["Precision"]) == n_folds
    assert len(response_selection_results.train["F1-score"]) == n_folds
    assert len(response_selection_results.test["Accuracy"]) == n_folds
    assert len(response_selection_results.test["Precision"]) == n_folds
    assert len(response_selection_results.test["F1-score"]) == n_folds
    assert all(
        key in response_selection_results.evaluation for key in ["errors", "report"]
    )
    assert any(
        isinstance(intent_report, dict)
        and intent_report.get("confused_with") is not None
        for intent_report in response_selection_results.evaluation["report"].values()
    )

    assert len(entity_results.train["DIETClassifier"]["Accuracy"]) == n_folds
    assert len(entity_results.train["DIETClassifier"]["Precision"]) == n_folds
    assert len(entity_results.train["DIETClassifier"]["F1-score"]) == n_folds
    assert len(entity_results.test["DIETClassifier"]["Accuracy"]) == n_folds
    assert len(entity_results.test["DIETClassifier"]["Precision"]) == n_folds
    assert len(entity_results.test["DIETClassifier"]["F1-score"]) == n_folds
    for extractor_evaluation in entity_results.evaluation.values():
        assert all(key in extractor_evaluation for key in ["errors", "report"])


def test_response_selector_present():
    response_selector_component = ResponseSelector()

    interpreter_with_response_selector = Interpreter(
        [response_selector_component], context=None
    )
    interpreter_without_response_selector = Interpreter([], context=None)

    assert is_response_selector_present(interpreter_with_response_selector)
    assert not is_response_selector_present(interpreter_without_response_selector)


def test_intent_evaluation_report(tmp_path: Path):
    path = tmp_path / "evaluation"
    path.mkdir()
    report_folder = str(path / "reports")
    report_filename = os.path.join(report_folder, "intent_report.json")

    rasa.shared.utils.io.create_directory(report_folder)

    intent_results = [
        IntentEvaluationResult("", "restaurant_search", "I am hungry", 0.12345),
        IntentEvaluationResult("greet", "greet", "hello", 0.98765),
    ]

    result = evaluate_intents(
        intent_results,
        report_folder,
        successes=True,
        errors=True,
        disable_plotting=False,
    )

    report = json.loads(rasa.shared.utils.io.read_file(report_filename))

    greet_results = {
        "precision": 1.0,
        "recall": 1.0,
        "f1-score": 1.0,
        "support": 1,
        "confused_with": {},
    }

    prediction = {
        "text": "hello",
        "intent": "greet",
        "predicted": "greet",
        "confidence": 0.98765,
    }

    assert len(report.keys()) == 4
    assert report["greet"] == greet_results
    assert result["predictions"][0] == prediction

    assert os.path.exists(os.path.join(report_folder, "intent_confusion_matrix.png"))
    assert os.path.exists(os.path.join(report_folder, "intent_histogram.png"))
    assert not os.path.exists(os.path.join(report_folder, "intent_errors.json"))
    assert os.path.exists(os.path.join(report_folder, "intent_successes.json"))


def test_intent_evaluation_report_large(tmp_path: Path):
    path = tmp_path / "evaluation"
    path.mkdir()
    report_folder = path / "reports"
    report_filename = report_folder / "intent_report.json"

    rasa.shared.utils.io.create_directory(str(report_folder))

    def correct(label: Text) -> IntentEvaluationResult:
        return IntentEvaluationResult(label, label, "", 1.0)

    def incorrect(label: Text, _label: Text) -> IntentEvaluationResult:
        return IntentEvaluationResult(label, _label, "", 1.0)

    a_results = [correct("A")] * 10
    b_results = [correct("B")] * 7 + [incorrect("B", "C")] * 3
    c_results = [correct("C")] * 3 + [incorrect("C", "D")] + [incorrect("C", "E")]
    d_results = [correct("D")] * 29 + [incorrect("D", "B")] * 3
    e_results = [incorrect("E", "C")] * 5 + [incorrect("E", "")] * 5

    intent_results = a_results + b_results + c_results + d_results + e_results

    evaluate_intents(
        intent_results,
        str(report_folder),
        successes=False,
        errors=False,
        disable_plotting=True,
    )

    report = json.loads(rasa.shared.utils.io.read_file(str(report_filename)))

    a_results = {
        "precision": 1.0,
        "recall": 1.0,
        "f1-score": 1.0,
        "support": 10,
        "confused_with": {},
    }

    e_results = {
        "precision": 0.0,
        "recall": 0.0,
        "f1-score": 0.0,
        "support": 10,
        "confused_with": {"C": 5, "": 5},
    }

    c_confused_with = {"D": 1, "E": 1}

    assert len(report.keys()) == 8
    assert report["A"] == a_results
    assert report["E"] == e_results
    assert report["C"]["confused_with"] == c_confused_with


def test_response_evaluation_report(tmp_path: Path):
    path = tmp_path / "evaluation"
    path.mkdir()
    report_folder = str(path / "reports")
    report_filename = os.path.join(report_folder, "response_selection_report.json")

    rasa.shared.utils.io.create_directory(report_folder)

    response_results = [
        ResponseSelectionEvaluationResult(
            "chitchat/ask_weather",
            "chitchat/ask_weather",
            "What's the weather",
            0.65432,
        ),
        ResponseSelectionEvaluationResult(
            "chitchat/ask_name", "chitchat/ask_name", "What's your name?", 0.98765
        ),
    ]

    result = evaluate_response_selections(
        response_results,
        report_folder,
        successes=True,
        errors=True,
        disable_plotting=False,
    )

    report = json.loads(rasa.shared.utils.io.read_file(report_filename))

    name_query_results = {
        "precision": 1.0,
        "recall": 1.0,
        "f1-score": 1.0,
        "support": 1,
        "confused_with": {},
    }

    prediction = {
        "text": "What's your name?",
        "intent_response_key_target": "chitchat/ask_name",
        "intent_response_key_prediction": "chitchat/ask_name",
        "confidence": 0.98765,
    }

    assert len(report.keys()) == 5
    assert report["chitchat/ask_name"] == name_query_results
    assert result["predictions"][1] == prediction

    assert os.path.exists(
        os.path.join(report_folder, "response_selection_confusion_matrix.png")
    )
    assert os.path.exists(
        os.path.join(report_folder, "response_selection_histogram.png")
    )
    assert not os.path.exists(
        os.path.join(report_folder, "response_selection_errors.json")
    )
    assert os.path.exists(
        os.path.join(report_folder, "response_selection_successes.json")
    )


@pytest.mark.parametrize(
    "components, expected_extractors",
    [
        ([DIETClassifier({ENTITY_RECOGNITION: False})], set()),
        ([DIETClassifier({ENTITY_RECOGNITION: True})], {"DIETClassifier"}),
        ([CRFEntityExtractor()], {"CRFEntityExtractor"}),
        (
            [SpacyEntityExtractor(), CRFEntityExtractor()],
            {"SpacyEntityExtractor", "CRFEntityExtractor"},
        ),
        ([ResponseSelector()], set()),
    ],
)
def test_get_entity_extractors(
    components: List[Component], expected_extractors: Set[Text]
):
    mock_interpreter = Interpreter(components, None)
    extractors = get_entity_extractors(mock_interpreter)

    assert extractors == expected_extractors


def test_entity_evaluation_report(tmp_path: Path):
    class EntityExtractorA(EntityExtractor):

        provides = ["entities"]

        def __init__(self, component_config=None) -> None:

            super().__init__(component_config)

    class EntityExtractorB(EntityExtractor):

        provides = ["entities"]

        def __init__(self, component_config=None) -> None:

            super().__init__(component_config)

    path = tmp_path / "evaluation"
    path.mkdir()
    report_folder = str(path / "reports")

    report_filename_a = os.path.join(report_folder, "EntityExtractorA_report.json")
    report_filename_b = os.path.join(report_folder, "EntityExtractorB_report.json")

    rasa.shared.utils.io.create_directory(report_folder)
    mock_interpreter = Interpreter(
        [
            EntityExtractorA({"provides": ["entities"]}),
            EntityExtractorB({"provides": ["entities"]}),
        ],
        None,
    )
    extractors = get_entity_extractors(mock_interpreter)
    result = evaluate_entities(
        [EN_entity_result],
        extractors,
        report_folder,
        errors=True,
        successes=True,
        disable_plotting=False,
    )

    report_a = json.loads(rasa.shared.utils.io.read_file(report_filename_a))
    report_b = json.loads(rasa.shared.utils.io.read_file(report_filename_b))

    assert len(report_a) == 6
    assert report_a["datetime"]["support"] == 1.0
    assert report_b["macro avg"]["recall"] == 0.0
    assert report_a["macro avg"]["recall"] == 0.5
    assert result["EntityExtractorA"]["accuracy"] == 0.75

    assert os.path.exists(
        os.path.join(report_folder, "EntityExtractorA_confusion_matrix.png")
    )
    assert os.path.exists(os.path.join(report_folder, "EntityExtractorA_errors.json"))
    assert os.path.exists(
        os.path.join(report_folder, "EntityExtractorA_successes.json")
    )
    assert not os.path.exists(
        os.path.join(report_folder, "EntityExtractorA_histogram.png")
    )


def test_empty_intent_removal():
    intent_results = [
        IntentEvaluationResult("", "restaurant_search", "I am hungry", 0.12345),
        IntentEvaluationResult("greet", "greet", "hello", 0.98765),
    ]
    intent_results = remove_empty_intent_examples(intent_results)

    assert len(intent_results) == 1
    assert intent_results[0].intent_target == "greet"
    assert intent_results[0].intent_prediction == "greet"
    assert intent_results[0].confidence == 0.98765
    assert intent_results[0].message == "hello"


def test_empty_response_removal():
    response_results = [
        ResponseSelectionEvaluationResult(None, None, "What's the weather", 0.65432),
        ResponseSelectionEvaluationResult(
            "chitchat/ask_name", "chitchat/ask_name", "What's your name?", 0.98765
        ),
    ]
    response_results = remove_empty_response_examples(response_results)

    assert len(response_results) == 1
    assert response_results[0].intent_response_key_target == "chitchat/ask_name"
    assert response_results[0].intent_response_key_prediction == "chitchat/ask_name"
    assert response_results[0].confidence == 0.98765
    assert response_results[0].message == "What's your name?"


def test_evaluate_entities_cv_empty_tokens():
    mock_extractors = ["EntityExtractorA", "EntityExtractorB"]
    result = align_entity_predictions(EN_entity_result_no_tokens, mock_extractors)

    assert result == {
        "target_labels": [],
        "extractor_labels": {"EntityExtractorA": [], "EntityExtractorB": []},
        "confidences": {"EntityExtractorA": [], "EntityExtractorB": []},
    }, "Wrong entity prediction alignment"


def test_evaluate_entities_cv():
    mock_extractors = ["EntityExtractorA", "EntityExtractorB"]
    result = align_entity_predictions(EN_entity_result, mock_extractors)

    assert result == {
        "target_labels": [
            "O",
            "O",
            "O",
            "O",
            "O",
            "O",
            "O",
            "O",
            "food",
            "location",
            "location",
            "datetime",
        ],
        "extractor_labels": {
            "EntityExtractorA": [
                "O",
                "person",
                "O",
                "O",
                "O",
                "O",
                "O",
                "O",
                "food",
                "O",
                "location",
                "O",
            ],
            "EntityExtractorB": [
                "O",
                "O",
                "O",
                "O",
                "O",
                "O",
                "O",
                "O",
                "O",
                "O",
                "movie",
                "movie",
            ],
        },
        "confidences": {
            "EntityExtractorA": [
                0.0,
                0.0,
                0.0,
                0.0,
                0.0,
                0.0,
                0.0,
                0.0,
                0.0,
                0.0,
                0.0,
                0.0,
            ],
            "EntityExtractorB": [
                0.0,
                0.0,
                0.0,
                0.0,
                0.0,
                0.0,
                0.0,
                0.0,
                0.0,
                0.0,
                0.0,
                0.0,
            ],
        },
    }, "Wrong entity prediction alignment"


def test_remove_pretrained_extractors(component_builder: ComponentBuilder):
    _config = RasaNLUModelConfig(
        {
            "pipeline": [
                {"name": "SpacyNLP", "model": "en_core_web_md"},
                {"name": "SpacyEntityExtractor"},
                {"name": "DucklingEntityExtractor"},
            ]
        }
    )
    trainer = Trainer(_config, component_builder)

    target_components_names = ["SpacyNLP"]
    filtered_pipeline = remove_pretrained_extractors(trainer.pipeline)
    filtered_components_names = [c.name for c in filtered_pipeline]
    assert filtered_components_names == target_components_names


def test_label_replacement():
    original_labels = ["O", "location"]
    target_labels = ["no_entity", "location"]
    assert substitute_labels(original_labels, "O", "no_entity") == target_labels


async def test_nlu_comparison(
    tmp_path: Path, monkeypatch: MonkeyPatch, nlu_as_json_path: Text
):
    config = {
        "language": "en",
        "pipeline": [
            {"name": "WhitespaceTokenizer"},
            {"name": "KeywordIntentClassifier"},
            {"name": "RegexEntityExtractor"},
        ],
    }
    # the configs need to be at a different path, otherwise the results are
    # combined on the same dictionary key and cannot be plotted properly
    configs = [write_file_config(config).name, write_file_config(config).name]

    # mock training
    monkeypatch.setattr(Interpreter, "load", Mock(spec=RasaNLUInterpreter))
    monkeypatch.setattr(sys.modules["rasa.nlu"], "train", AsyncMock())
    monkeypatch.setattr(
        sys.modules["rasa.nlu.test"],
        "remove_pretrained_extractors",
        Mock(return_value=None),
    )
    monkeypatch.setattr(
        sys.modules["rasa.nlu.test"],
        "get_eval_data",
        Mock(return_value=(1, None, (None,),)),
    )
    monkeypatch.setattr(
        sys.modules["rasa.nlu.test"],
        "evaluate_intents",
        Mock(return_value={"f1_score": 1}),
    )

    output = str(tmp_path)
    test_data_importer = TrainingDataImporter.load_from_dict(
        training_data_paths=[nlu_as_json_path]
    )
    test_data = await test_data_importer.get_nlu_data()
    await compare_nlu_models(
        configs, test_data, output, runs=2, exclusion_percentages=[50, 80]
    )

    assert set(os.listdir(output)) == {
        "run_1",
        "run_2",
        "results.json",
        "nlu_model_comparison_graph.pdf",
    }

    run_1_path = os.path.join(output, "run_1")
    assert set(os.listdir(run_1_path)) == {"50%_exclusion", "80%_exclusion", "test.md"}

    exclude_50_path = os.path.join(run_1_path, "50%_exclusion")
    modelnames = [os.path.splitext(os.path.basename(config))[0] for config in configs]

    modeloutputs = set(
        ["train"]
        + [f"{m}_report" for m in modelnames]
        + [f"{m}.tar.gz" for m in modelnames]
    )
    assert set(os.listdir(exclude_50_path)) == modeloutputs


@pytest.mark.parametrize(
    "entity_results,targets,predictions,successes,errors",
    [
        (
            [
                EntityEvaluationResult(
                    entity_targets=[
                        {
                            "start": 17,
                            "end": 24,
                            "value": "Italian",
                            "entity": "cuisine",
                        }
                    ],
                    entity_predictions=[
                        {
                            "start": 17,
                            "end": 24,
                            "value": "Italian",
                            "entity": "cuisine",
                        }
                    ],
                    tokens=[
                        "I",
                        "want",
                        "to",
                        "book",
                        "an",
                        "Italian",
                        "restaurant",
                        ".",
                    ],
                    message="I want to book an Italian restaurant.",
                ),
                EntityEvaluationResult(
                    entity_targets=[
                        {
                            "start": 8,
                            "end": 15,
                            "value": "Mexican",
                            "entity": "cuisine",
                        },
                        {
                            "start": 31,
                            "end": 32,
                            "value": "4",
                            "entity": "number_people",
                        },
                    ],
                    entity_predictions=[],
                    tokens=[
                        "Book",
                        "an",
                        "Mexican",
                        "restaurant",
                        "for",
                        "4",
                        "people",
                        ".",
                    ],
                    message="Book an Mexican restaurant for 4 people.",
                ),
            ],
            [
                NO_ENTITY,
                NO_ENTITY,
                NO_ENTITY,
                NO_ENTITY,
                NO_ENTITY,
                "cuisine",
                NO_ENTITY,
                NO_ENTITY,
                NO_ENTITY,
                NO_ENTITY,
                "cuisine",
                NO_ENTITY,
                NO_ENTITY,
                "number_people",
                NO_ENTITY,
                NO_ENTITY,
            ],
            [
                NO_ENTITY,
                NO_ENTITY,
                NO_ENTITY,
                NO_ENTITY,
                NO_ENTITY,
                "cuisine",
                NO_ENTITY,
                NO_ENTITY,
                NO_ENTITY,
                NO_ENTITY,
                NO_ENTITY,
                NO_ENTITY,
                NO_ENTITY,
                NO_ENTITY,
                NO_ENTITY,
                NO_ENTITY,
            ],
            [
                {
                    "text": "I want to book an Italian restaurant.",
                    "entities": [
                        {
                            "start": 17,
                            "end": 24,
                            "value": "Italian",
                            "entity": "cuisine",
                        }
                    ],
                    "predicted_entities": [
                        {
                            "start": 17,
                            "end": 24,
                            "value": "Italian",
                            "entity": "cuisine",
                        }
                    ],
                }
            ],
            [
                {
                    "text": "Book an Mexican restaurant for 4 people.",
                    "entities": [
                        {
                            "start": 8,
                            "end": 15,
                            "value": "Mexican",
                            "entity": "cuisine",
                        },
                        {
                            "start": 31,
                            "end": 32,
                            "value": "4",
                            "entity": "number_people",
                        },
                    ],
                    "predicted_entities": [],
                }
            ],
        )
    ],
)
def test_collect_entity_predictions(
    entity_results: List[EntityEvaluationResult],
    targets: List[Text],
    predictions: List[Text],
    successes: List[Dict[Text, Any]],
    errors: List[Dict[Text, Any]],
):
    actual = collect_successful_entity_predictions(entity_results, targets, predictions)

    assert len(successes) == len(actual)
    assert successes == actual

    actual = collect_incorrect_entity_predictions(entity_results, targets, predictions)

    assert len(errors) == len(actual)
    assert errors == actual


class ConstantInterpreter(Interpreter):
    def __init__(self, prediction_to_return: Dict[Text, Any]) -> None:
        # add intent classifier to make sure intents are evaluated
        super().__init__([FallbackClassifier()], None)
        self.prediction = prediction_to_return

    def parse(
        self,
        text: Text,
        time: Optional[datetime.datetime] = None,
        only_output_properties: bool = True,
    ) -> Dict[Text, Any]:
        return self.prediction


def test_replacing_fallback_intent():
    expected_intent = "greet"
    expected_confidence = 0.345
    fallback_prediction = {
        INTENT: {
            INTENT_NAME_KEY: DEFAULT_NLU_FALLBACK_INTENT_NAME,
            PREDICTED_CONFIDENCE_KEY: 1,
        },
        INTENT_RANKING_KEY: [
            {
                INTENT_NAME_KEY: DEFAULT_NLU_FALLBACK_INTENT_NAME,
                PREDICTED_CONFIDENCE_KEY: 1,
            },
            {
                INTENT_NAME_KEY: expected_intent,
                PREDICTED_CONFIDENCE_KEY: expected_confidence,
            },
            {INTENT_NAME_KEY: "some", PREDICTED_CONFIDENCE_KEY: 0.1},
        ],
    }

    interpreter = ConstantInterpreter(fallback_prediction)
    training_data = TrainingData(
        [Message.build("hi", "greet"), Message.build("bye", "bye")]
    )

    intent_evaluations, _, _ = get_eval_data(interpreter, training_data)

    assert all(
        prediction.intent_prediction == expected_intent
        and prediction.confidence == expected_confidence
        for prediction in intent_evaluations
    )


@pytest.mark.parametrize(
    "components, expected_result",
    [([CRFEntityExtractor()], True), ([WhitespaceTokenizer()], False)],
)
def test_is_entity_extractor_present(components, expected_result):
    interpreter = Interpreter(components, context=None)
    assert is_entity_extractor_present(interpreter) == expected_result<|MERGE_RESOLUTION|>--- conflicted
+++ resolved
@@ -414,17 +414,12 @@
     assert len(entity_results) == 46
 
 
-<<<<<<< HEAD
 @pytest.mark.timeout(
     240, func_only=True
 )  # these can take a longer time than the default timeout
-def test_run_cv_evaluation(pretrained_embeddings_spacy_config: RasaNLUModelConfig):
-=======
-@pytest.mark.timeout(240)  # these can take a longer time than the default timeout
 def test_run_cv_evaluation(
     pretrained_embeddings_spacy_config: RasaNLUModelConfig, monkeypatch: MonkeyPatch
 ):
->>>>>>> ffa8e759
     td = rasa.shared.nlu.training_data.loading.load_data(
         "data/examples/rasa/demo-rasa.json"
     )
