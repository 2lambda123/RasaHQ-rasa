import pytest
import tempfile

from rasa.nlu.constants import TEXT
from rasa.nlu import training_data
from rasa.nlu.convert import convert_training_data
from rasa.nlu.extractors.mitie_entity_extractor import MitieEntityExtractor
from rasa.nlu.tokenizers.whitespace_tokenizer import WhitespaceTokenizer
from rasa.nlu.training_data import TrainingData
from rasa.nlu.training_data.loading import guess_format, UNK, load_data
from rasa.nlu.training_data.util import get_file_format
import rasa.utils.io as io_utils


def test_luis_data():
    td = training_data.load_data("data/examples/luis/demo-restaurants_v5.json")

    assert not td.is_empty()
    assert len(td.entity_examples) == 8
    assert len(td.intent_examples) == 28
    assert len(td.training_examples) == 28
    assert td.entity_synonyms == {}
    assert td.intents == {"affirm", "goodbye", "greet", "inform"}
    assert td.entities == {"location", "cuisine"}


def test_wit_data():
    td = training_data.load_data("data/examples/wit/demo-flights.json")
    assert not td.is_empty()
    assert len(td.entity_examples) == 4
    assert len(td.intent_examples) == 1
    assert len(td.training_examples) == 4
    assert td.entity_synonyms == {}
    assert td.intents == {"flight_booking"}
    assert td.entities == {"location", "datetime"}


def test_dialogflow_data():
    td = training_data.load_data("data/examples/dialogflow/")
    assert not td.is_empty()
    assert len(td.entity_examples) == 5
    assert len(td.intent_examples) == 24
    assert len(td.training_examples) == 24
    assert len(td.lookup_tables) == 2
    assert td.intents == {"affirm", "goodbye", "hi", "inform"}
    assert td.entities == {"cuisine", "location"}
    non_trivial_synonyms = {k: v for k, v in td.entity_synonyms.items() if k != v}
    assert non_trivial_synonyms == {
        "mexico": "mexican",
        "china": "chinese",
        "india": "indian",
    }
    # The order changes based on different computers hence the grouping
    assert {td.lookup_tables[0]["name"], td.lookup_tables[1]["name"]} == {
        "location",
        "cuisine",
    }
    assert {
        len(td.lookup_tables[0]["elements"]),
        len(td.lookup_tables[1]["elements"]),
    } == {4, 6}


def test_lookup_table_json():
    lookup_fname = "data/test/lookup_tables/plates.txt"
    td_lookup = training_data.load_data("data/test/lookup_tables/lookup_table.json")
    assert not td_lookup.is_empty()
    assert td_lookup.lookup_tables[0]["name"] == "plates"
    assert td_lookup.lookup_tables[0]["elements"] == lookup_fname
    assert td_lookup.lookup_tables[1]["name"] == "drinks"
    assert td_lookup.lookup_tables[1]["elements"] == [
        "mojito",
        "lemonade",
        "sweet berry wine",
        "tea",
        "club mate",
    ]


def test_lookup_table_md():
    lookup_fname = "data/test/lookup_tables/plates.txt"
    td_lookup = training_data.load_data("data/test/lookup_tables/lookup_table.md")
    assert not td_lookup.is_empty()
    assert td_lookup.lookup_tables[0]["name"] == "plates"
    assert td_lookup.lookup_tables[0]["elements"] == lookup_fname
    assert td_lookup.lookup_tables[1]["name"] == "drinks"
    assert td_lookup.lookup_tables[1]["elements"] == [
        "mojito",
        "lemonade",
        "sweet berry wine",
        "tea",
        "club mate",
    ]


def test_composite_entities_data():
    td = training_data.load_data("data/test/demo-rasa-composite-entities.md")
    assert not td.is_empty()
    assert len(td.entity_examples) == 16
    assert len(td.intent_examples) == 51
    assert len(td.training_examples) == 51
    assert td.entity_synonyms == {"chines": "chinese"}
    assert td.intents == {
        "order_pizza",
        "restaurant_search",
        "chitchat",
        "greet",
        "goodbye",
        "affirm",
    }
    assert td.entities == {"location", "cuisine", "topping", "size"}
    assert td.entity_groups == {"1", "2"}
    assert td.entity_roles == {"european", "asian", "latin america"}

<<<<<<< HEAD
=======
    assert td.examples_per_entity["entity 'location'"] == 7
    assert td.examples_per_entity["group '1'"] == 9
    assert td.examples_per_entity["role 'european'"] == 1

>>>>>>> d30ee2b5

@pytest.mark.parametrize(
    "files",
    [
        [
            "data/examples/rasa/demo-rasa.json",
            "data/examples/rasa/demo-rasa-responses.md",
        ],
        [
            "data/examples/rasa/demo-rasa.md",
            "data/examples/rasa/demo-rasa-responses.md",
        ],
    ],
)
def test_demo_data(files):
    from rasa.importers.utils import training_data_from_paths

    td = training_data_from_paths(files, language="en")
    assert td.intents == {"affirm", "greet", "restaurant_search", "goodbye", "chitchat"}
    assert td.entities == {"location", "cuisine"}
    assert td.responses == {"I am Mr. Bot", "It's sunny where I live"}
    assert len(td.training_examples) == 46
    assert len(td.intent_examples) == 46
    assert len(td.response_examples) == 4
    assert len(td.entity_examples) == 11
    assert len(td.nlg_stories) == 2

    assert td.entity_synonyms == {
        "Chines": "chinese",
        "Chinese": "chinese",
        "chines": "chinese",
        "vegg": "vegetarian",
        "veggie": "vegetarian",
    }

    assert td.regex_features == [
        {"name": "greet", "pattern": r"hey[^\s]*"},
        {"name": "zipcode", "pattern": r"[0-9]{5}"},
    ]


@pytest.mark.parametrize(
    "filepaths",
    [["data/examples/rasa/demo-rasa.md", "data/examples/rasa/demo-rasa-responses.md"]],
)
def test_train_test_split(filepaths):
    from rasa.importers.utils import training_data_from_paths

    td = training_data_from_paths(filepaths, language="en")
    assert td.intents == {"affirm", "greet", "restaurant_search", "goodbye", "chitchat"}
    assert td.entities == {"location", "cuisine"}
    assert len(td.training_examples) == 46
    assert len(td.intent_examples) == 46

    td_train, td_test = td.train_test_split(train_frac=0.8)

    assert len(td_train.training_examples) == 35
    assert len(td_test.training_examples) == 11


@pytest.mark.parametrize(
    "filepaths",
    [["data/examples/rasa/demo-rasa.md", "data/examples/rasa/demo-rasa-responses.md"]],
)
def test_train_test_split_with_random_seed(filepaths):
    from rasa.importers.utils import training_data_from_paths

    td = training_data_from_paths(filepaths, language="en")

    td_train_1, td_test_1 = td.train_test_split(train_frac=0.8, random_seed=1)
    td_train_2, td_test_2 = td.train_test_split(train_frac=0.8, random_seed=1)
    train_1_intent_examples = [e.text for e in td_train_1.intent_examples]
    train_2_intent_examples = [e.text for e in td_train_2.intent_examples]

    test_1_intent_examples = [e.text for e in td_test_1.intent_examples]
    test_2_intent_examples = [e.text for e in td_test_2.intent_examples]

    assert train_1_intent_examples == train_2_intent_examples
    assert test_1_intent_examples == test_2_intent_examples


@pytest.mark.parametrize(
    "files",
    [
        ("data/examples/rasa/demo-rasa.json", "data/test/multiple_files_json"),
        ("data/examples/rasa/demo-rasa.md", "data/test/multiple_files_markdown"),
        ("data/examples/rasa/demo-rasa.md", "data/test/duplicate_intents_markdown"),
    ],
)
def test_data_merging(files):
    td_reference = training_data.load_data(files[0])
    td = training_data.load_data(files[1])
    assert len(td.entity_examples) == len(td_reference.entity_examples)
    assert len(td.intent_examples) == len(td_reference.intent_examples)
    assert len(td.training_examples) == len(td_reference.training_examples)
    assert td.intents == td_reference.intents
    assert td.entities == td_reference.entities
    assert td.entity_synonyms == td_reference.entity_synonyms
    assert td.regex_features == td_reference.regex_features


def test_markdown_single_sections():
    td_regex_only = training_data.load_data(
        "data/test/markdown_single_sections/regex_only.md"
    )
    assert td_regex_only.regex_features == [{"name": "greet", "pattern": r"hey[^\s]*"}]

    td_syn_only = training_data.load_data(
        "data/test/markdown_single_sections/synonyms_only.md"
    )
    assert td_syn_only.entity_synonyms == {"Chines": "chinese", "Chinese": "chinese"}


def test_repeated_entities():
    data = """
{
  "rasa_nlu_data": {
    "common_examples" : [
      {
        "text": "book a table today from 3 to 6 for 3 people",
        "intent": "unk",
        "entities": [
          {
            "entity": "description",
            "start": 35,
            "end": 36,
            "value": "3"
          }
        ]
      }
    ]
  }
}"""
    with tempfile.NamedTemporaryFile(suffix="_tmp_training_data.json") as f:
        f.write(data.encode(io_utils.DEFAULT_ENCODING))
        f.flush()
        td = training_data.load_data(f.name)
        assert len(td.entity_examples) == 1
        example = td.entity_examples[0]
        entities = example.get("entities")
        assert len(entities) == 1
        tokens = WhitespaceTokenizer().tokenize(example, attribute=TEXT)
        start, end = MitieEntityExtractor.find_entity(entities[0], example.text, tokens)
        assert start == 9
        assert end == 10


def test_multiword_entities():
    data = """
{
  "rasa_nlu_data": {
    "common_examples" : [
      {
        "text": "show me flights to New York City",
        "intent": "unk",
        "entities": [
          {
            "entity": "destination",
            "start": 19,
            "end": 32,
            "value": "New York City"
          }
        ]
      }
    ]
  }
}"""
    with tempfile.NamedTemporaryFile(suffix="_tmp_training_data.json") as f:
        f.write(data.encode(io_utils.DEFAULT_ENCODING))
        f.flush()
        td = training_data.load_data(f.name)
        assert len(td.entity_examples) == 1
        example = td.entity_examples[0]
        entities = example.get("entities")
        assert len(entities) == 1
        tokens = WhitespaceTokenizer().tokenize(example, attribute=TEXT)
        start, end = MitieEntityExtractor.find_entity(entities[0], example.text, tokens)
        assert start == 4
        assert end == 7


def test_nonascii_entities():
    data = """
{
  "luis_schema_version": "5.0",
  "utterances" : [
    {
      "text": "I am looking for a ßäæ ?€ö) item",
      "intent": "unk",
      "entities": [
        {
          "entity": "description",
          "startPos": 19,
          "endPos": 26
        }
      ]
    }
  ]
}"""
    with tempfile.NamedTemporaryFile(suffix="_tmp_training_data.json") as f:
        f.write(data.encode(io_utils.DEFAULT_ENCODING))
        f.flush()
        td = training_data.load_data(f.name)
        assert len(td.entity_examples) == 1
        example = td.entity_examples[0]
        entities = example.get("entities")
        assert len(entities) == 1
        entity = entities[0]
        assert entity["value"] == "ßäæ ?€ö)"
        assert entity["start"] == 19
        assert entity["end"] == 27
        assert entity["entity"] == "description"


def test_entities_synonyms():
    data = """
{
  "rasa_nlu_data": {
    "entity_synonyms": [
      {
        "value": "nyc",
        "synonyms": ["New York City", "nyc", "the big apple"]
      }
    ],
    "common_examples" : [
      {
        "text": "show me flights to New York City",
        "intent": "unk",
        "entities": [
          {
            "entity": "destination",
            "start": 19,
            "end": 32,
            "value": "NYC"
          }
        ]
      },
      {
        "text": "show me flights to nyc",
        "intent": "unk",
        "entities": [
          {
            "entity": "destination",
            "start": 19,
            "end": 22,
            "value": "nyc"
          }
        ]
      }
    ]
  }
}"""
    with tempfile.NamedTemporaryFile(suffix="_tmp_training_data.json") as f:
        f.write(data.encode(io_utils.DEFAULT_ENCODING))
        f.flush()
        td = training_data.load_data(f.name)
        assert td.entity_synonyms["New York City"] == "nyc"


def cmp_message_list(firsts, seconds):
    assert len(firsts) == len(seconds), "Message lists have unequal length"


def cmp_dict_list(firsts, seconds):
    if len(firsts) != len(seconds):
        return False

    for a in firsts:
        for idx, b in enumerate(seconds):
            if hash(a) == hash(b):
                del seconds[idx]
                break
        else:
            others = ", ".join(e.text for e in seconds)
            assert False, f"Failed to find message {a.text} in {others}"
    return not seconds


@pytest.mark.parametrize(
    "data_file,gold_standard_file,output_format,language",
    [
        (
            "data/examples/wit/demo-flights.json",
            "data/test/wit_converted_to_rasa.json",
            "json",
            None,
        ),
        (
            "data/examples/luis/demo-restaurants_v5.json",
            "data/test/luis_converted_to_rasa.json",
            "json",
            None,
        ),
        (
            "data/examples/dialogflow/",
            "data/test/dialogflow_en_converted_to_rasa.json",
            "json",
            "en",
        ),
        (
            "data/examples/dialogflow/",
            "data/test/dialogflow_es_converted_to_rasa.json",
            "json",
            "es",
        ),
        (
            "data/examples/rasa/demo-rasa.md",
            "data/test/md_converted_to_json.json",
            "json",
            None,
        ),
        (
            "data/examples/rasa/demo-rasa.json",
            "data/test/json_converted_to_md.md",
            "md",
            None,
        ),
        (
            "data/test/training_data_containing_special_chars.json",
            "data/test/json_with_special_chars_convered_to_md.md",
            "md",
            None,
        ),
    ],
)
def test_training_data_conversion(
    tmpdir, data_file, gold_standard_file, output_format, language
):
    out_path = tmpdir.join("rasa_nlu_data.json")
    convert_training_data(data_file, out_path.strpath, output_format, language)
    td = training_data.load_data(out_path.strpath, language)
    assert td.entity_examples != []
    assert td.intent_examples != []

    gold_standard = training_data.load_data(gold_standard_file, language)
    cmp_message_list(td.entity_examples, gold_standard.entity_examples)
    cmp_message_list(td.intent_examples, gold_standard.intent_examples)
    assert td.entity_synonyms == gold_standard.entity_synonyms

    # converting the converted file back to original
    # file format and performing the same tests
    rto_path = tmpdir.join("data_in_original_format.txt")
    convert_training_data(out_path.strpath, rto_path.strpath, "json", language)
    rto = training_data.load_data(rto_path.strpath, language)
    cmp_message_list(gold_standard.entity_examples, rto.entity_examples)
    cmp_message_list(gold_standard.intent_examples, rto.intent_examples)
    assert gold_standard.entity_synonyms == rto.entity_synonyms

    # If the above assert fails - this can be used
    # to dump to the file and diff using git
    # with io.open(gold_standard_file) as f:
    #     f.write(td.as_json(indent=2))


def test_get_file_format():
    fformat = get_file_format("data/examples/luis/demo-restaurants_v5.json")

    assert fformat == "json"

    fformat = get_file_format("data/examples")

    assert fformat == "json"

    fformat = get_file_format("examples/restaurantbot/data/nlu.md")

    assert fformat == "md"

    with pytest.raises(AttributeError):
        get_file_format("path-does-not-exists")

    with pytest.raises(AttributeError):
        get_file_format(None)


def test_guess_format_from_non_existing_file_path():
    assert guess_format("not existing path") == UNK


def test_load_data_from_non_existing_file():
    with pytest.raises(ValueError):
        load_data("some path")


def test_is_empty():
    assert TrainingData().is_empty()<|MERGE_RESOLUTION|>--- conflicted
+++ resolved
@@ -111,14 +111,10 @@
     assert td.entities == {"location", "cuisine", "topping", "size"}
     assert td.entity_groups == {"1", "2"}
     assert td.entity_roles == {"european", "asian", "latin america"}
-
-<<<<<<< HEAD
-=======
     assert td.examples_per_entity["entity 'location'"] == 7
     assert td.examples_per_entity["group '1'"] == 9
     assert td.examples_per_entity["role 'european'"] == 1
 
->>>>>>> d30ee2b5
 
 @pytest.mark.parametrize(
     "files",
