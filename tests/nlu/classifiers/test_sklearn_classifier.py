import copy
import logging
from typing import Callable, List, Text, Tuple

import pytest
from _pytest.logging import LogCaptureFixture

<<<<<<< HEAD
from rasa.nlu.featurizers.dense_featurizer.spacy_featurizer import SpacyFeaturizer
from rasa.nlu.tokenizers.spacy_tokenizer import SpacyTokenizer
from rasa.nlu.utils.spacy_utils import SpacyModel, SpacyPreprocessor
=======
from rasa.nlu.featurizers.dense_featurizer.spacy_featurizer import (
    SpacyFeaturizerGraphComponent,
)
from rasa.nlu.tokenizers.spacy_tokenizer import SpacyTokenizerGraphComponent
from rasa.nlu.utils.spacy_utils import SpacyModel, SpacyNLPGraphComponent
>>>>>>> 66997505
import rasa.shared.nlu.training_data.loading
from rasa.engine.graph import ExecutionContext, GraphComponent
from rasa.engine.storage.resource import Resource
from rasa.engine.storage.storage import ModelStorage
from rasa.nlu.classifiers.sklearn_intent_classifier import SklearnIntentClassifier
from rasa.shared.nlu.training_data.training_data import TrainingData


@pytest.fixture()
def training_data(nlu_data_path: Text) -> TrainingData:
    return rasa.shared.nlu.training_data.loading.load_data(nlu_data_path)


@pytest.fixture()
def default_sklearn_intent_classifier(
    default_model_storage: ModelStorage, default_execution_context: ExecutionContext,
):
    return SklearnIntentClassifier.create(
        SklearnIntentClassifier.get_default_config(),
        default_model_storage,
        Resource("sklearn"),
        default_execution_context,
    )


def test_persist_and_load(
    training_data: TrainingData,
    default_sklearn_intent_classifier: SklearnIntentClassifier,
    default_model_storage: ModelStorage,
    default_execution_context: ExecutionContext,
    train_and_preprocess: Callable[..., Tuple[TrainingData, List[GraphComponent]]],
    spacy_nlp_component: SpacyNLPGraphComponent,
    spacy_model: SpacyModel,
):
<<<<<<< HEAD
    spacy_model = SpacyModel(model=spacy_nlp, model_name="en_core_web_md")
    training_data = SpacyPreprocessor({}).process_training_data(
=======
    training_data = spacy_nlp_component.process_training_data(
>>>>>>> 66997505
        training_data, spacy_model
    )

    training_data, loaded_pipeline = train_and_preprocess(
        pipeline=[{"component": SpacyTokenizer}, {"component": SpacyFeaturizer},],
        training_data=training_data,
    )
    default_sklearn_intent_classifier.train(training_data)

    loaded = SklearnIntentClassifier.load(
        SklearnIntentClassifier.get_default_config(),
        default_model_storage,
        Resource("sklearn"),
        default_execution_context,
    )

    predicted = copy.deepcopy(training_data)
    actual = copy.deepcopy(training_data)
    loaded_messages = loaded.process(predicted.training_examples)
    trained_messages = default_sklearn_intent_classifier.process(
        actual.training_examples
    )

    for m1, m2 in zip(loaded_messages, trained_messages):
        assert m1.get("intent") == m2.get("intent")


def test_loading_from_storage_fail(
    training_data: TrainingData,
    default_model_storage: ModelStorage,
    default_execution_context: ExecutionContext,
    caplog: LogCaptureFixture,
):
    with caplog.at_level(logging.DEBUG):
        loaded = SklearnIntentClassifier.load(
            SklearnIntentClassifier.get_default_config(),
            default_model_storage,
            Resource("test"),
            default_execution_context,
        )
        assert isinstance(loaded, SklearnIntentClassifier)

    assert any(
        "Resource 'test' doesn't exist." in message for message in caplog.messages
    )<|MERGE_RESOLUTION|>--- conflicted
+++ resolved
@@ -5,17 +5,9 @@
 import pytest
 from _pytest.logging import LogCaptureFixture
 
-<<<<<<< HEAD
 from rasa.nlu.featurizers.dense_featurizer.spacy_featurizer import SpacyFeaturizer
 from rasa.nlu.tokenizers.spacy_tokenizer import SpacyTokenizer
-from rasa.nlu.utils.spacy_utils import SpacyModel, SpacyPreprocessor
-=======
-from rasa.nlu.featurizers.dense_featurizer.spacy_featurizer import (
-    SpacyFeaturizerGraphComponent,
-)
-from rasa.nlu.tokenizers.spacy_tokenizer import SpacyTokenizerGraphComponent
-from rasa.nlu.utils.spacy_utils import SpacyModel, SpacyNLPGraphComponent
->>>>>>> 66997505
+from rasa.nlu.utils.spacy_utils import SpacyModel, SpacyNLP
 import rasa.shared.nlu.training_data.loading
 from rasa.engine.graph import ExecutionContext, GraphComponent
 from rasa.engine.storage.resource import Resource
@@ -47,15 +39,10 @@
     default_model_storage: ModelStorage,
     default_execution_context: ExecutionContext,
     train_and_preprocess: Callable[..., Tuple[TrainingData, List[GraphComponent]]],
-    spacy_nlp_component: SpacyNLPGraphComponent,
+    spacy_nlp_component: SpacyNLP,
     spacy_model: SpacyModel,
 ):
-<<<<<<< HEAD
-    spacy_model = SpacyModel(model=spacy_nlp, model_name="en_core_web_md")
-    training_data = SpacyPreprocessor({}).process_training_data(
-=======
     training_data = spacy_nlp_component.process_training_data(
->>>>>>> 66997505
         training_data, spacy_model
     )
 
