--- conflicted
+++ resolved
@@ -27,12 +27,7 @@
 
 @pytest.fixture
 def create_or_load_convert_featurizer(
-<<<<<<< HEAD
-    default_model_storage: ModelStorage,
-    default_execution_context: ExecutionContext,
-=======
     default_model_storage: ModelStorage, default_execution_context: ExecutionContext
->>>>>>> a9932b4a
 ) -> Callable[[Dict[Text, Any], bool], ConveRTFeaturizer]:
     def inner(
         config: Dict[Text, Any], load: bool = False
@@ -59,13 +54,7 @@
 ):
 
     monkeypatch.setattr(
-<<<<<<< HEAD
-        ConveRTFeaturizer,
-        "_validate_model_url",
-        lambda _: RESTRICTED_ACCESS_URL,
-=======
         ConveRTFeaturizer, "_validate_model_url", lambda _: RESTRICTED_ACCESS_URL
->>>>>>> a9932b4a
     )
     component_config = {
         FEATURIZER_CLASS_ALIAS: "alias",
@@ -105,15 +94,7 @@
     whitespace_tokenizer: WhitespaceTokenizer,
 ):
 
-<<<<<<< HEAD
-    monkeypatch.setattr(
-        ConveRTFeaturizer,
-        "_validate_model_url",
-        lambda _: None,
-    )
-=======
     monkeypatch.setattr(ConveRTFeaturizer, "_validate_model_url", lambda _: None)
->>>>>>> a9932b4a
     component_config = {
         FEATURIZER_CLASS_ALIAS: "alias",
         "model_url": RESTRICTED_ACCESS_URL,
@@ -182,15 +163,7 @@
     whitespace_tokenizer: WhitespaceTokenizer,
 ):
 
-<<<<<<< HEAD
-    monkeypatch.setattr(
-        ConveRTFeaturizer,
-        "_validate_model_url",
-        lambda _: None,
-    )
-=======
     monkeypatch.setattr(ConveRTFeaturizer, "_validate_model_url", lambda _: None)
->>>>>>> a9932b4a
     component_config = {
         FEATURIZER_CLASS_ALIAS: "alias",
         "model_url": RESTRICTED_ACCESS_URL,
@@ -231,15 +204,7 @@
     whitespace_tokenizer: WhitespaceTokenizer,
 ):
 
-<<<<<<< HEAD
-    monkeypatch.setattr(
-        ConveRTFeaturizer,
-        "_validate_model_url",
-        lambda _: None,
-    )
-=======
     monkeypatch.setattr(ConveRTFeaturizer, "_validate_model_url", lambda _: None)
->>>>>>> a9932b4a
     component_config = {
         FEATURIZER_CLASS_ALIAS: "alias",
         "model_url": RESTRICTED_ACCESS_URL,
@@ -268,15 +233,7 @@
     whitespace_tokenizer: WhitespaceTokenizer,
 ):
 
-<<<<<<< HEAD
-    monkeypatch.setattr(
-        ConveRTFeaturizer,
-        "_validate_model_url",
-        lambda _: None,
-    )
-=======
     monkeypatch.setattr(ConveRTFeaturizer, "_validate_model_url", lambda _: None)
->>>>>>> a9932b4a
     component_config = {
         FEATURIZER_CLASS_ALIAS: "alias",
         "model_url": RESTRICTED_ACCESS_URL,
