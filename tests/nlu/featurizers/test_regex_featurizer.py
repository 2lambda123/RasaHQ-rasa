--- conflicted
+++ resolved
@@ -73,31 +73,13 @@
         ),
         (
             "blah balh random eh",
-<<<<<<< HEAD
-            [
-                [0.0, 0.0, 0.0],
-                [0.0, 0.0, 0.0],
-                [0.0, 0.0, 0.0],
-                [0.0, 0.0, 0.0],
-            ],
-=======
             [[0.0, 0.0, 0.0], [0.0, 0.0, 0.0], [0.0, 0.0, 0.0], [0.0, 0.0, 0.0]],
->>>>>>> a9932b4a
             [0.0, 0.0, 0.0],
             [],
         ),
         (
             "a 1 digit number",
-<<<<<<< HEAD
-            [
-                [0.0, 0.0, 0.0],
-                [1.0, 0.0, 1.0],
-                [0.0, 0.0, 0.0],
-                [0.0, 0.0, 0.0],
-            ],
-=======
             [[0.0, 0.0, 0.0], [1.0, 0.0, 1.0], [0.0, 0.0, 0.0], [0.0, 0.0, 0.0]],
->>>>>>> a9932b4a
             [1.0, 0.0, 1.0],
             [1, 1],
         ),
@@ -194,19 +176,8 @@
     from rasa.nlu.tokenizers.tokenizer import Token
 
     lookups = [
-<<<<<<< HEAD
-        {
-            "name": "cites",
-            "elements": ["北京", "上海", "广州", "深圳", "杭州"],
-        },
-        {
-            "name": "dates",
-            "elements": ["昨天", "今天", "明天", "后天"],
-        },
-=======
         {"name": "cites", "elements": ["北京", "上海", "广州", "深圳", "杭州"]},
         {"name": "dates", "elements": ["昨天", "今天", "明天", "后天"]},
->>>>>>> a9932b4a
     ]
     ftr = create_featurizer({"use_word_boundaries": False})
     training_data = TrainingData()
@@ -250,18 +221,7 @@
         ),
         (
             "Is burrito my favorite food?",
-<<<<<<< HEAD
-            [
-                [0.0, 0.0],
-                [0.0, 1.0],
-                [0.0, 0.0],
-                [0.0, 0.0],
-                [0.0, 0.0],
-                [0.0, 0.0],
-            ],
-=======
             [[0.0, 0.0], [0.0, 1.0], [0.0, 0.0], [0.0, 0.0], [0.0, 0.0], [0.0, 0.0]],
->>>>>>> a9932b4a
             [0.0, 1.0],
             [1.0],
         ),
@@ -433,14 +393,7 @@
         {"pattern": "\\bhey*", "name": "hello", "usage": "intent"},
         {"pattern": "[0-1]+", "name": "binary", "usage": "intent"},
     ]
-<<<<<<< HEAD
-    ftr = create_featurizer(
-        {"case_sensitive": case_sensitive},
-        known_patterns=patterns,
-    )
-=======
     ftr = create_featurizer({"case_sensitive": case_sensitive}, known_patterns=patterns)
->>>>>>> a9932b4a
 
     # adds tokens to the message
     message = Message(data={TEXT: sentence})
