--- conflicted
+++ resolved
@@ -9,13 +9,8 @@
 
 def test_combine_with_existing_dense_features():
 
-<<<<<<< HEAD
-    featurizer = Featurizer({"return_sequence": False})
+    featurizer = Featurizer()
     attribute = DENSE_FEATURE_NAMES[TEXT]
-=======
-    featurizer = Featurizer()
-    attribute = DENSE_FEATURE_NAMES[TEXT_ATTRIBUTE]
->>>>>>> 4211b92b
 
     existing_features = [[1, 0, 2, 3], [2, 0, 0, 1]]
     new_features = [[1, 0], [0, 1]]
@@ -32,13 +27,8 @@
 
 
 def test_combine_with_existing_dense_features_shape_mismatch():
-<<<<<<< HEAD
-    featurizer = Featurizer({"return_sequence": False})
+    featurizer = Featurizer()
     attribute = DENSE_FEATURE_NAMES[TEXT]
-=======
-    featurizer = Featurizer()
-    attribute = DENSE_FEATURE_NAMES[TEXT_ATTRIBUTE]
->>>>>>> 4211b92b
 
     existing_features = [[1, 0, 2, 3], [2, 0, 0, 1]]
     new_features = [[0, 1]]
@@ -53,14 +43,8 @@
 
 
 def test_combine_with_existing_sparse_features():
-
-<<<<<<< HEAD
-    featurizer = Featurizer({"return_sequence": False})
+    featurizer = Featurizer()
     attribute = SPARSE_FEATURE_NAMES[TEXT]
-=======
-    featurizer = Featurizer()
-    attribute = SPARSE_FEATURE_NAMES[TEXT_ATTRIBUTE]
->>>>>>> 4211b92b
 
     existing_features = scipy.sparse.csr_matrix([[1, 0, 2, 3], [2, 0, 0, 1]])
     new_features = scipy.sparse.csr_matrix([[1, 0], [0, 1]])
@@ -78,14 +62,8 @@
 
 
 def test_combine_with_existing_sparse_features_shape_mismatch():
-
-<<<<<<< HEAD
-    featurizer = Featurizer({"return_sequence": False})
+    featurizer = Featurizer()
     attribute = SPARSE_FEATURE_NAMES[TEXT]
-=======
-    featurizer = Featurizer()
-    attribute = SPARSE_FEATURE_NAMES[TEXT_ATTRIBUTE]
->>>>>>> 4211b92b
 
     existing_features = scipy.sparse.csr_matrix([[1, 0, 2, 3], [2, 0, 0, 1]])
     new_features = scipy.sparse.csr_matrix([[0, 1]])
