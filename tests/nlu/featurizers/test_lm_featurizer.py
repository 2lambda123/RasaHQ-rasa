import os
from typing import Text, List, Dict, Tuple, Any, Callable

import numpy as np
import pytest
import logging

from _pytest.monkeypatch import MonkeyPatch
from _pytest.logging import LogCaptureFixture

from rasa.engine.graph import ExecutionContext
from rasa.engine.storage.storage import ModelStorage
from rasa.engine.storage.resource import Resource
from rasa.nlu.constants import TOKENS_NAMES, NUMBER_OF_SUB_TOKENS
from rasa.nlu.tokenizers.whitespace_tokenizer import WhitespaceTokenizer
from rasa.shared.nlu.training_data.training_data import TrainingData
from rasa.shared.nlu.training_data.message import Message
from rasa.nlu.featurizers.dense_featurizer.lm_featurizer import LanguageModelFeaturizer
from rasa.shared.nlu.constants import TEXT, INTENT
from rasa.nlu.tokenizers.tokenizer import Token


@pytest.fixture
def resource_language_model_featurizer() -> Resource:
    return Resource("LanguageModelFeaturizer")


@pytest.fixture
def create_language_model_featurizer(
    default_model_storage: ModelStorage,
    resource_language_model_featurizer,
    default_execution_context: ExecutionContext,
) -> Callable[[Dict[Text, Any]], LanguageModelFeaturizer]:
    def inner(config: Dict[Text, Any]) -> LanguageModelFeaturizer:
        return LanguageModelFeaturizer.create(
<<<<<<< HEAD
            config={
                **LanguageModelFeaturizer.get_default_config(),
                **config,
            },
=======
            config={**LanguageModelFeaturizer.get_default_config(), **config},
>>>>>>> a9932b4a
            model_storage=default_model_storage,
            resource=resource_language_model_featurizer,
            execution_context=default_execution_context,
        )

    return inner


def skip_on_CI(model_name: Text, model_weights: Text) -> bool:
    """Checks whether to skip this configuration on CI.

    Only applies when skip_model_load=False
    """
    # First check if CI
    return (
        bool(os.environ.get("CI"))
        and model_name == "bert"
        and (not model_weights or model_weights == "rasa/LaBSE")
    )


def create_pretrained_transformers_config(
    model_name: Text, model_weights: Text
) -> Dict[Text, Text]:
    """Creates a config for LanguageModelFeaturizer.

    If CI, skips model/model_weight combinations that are too large (bert with
    LaBSE).

    Args:
        model_name: model name
        model_weights: model weights name
    """
    if skip_on_CI(model_name, model_weights):
        pytest.skip(
            "Reason: this model is too large, loading it results in"
            "crashing of GH action workers."
        )
    config = {"model_name": model_name}
    if model_weights:
        config["model_weights"] = model_weights
    return config


def process_training_text(
    texts: List[Text],
    model_name: Text,
    model_weights: Text,
    create_language_model_featurizer: Callable[
        [Dict[Text, Any]], LanguageModelFeaturizer
    ],
    whitespace_tokenizer: WhitespaceTokenizer,
) -> List[Message]:
    """Creates a featurizer and process training data"""
    config = create_pretrained_transformers_config(model_name, model_weights)
    lm_featurizer = create_language_model_featurizer(config)

    messages = [Message.build(text=text) for text in texts]
    td = TrainingData(messages)

    whitespace_tokenizer.process_training_data(td)
    lm_featurizer.process_training_data(td)
    return messages


def process_messages(
    texts: List[Text],
    model_name: Text,
    model_weights: Text,
    create_language_model_featurizer: Callable[
        [Dict[Text, Any]], LanguageModelFeaturizer
    ],
    whitespace_tokenizer: WhitespaceTokenizer,
) -> List[Message]:
    """Creates a featurizer and processes messages"""
    config = create_pretrained_transformers_config(model_name, model_weights)
    lm_featurizer = create_language_model_featurizer(config)

    messages = []
    for text in texts:
        message = Message.build(text=text)
        whitespace_tokenizer.process([message])
        messages.append(message)
    lm_featurizer.process(messages)
    return messages


@pytest.mark.parametrize(
    "model_name, model_weights, texts, expected_shape, "
    "expected_sequence_vec, expected_cls_vec",
    [
        (
            "bert",
            None,
            ["Good evening.", "here is the sentence I want embeddings for."],
            [(3, 768), (9, 768)],
            [
                [0.6569931, 0.77279466],
                [0.21718428, 0.34955627, 0.59124136, 0.6869872, 0.16993292],
            ],
            [
                [0.29528213, 0.5543281, -0.4091331, 0.65817744, 0.81740487],
                [-0.17215663, 0.26811457, -0.1922609, -0.63926417, -1.626383],
            ],
        ),
        (
            "bert",
            "bert-base-uncased",
            ["Good evening.", "here is the sentence I want embeddings for."],
            [(3, 768), (9, 768)],
            [
                [0.57274431, -0.16078192],
                [-0.54851216, 0.09632845, -0.42788929, 0.11438307, 0.18316516],
            ],
            [
                [0.06880389, 0.32802248, -0.11250392, -0.11338016, -0.37116382],
                [0.05909365, 0.06433402, 0.08569094, -0.16530040, -0.11396892],
            ],
        ),
        (
            "gpt",
            None,
            ["Good evening.", "here is the sentence I want embeddings for."],
            [(3, 768), (9, 768)],
            [
                [-0.0630323737859726, 0.4029877185821533],
                [
                    0.8072432279586792,
                    -0.08990508317947388,
                    0.9985930919647217,
                    -0.38779014348983765,
                    0.08921952545642853,
                ],
            ],
            [
                [
                    0.16997766494750977,
                    0.1493849903345108,
                    0.39421725273132324,
                    -0.5753618478775024,
                    0.05096133053302765,
                ],
                [
                    0.41056010127067566,
                    -0.1169343888759613,
                    -0.3019704818725586,
                    -0.40207183361053467,
                    0.6289798021316528,
                ],
            ],
        ),
        (
            "gpt2",
            None,
            ["Good evening.", "here is the sentence I want embeddings for."],
            [(3, 768), (9, 768)],
            [
                [-0.03382749, -0.05373593],
                [-0.18434484, -0.5386464, -0.11122551, -0.95434338, 0.28311089],
            ],
            [
                [
                    -0.04710008203983307,
                    -0.2793063223361969,
                    -0.23804056644439697,
                    -0.3212292492389679,
                    0.11430201679468155,
                ],
                [
                    -0.1809544414281845,
                    -0.017152192071080208,
                    -0.3176477551460266,
                    -0.008387327194213867,
                    0.3365338146686554,
                ],
            ],
        ),
        (
            "xlnet",
            None,
            ["Good evening.", "here is the sentence I want embeddings for."],
            [(3, 768), (9, 768)],
            [
                [1.7612367868423462, 2.5819129943847656],
                [
                    0.784195065498352,
                    0.7068007588386536,
                    1.5883606672286987,
                    1.891886591911316,
                    2.5209126472473145,
                ],
            ],
            [
                [
                    2.171574831008911,
                    -1.5377449989318848,
                    -3.2671749591827393,
                    0.22520869970321655,
                    -1.598855972290039,
                ],
                [
                    1.6516317129135132,
                    0.021670114248991013,
                    -2.5114030838012695,
                    1.447351098060608,
                    -2.5866634845733643,
                ],
            ],
        ),
        (
            "distilbert",
            None,
            ["Good evening.", "here is the sentence I want embeddings for."],
            [(3, 768), (9, 768)],
            [
                [0.22866562008857727, -0.0575055330991745],
                [
                    -0.6448041796684265,
                    -0.5105321407318115,
                    -0.4892978072166443,
                    0.17531153559684753,
                    0.22717803716659546,
                ],
            ],
            [
                [
                    -0.09814466536045074,
                    -0.07325993478298187,
                    0.22358475625514984,
                    -0.20274735987186432,
                    -0.07363069802522659,
                ],
                [
                    -0.146609365940094,
                    -0.07373693585395813,
                    0.016850866377353668,
                    -0.2407529354095459,
                    -0.0979844480752945,
                ],
            ],
        ),
        (
            "roberta",
            None,
            ["Good evening.", "here is the sentence I want embeddings for."],
            [(3, 768), (9, 768)],
            [
                [-0.3092685, 0.09567838],
                [0.02152853, -0.08026707, -0.1080862, 0.12423468, -0.05378958],
            ],
            [
                [
                    -0.03930358216166496,
                    0.034788478165864944,
                    0.12246038764715195,
                    0.08401528000831604,
                    0.7026961445808411,
                ],
                [
                    -0.018586941063404083,
                    -0.09835464507341385,
                    0.03242188319563866,
                    0.09366855770349503,
                    0.4458026587963104,
                ],
            ],
        ),
    ],
)
class TestShapeValuesTrainAndProcess:
    @staticmethod
    def evaluate_message_shapes(
        messages: List[Message],
        expected_shape: List[tuple],
        expected_sequence_vec: List[List[float]],
        expected_cls_vec: List[List[float]],
    ) -> None:
        for index in range(len(messages)):
            (computed_sequence_vec, computed_sentence_vec) = messages[
                index
            ].get_dense_features(TEXT, [])
            if computed_sequence_vec:
                computed_sequence_vec = computed_sequence_vec.features
            if computed_sentence_vec:
                computed_sentence_vec = computed_sentence_vec.features

            assert computed_sequence_vec.shape[0] == expected_shape[index][0] - 1
            assert computed_sequence_vec.shape[1] == expected_shape[index][1]
            assert computed_sentence_vec.shape[0] == 1
            assert computed_sentence_vec.shape[1] == expected_shape[index][1]

            # Look at the value of first dimension for a few starting timesteps
            assert np.allclose(
                computed_sequence_vec[: len(expected_sequence_vec[index]), 0],
                expected_sequence_vec[index],
                atol=1e-4,
            )

            # Look at the first value of first five dimensions
            assert np.allclose(
                computed_sentence_vec[0][:5], expected_cls_vec[index], atol=1e-4
            )

            (intent_sequence_vec, intent_sentence_vec) = messages[
                index
            ].get_dense_features(INTENT, [])
            if intent_sequence_vec:
                intent_sequence_vec = intent_sequence_vec.features
            if intent_sentence_vec:
                intent_sentence_vec = intent_sentence_vec.features

            assert intent_sequence_vec is None
            assert intent_sentence_vec is None

    @pytest.mark.timeout(120, func_only=True)
    def test_lm_featurizer_shapes_in_process_training_data(
        self,
        model_name: Text,
        model_weights: Text,
        texts: List[Text],
        expected_shape: List[Tuple[int]],
        expected_sequence_vec: List[List[float]],
        expected_cls_vec: List[List[float]],
        create_language_model_featurizer: Callable[
            [Dict[Text, Any]], LanguageModelFeaturizer
        ],
        whitespace_tokenizer: WhitespaceTokenizer,
    ):
        messages = process_training_text(
            texts,
            model_name,
            model_weights,
            create_language_model_featurizer,
            whitespace_tokenizer,
        )
        self.evaluate_message_shapes(
            messages, expected_shape, expected_sequence_vec, expected_cls_vec
        )

    @pytest.mark.timeout(120, func_only=True)
    def test_lm_featurizer_shapes_in_process_messages(
        self,
        model_name: Text,
        model_weights: Text,
        texts: List[Text],
        expected_shape: List[Tuple[int]],
        expected_sequence_vec: List[List[float]],
        expected_cls_vec: List[List[float]],
        create_language_model_featurizer: Callable[
            [Dict[Text, Any]], LanguageModelFeaturizer
        ],
        whitespace_tokenizer: WhitespaceTokenizer,
    ):
        messages = process_messages(
            texts,
            model_name,
            model_weights,
            create_language_model_featurizer,
            whitespace_tokenizer,
        )
        self.evaluate_message_shapes(
            messages, expected_shape, expected_sequence_vec, expected_cls_vec
        )


@pytest.mark.parametrize(
    "model_name, model_weights, texts, expected_number_of_sub_tokens",
    [
        (
            "bert",
            None,
            [
                "Good evening.",
                "you're",
                "r. n. b.",
                "rock & roll",
                "here is the sentence I want embeddings for.",
                "sentence embeddings",
            ],
            [[1, 1], [1, 1], [1, 1, 1], [1, 1, 1], [1, 1, 1, 1, 1, 1, 2, 1], [1, 2]],
        ),
        (
            "bert",
            "bert-base-chinese",
            [
                "晚上好",  # normal & easy case
                "没问题！",  # `！` is a Chinese punctuation
                "去东畈村",  # `畈` is a OOV token for bert-base-chinese
                "好的😃",
                # include a emoji which is common in Chinese text-based chat
            ],
            [[3], [4], [4], [3]],
        ),
        (
            "gpt",
            None,
            [
                "Good evening.",
                "hello",
                "you're",
                "r. n. b.",
                "rock & roll",
                "here is the sentence I want embeddings for.",
                "sentence embeddings",
            ],
            [
                [1, 1],
                [1],
                [1, 1],
                [1, 1, 1],
                [1, 1, 1],
                [1, 1, 1, 1, 1, 1, 2, 1],
                [1, 2],
            ],
        ),
        (
            "gpt2",
            None,
            [
                "Good evening.",
                "hello",
                "you're",
                "r. n. b.",
                "rock & roll",
                "here is the sentence I want embeddings for.",
                "sentence embeddings",
            ],
            [
                [1, 2],
                [1],
                [1, 1],
                [1, 1, 1],
                [1, 1, 1],
                [1, 1, 1, 2, 1, 1, 3, 1],
                [2, 3],
            ],
        ),
        (
            "xlnet",
            None,
            [
                "Good evening.",
                "hello",
                "you're",
                "r. n. b.",
                "rock & roll",
                "here is the sentence I want embeddings for.",
                "sentence embeddings",
            ],
            [
                [1, 1],
                [1],
                [1, 1],
                [1, 1, 1],
                [1, 1, 1],
                [1, 1, 1, 1, 1, 1, 3, 1],
                [1, 3],
            ],
        ),
        (
            "distilbert",
            None,
            [
                "Good evening.",
                "you're",
                "r. n. b.",
                "rock & roll",
                "here is the sentence I want embeddings for.",
                "sentence embeddings",
            ],
            [[1, 1], [1, 1], [1, 1, 1], [1, 1, 1], [1, 1, 1, 1, 1, 1, 4, 1], [1, 4]],
        ),
        (
            "roberta",
            None,
            [
                "Good evening.",
                "hello",
                "you're",
                "r. n. b.",
                "rock & roll",
                "here is the sentence I want embeddings for.",
                "sentence embeddings",
            ],
            [
                [1, 2],
                [1],
                [1, 1],
                [1, 1, 1],
                [1, 1, 1],
                [1, 1, 1, 2, 1, 1, 3, 1],
                [2, 3],
            ],
        ),
        (
            "bert",
            "bert-base-uncased",
            [
                "Good evening.",
                "you're",
                "r. n. b.",
                "rock & roll",
                "here is the sentence I want embeddings for.",
                "sentence embeddings",
            ],
            [[1, 1], [1, 1], [1, 1, 1], [1, 1, 1], [1, 1, 1, 1, 1, 1, 4, 1], [1, 4]],
        ),
    ],
)
class TestSubTokensTrainAndProcess:
    @staticmethod
    def check_subtokens(
        texts: List[Text],
        messages: List[Message],
        expected_number_of_sub_tokens: List[List[float]],
        whitespace_tokenizer: WhitespaceTokenizer,
    ):
        """Checks that we get the correct number of sub tokens"""
        for index, message in enumerate(messages):
            assert [
                t.get(NUMBER_OF_SUB_TOKENS) for t in message.get(TOKENS_NAMES[TEXT])
            ] == expected_number_of_sub_tokens[index]
            assert len(message.get(TOKENS_NAMES[TEXT])) == len(
                whitespace_tokenizer.tokenize(Message.build(text=texts[index]), TEXT)
            )

    @pytest.mark.timeout(120, func_only=True)
    def test_lm_featurizer_num_sub_tokens_process_training_data(
        self,
        model_name: Text,
        model_weights: Text,
        texts: List[Text],
        expected_number_of_sub_tokens: List[List[float]],
        create_language_model_featurizer: Callable[
            [Dict[Text, Any]], LanguageModelFeaturizer
        ],
        whitespace_tokenizer: WhitespaceTokenizer,
    ):
        """Tests the number of sub tokens when calling the function
        process training data"""
        messages = process_training_text(
            texts,
            model_name,
            model_weights,
            create_language_model_featurizer,
            whitespace_tokenizer,
        )
        self.check_subtokens(
            texts, messages, expected_number_of_sub_tokens, whitespace_tokenizer
        )

    @pytest.mark.timeout(120, func_only=True)
    def test_lm_featurizer_num_sub_tokens_process_messages(
        self,
        model_name: Text,
        model_weights: Text,
        texts: List[Text],
        expected_number_of_sub_tokens: List[List[float]],
        create_language_model_featurizer: Callable[
            [Dict[Text, Any]], LanguageModelFeaturizer
        ],
        whitespace_tokenizer: WhitespaceTokenizer,
    ):
        """Tests the number of sub tokens when calling the function
        process (messages)"""
        messages = process_messages(
            texts,
            model_name,
            model_weights,
            create_language_model_featurizer,
            whitespace_tokenizer,
        )
        self.check_subtokens(
            texts, messages, expected_number_of_sub_tokens, whitespace_tokenizer
        )


@pytest.mark.parametrize(
    "input_sequence_length, model_name, should_overflow",
    [(20, "bert", False), (1000, "bert", True), (1000, "xlnet", False)],
)
def test_sequence_length_overflow_train(
    input_sequence_length: int,
    model_name: Text,
    should_overflow: bool,
    create_language_model_featurizer: Callable[
        [Dict[Text, Any]], LanguageModelFeaturizer
    ],
    monkeypatch: MonkeyPatch,
):
<<<<<<< HEAD
    monkeypatch.setattr(
        LanguageModelFeaturizer,
        "_load_model_instance",
        lambda _: None,
    )
=======
    monkeypatch.setattr(LanguageModelFeaturizer, "_load_model_instance", lambda _: None)
>>>>>>> a9932b4a
    component = create_language_model_featurizer({"model_name": model_name})
    message = Message.build(text=" ".join(["hi"] * input_sequence_length))
    if should_overflow:
        with pytest.raises(RuntimeError):
            component._validate_sequence_lengths(
                [input_sequence_length], [message], "text", inference_mode=False
            )
    else:
        component._validate_sequence_lengths(
            [input_sequence_length], [message], "text", inference_mode=False
        )


@pytest.mark.parametrize(
    "sequence_embeddings, actual_sequence_lengths, model_name, padding_needed",
    [
        (np.ones((1, 512, 5)), [1000], "bert", True),
        (np.ones((1, 512, 5)), [1000], "xlnet", False),
        (np.ones((1, 256, 5)), [256], "bert", False),
    ],
)
def test_long_sequences_extra_padding(
    sequence_embeddings: np.ndarray,
    actual_sequence_lengths: List[int],
    model_name: Text,
    padding_needed: bool,
    create_language_model_featurizer: Callable[
        [Dict[Text, Any]], LanguageModelFeaturizer
    ],
    monkeypatch: MonkeyPatch,
):
<<<<<<< HEAD
    monkeypatch.setattr(
        LanguageModelFeaturizer,
        "_load_model_instance",
        lambda _: None,
    )
=======
    monkeypatch.setattr(LanguageModelFeaturizer, "_load_model_instance", lambda _: None)
>>>>>>> a9932b4a
    component = create_language_model_featurizer({"model_name": model_name})
    modified_sequence_embeddings = component._add_extra_padding(
        sequence_embeddings, actual_sequence_lengths
    )
    if not padding_needed:
        assert np.all(modified_sequence_embeddings) == np.all(sequence_embeddings)
    else:
        assert modified_sequence_embeddings.shape[1] == actual_sequence_lengths[0]
        assert (
            modified_sequence_embeddings[0].shape[-1]
            == sequence_embeddings[0].shape[-1]
        )
        zero_embeddings = modified_sequence_embeddings[0][
            sequence_embeddings.shape[1] :
        ]
        assert np.all(zero_embeddings == 0)


@pytest.mark.parametrize(
    "token_ids, max_sequence_length_model, resulting_length, padding_added",
    [
        ([[1] * 200], 512, 512, True),
        ([[1] * 700], 512, 512, False),
        ([[1] * 200], 200, 200, False),
    ],
)
def test_input_padding(
    token_ids: List[List[int]],
    max_sequence_length_model: int,
    resulting_length: int,
    padding_added: bool,
    create_language_model_featurizer: Callable[
        [Dict[Text, Any]], LanguageModelFeaturizer
    ],
    monkeypatch: MonkeyPatch,
):
<<<<<<< HEAD
    monkeypatch.setattr(
        LanguageModelFeaturizer,
        "_load_model_instance",
        lambda _: None,
    )
=======
    monkeypatch.setattr(LanguageModelFeaturizer, "_load_model_instance", lambda _: None)
>>>>>>> a9932b4a
    component = create_language_model_featurizer({"model_name": "bert"})
    component.pad_token_id = 0
    padded_input = component._add_padding_to_batch(token_ids, max_sequence_length_model)
    assert len(padded_input[0]) == resulting_length
    if padding_added:
        original_length = len(token_ids[0])
        assert np.all(np.array(padded_input[0][original_length:]) == 0)


@pytest.mark.parametrize(
    "sequence_length, model_name, model_weights, should_overflow",
    [
        (1000, "bert", "bert-base-uncased", True),
        (256, "bert", "bert-base-uncased", False),
    ],
)
def test_log_longer_sequence(
    sequence_length: int,
    model_name: Text,
    model_weights: Text,
    should_overflow: bool,
    caplog: LogCaptureFixture,
    create_language_model_featurizer: Callable[
        [Dict[Text, Any]], LanguageModelFeaturizer
    ],
    whitespace_tokenizer: WhitespaceTokenizer,
):
    config = {"model_name": model_name, "model_weights": model_weights}

    featurizer = create_language_model_featurizer(config)

    text = " ".join(["hi"] * sequence_length)
    message = Message.build(text=text)
    td = TrainingData([message])
    whitespace_tokenizer.process_training_data(td)
    caplog.set_level(logging.DEBUG)
    featurizer.process([message])
    if should_overflow:
        assert "hi hi hi" in caplog.text
    assert len(message.features) >= 2


@pytest.mark.parametrize(
    "actual_sequence_length, max_input_sequence_length, zero_start_index",
    [(256, 512, 256), (700, 700, 700), (700, 512, 512)],
)
def test_attention_mask(
    actual_sequence_length: int,
    max_input_sequence_length: int,
    zero_start_index: int,
    create_language_model_featurizer: Callable[
        [Dict[Text, Any]], LanguageModelFeaturizer
    ],
    monkeypatch: MonkeyPatch,
):
<<<<<<< HEAD
    monkeypatch.setattr(
        LanguageModelFeaturizer,
        "_load_model_instance",
        lambda _: None,
    )
=======
    monkeypatch.setattr(LanguageModelFeaturizer, "_load_model_instance", lambda _: None)
>>>>>>> a9932b4a
    component = create_language_model_featurizer({"model_name": "bert"})

    attention_mask = component._compute_attention_mask(
        [actual_sequence_length], max_input_sequence_length
    )
    mask_ones = attention_mask[0][:zero_start_index]
    mask_zeros = attention_mask[0][zero_start_index:]

    assert np.all(mask_ones == 1)
    assert np.all(mask_zeros == 0)


@pytest.mark.parametrize(
    "text, tokens, expected_feature_tokens",
    [
        (
            "购买 iPhone 12",  # whitespace ' ' is expected to be removed
            [("购买", 0), (" ", 2), ("iPhone", 3), (" ", 9), ("12", 10)],
            [("购买", 0), ("iPhone", 3), ("12", 10)],
        )
    ],
)
def test_lm_featurizer_correctly_handle_whitespace_token(
    text: Text,
    tokens: List[Tuple[Text, int]],
    expected_feature_tokens: List[Tuple[Text, int]],
    create_language_model_featurizer: Callable[
        [Dict[Text, Any]], LanguageModelFeaturizer
    ],
):

    config = {"model_name": "bert", "model_weights": "bert-base-chinese"}

    lm_featurizer = create_language_model_featurizer(config)

    message = Message.build(text=text)
    message.set(TOKENS_NAMES[TEXT], [Token(word, start) for (word, start) in tokens])

    result, _ = lm_featurizer._tokenize_example(message, TEXT)

    assert [(token.text, token.start) for token in result] == expected_feature_tokens<|MERGE_RESOLUTION|>--- conflicted
+++ resolved
@@ -33,14 +33,7 @@
 ) -> Callable[[Dict[Text, Any]], LanguageModelFeaturizer]:
     def inner(config: Dict[Text, Any]) -> LanguageModelFeaturizer:
         return LanguageModelFeaturizer.create(
-<<<<<<< HEAD
-            config={
-                **LanguageModelFeaturizer.get_default_config(),
-                **config,
-            },
-=======
             config={**LanguageModelFeaturizer.get_default_config(), **config},
->>>>>>> a9932b4a
             model_storage=default_model_storage,
             resource=resource_language_model_featurizer,
             execution_context=default_execution_context,
@@ -631,15 +624,7 @@
     ],
     monkeypatch: MonkeyPatch,
 ):
-<<<<<<< HEAD
-    monkeypatch.setattr(
-        LanguageModelFeaturizer,
-        "_load_model_instance",
-        lambda _: None,
-    )
-=======
     monkeypatch.setattr(LanguageModelFeaturizer, "_load_model_instance", lambda _: None)
->>>>>>> a9932b4a
     component = create_language_model_featurizer({"model_name": model_name})
     message = Message.build(text=" ".join(["hi"] * input_sequence_length))
     if should_overflow:
@@ -671,15 +656,7 @@
     ],
     monkeypatch: MonkeyPatch,
 ):
-<<<<<<< HEAD
-    monkeypatch.setattr(
-        LanguageModelFeaturizer,
-        "_load_model_instance",
-        lambda _: None,
-    )
-=======
     monkeypatch.setattr(LanguageModelFeaturizer, "_load_model_instance", lambda _: None)
->>>>>>> a9932b4a
     component = create_language_model_featurizer({"model_name": model_name})
     modified_sequence_embeddings = component._add_extra_padding(
         sequence_embeddings, actual_sequence_lengths
@@ -716,15 +693,7 @@
     ],
     monkeypatch: MonkeyPatch,
 ):
-<<<<<<< HEAD
-    monkeypatch.setattr(
-        LanguageModelFeaturizer,
-        "_load_model_instance",
-        lambda _: None,
-    )
-=======
     monkeypatch.setattr(LanguageModelFeaturizer, "_load_model_instance", lambda _: None)
->>>>>>> a9932b4a
     component = create_language_model_featurizer({"model_name": "bert"})
     component.pad_token_id = 0
     padded_input = component._add_padding_to_batch(token_ids, max_sequence_length_model)
@@ -780,15 +749,7 @@
     ],
     monkeypatch: MonkeyPatch,
 ):
-<<<<<<< HEAD
-    monkeypatch.setattr(
-        LanguageModelFeaturizer,
-        "_load_model_instance",
-        lambda _: None,
-    )
-=======
     monkeypatch.setattr(LanguageModelFeaturizer, "_load_model_instance", lambda _: None)
->>>>>>> a9932b4a
     component = create_language_model_featurizer({"model_name": "bert"})
 
     attention_mask = component._compute_attention_mask(
