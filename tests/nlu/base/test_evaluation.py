# coding=utf-8

import logging

import pytest

from rasa.nlu.extractors.mitie_entity_extractor import MitieEntityExtractor
from rasa.nlu.extractors.spacy_entity_extractor import SpacyEntityExtractor
from rasa.nlu.test import (
    is_token_within_entity, do_entities_overlap,
    merge_labels, remove_duckling_entities,
    remove_empty_intent_examples, get_entity_extractors,
    get_duckling_dimensions, known_duckling_dimensions,
    find_component, remove_duckling_extractors, drop_intents_below_freq,
    cross_validate, substitute_labels, IntentEvaluationResult,
    evaluate_intents, evaluate_entities)
from rasa.nlu.test import does_token_cross_borders
from rasa.nlu.test import align_entity_predictions
from rasa.nlu.test import determine_intersection
from rasa.nlu.test import determine_token_labels
from rasa_nlu.test import collect_ner_results
from rasa.nlu.config import RasaNLUModelConfig
from rasa.nlu.tokenizers import Token
from rasa.nlu import utils
import json
import os
from rasa.nlu import training_data, config
from tests.nlu import utilities

logging.basicConfig(level="DEBUG")


@pytest.fixture(scope="session")
def duckling_interpreter(component_builder, tmpdir_factory):
    conf = RasaNLUModelConfig(
        {"pipeline": [{"name": "DucklingHTTPExtractor"}]}
    )
    return utilities.interpreter_for(
        component_builder,
        data="./data/examples/rasa/demo-rasa.json",
        path=tmpdir_factory.mktemp("projects").strpath,
        config=conf)


# Chinese Example
# "对面食过敏" -> To be allergic to wheat-based food
CH_wrong_segmentation = [
    Token("对面", 0),
    Token("食", 2),
    Token("过敏", 3)  # opposite, food, allergy
]
CH_correct_segmentation = [
    Token("对", 0),
    Token("面食", 1),
    Token("过敏", 3)  # towards, wheat-based food, allergy
]
CH_wrong_entity = {
    "start": 0,
    "end": 2,
    "value": "对面",
    "entity": "direction"

}
CH_correct_entity = {
    "start": 1,
    "end": 3,
    "value": "面食",
    "entity": "food_type"
}

# EN example
# "Hey Robot, I would like to eat pizza near Alexanderplatz tonight"
EN_indices = [0, 4, 9, 11, 13, 19, 24, 27, 31, 37, 42, 57]
EN_tokens = ["Hey", "Robot", ",", "I", "would", "like", "to", "eat", "pizza",
             "near", "Alexanderplatz", "tonight"]
EN_tokens = [Token(t, i) for t, i in zip(EN_tokens, EN_indices)]

EN_targets = [
    {
        "start": 31,
        "end": 36,
        "value": "pizza",
        "entity": "food"
    },
    {
        "start": 37,
        "end": 56,
        "value": "near Alexanderplatz",
        "entity": "location"
    },
    {
        "start": 57,
        "end": 64,
        "value": "tonight",
        "entity": "datetime"
    }
]

EN_predicted = [
    {
        "start": 4,
        "end": 9,
        "value": "Robot",
        "entity": "person",
        "extractor": "A"
    },
    {
        "start": 31,
        "end": 36,
        "value": "pizza",
        "entity": "food",
        "extractor": "A"
    },
    {
        "start": 42,
        "end": 56,
        "value": "Alexanderplatz",
        "entity": "location",
        "extractor": "A"
    },
    {
        "start": 42,
        "end": 64,
        "value": "Alexanderplatz tonight",
        "entity": "movie",
        "extractor": "B"
    }
]


def test_token_entity_intersection():
    # included
    intsec = determine_intersection(CH_correct_segmentation[1],
                                    CH_correct_entity)
    assert intsec == len(CH_correct_segmentation[1].text)

    # completely outside
    intsec = determine_intersection(CH_correct_segmentation[2],
                                    CH_correct_entity)
    assert intsec == 0

    # border crossing
    intsec = determine_intersection(CH_correct_segmentation[1],
                                    CH_wrong_entity)
    assert intsec == 1


def test_token_entity_boundaries():
    # smaller and included
    assert is_token_within_entity(CH_wrong_segmentation[1],
                                  CH_correct_entity)
    assert not does_token_cross_borders(CH_wrong_segmentation[1],
                                        CH_correct_entity)

    # exact match
    assert is_token_within_entity(CH_correct_segmentation[1],
                                  CH_correct_entity)
    assert not does_token_cross_borders(CH_correct_segmentation[1],
                                        CH_correct_entity)

    # completely outside
    assert not is_token_within_entity(CH_correct_segmentation[0],
                                      CH_correct_entity)
    assert not does_token_cross_borders(CH_correct_segmentation[0],
                                        CH_correct_entity)

    # border crossing
    assert not is_token_within_entity(CH_wrong_segmentation[0],
                                      CH_correct_entity)
    assert does_token_cross_borders(CH_wrong_segmentation[0],
                                    CH_correct_entity)


def test_entity_overlap():
    assert do_entities_overlap([CH_correct_entity, CH_wrong_entity])
    assert not do_entities_overlap(EN_targets)


def test_determine_token_labels_throws_error():
    with pytest.raises(ValueError):
        determine_token_labels(CH_correct_segmentation[0],
                               [CH_correct_entity,
                                CH_wrong_entity], ["CRFEntityExtractor"])


def test_determine_token_labels_no_extractors():
    with pytest.raises(ValueError):
        determine_token_labels(CH_correct_segmentation[0],
                               [CH_correct_entity, CH_wrong_entity], None)


def test_determine_token_labels_no_extractors_no_overlap():
    determine_token_labels(CH_correct_segmentation[0],
                           EN_targets, None)


def test_determine_token_labels_with_extractors():
    determine_token_labels(CH_correct_segmentation[0],
                           [CH_correct_entity, CH_wrong_entity],
                           [SpacyEntityExtractor.name,
                            MitieEntityExtractor.name])


def test_label_merging():
    aligned_predictions = [
        {"target_labels": ["O", "O"], "extractor_labels":
            {"A": ["O", "O"]}},
        {"target_labels": ["LOC", "O", "O"], "extractor_labels":
            {"A": ["O", "O", "O"]}}
    ]

    assert all(merge_labels(aligned_predictions) ==
               ["O", "O", "LOC", "O", "O"])
    assert all(merge_labels(aligned_predictions, "A") ==
               ["O", "O", "O", "O", "O"])


def test_duckling_patching():
    entities = [[
        {
            "start": 37,
            "end": 56,
            "value": "near Alexanderplatz",
            "entity": "location",
            "extractor": "CRFEntityExtractor"
        },
        {
            "start": 57,
            "end": 64,
            "value": "tonight",
            "entity": "Time",
            "extractor": "DucklingHTTPExtractor"

        }
    ]]
    patched = [[
        {
            "start": 37,
            "end": 56,
            "value": "near Alexanderplatz",
            "entity": "location",
            "extractor": "CRFEntityExtractor"
        }
    ]]
    assert remove_duckling_entities(entities) == patched


def test_drop_intents_below_freq():
    td = training_data.load_data('data/examples/rasa/demo-rasa.json')
    clean_td = drop_intents_below_freq(td, 0)
    assert clean_td.intents == {'affirm', 'goodbye', 'greet',
                                'restaurant_search'}

    clean_td = drop_intents_below_freq(td, 10)
    assert clean_td.intents == {'affirm', 'restaurant_search'}


def test_run_cv_evaluation():
    td = training_data.load_data('data/examples/rasa/demo-rasa.json')
    nlu_config = config.load(
        "sample_configs/config_pretrained_embeddings_spacy.yml")

    n_folds = 2
    results, entity_results = cross_validate(td, n_folds, nlu_config)

    assert len(results.train["Accuracy"]) == n_folds
    assert len(results.train["Precision"]) == n_folds
    assert len(results.train["F1-score"]) == n_folds
    assert len(results.test["Accuracy"]) == n_folds
    assert len(results.test["Precision"]) == n_folds
    assert len(results.test["F1-score"]) == n_folds
    assert len(entity_results.train[
        'CRFEntityExtractor']["Accuracy"]) == n_folds
    assert len(entity_results.train[
        'CRFEntityExtractor']["Precision"]) == n_folds
    assert len(entity_results.train[
        'CRFEntityExtractor']["F1-score"]) == n_folds
    assert len(entity_results.test[
        'CRFEntityExtractor']["Accuracy"]) == n_folds
    assert len(entity_results.test[
        'CRFEntityExtractor']["Precision"]) == n_folds
    assert len(entity_results.test[
        'CRFEntityExtractor']["F1-score"]) == n_folds


def test_intent_evaluation_report(tmpdir_factory):
    path = tmpdir_factory.mktemp("evaluation").strpath
    report_folder = os.path.join(path, "reports")
    report_filename = os.path.join(report_folder, "intent_report.json")

    utils.create_dir(report_folder)

    intent_results = [
        IntentEvaluationResult("", "restaurant_search",
                               "I am hungry", 0.12345),
        IntentEvaluationResult("greet", "greet",
                               "hello", 0.98765)]

    result = evaluate_intents(intent_results,
                              report_folder,
                              successes_filename=None,
                              errors_filename=None,
                              confmat_filename=None,
                              intent_hist_filename=None)

    report = json.loads(utils.read_file(report_filename))

    greet_results = {"precision": 1.0,
                     "recall": 1.0,
                     "f1-score": 1.0,
                     "support": 1}

    prediction = {'text': 'hello',
                  'intent': 'greet',
                  'predicted': 'greet',
                  'confidence': 0.98765}

    assert len(report.keys()) == 4
    assert report["greet"] == greet_results
    assert result["predictions"][0] == prediction


def test_entity_evaluation_report(tmpdir_factory):
    path = tmpdir_factory.mktemp("evaluation").strpath
    report_folder = os.path.join(path, "reports")

    mock_extractors = ["A", "B"]
    report_filename_a = os.path.join(report_folder, "A_report.json")
    report_filename_b = os.path.join(report_folder, "B_report.json")

    utils.create_dir(report_folder)

    result = evaluate_entities([EN_targets],
                               [EN_predicted],
                               [EN_tokens],
                               mock_extractors,
                               report_folder,
                               ner_filename)

    report_a = json.loads(utils.read_file(report_filename_a))
    report_b = json.loads(utils.read_file(report_filename_b))

    assert len(report_a) == 8
    assert report_a["datetime"]["support"] == 1.0
    assert report_b["macro avg"]["recall"] == 0.2
    assert result["A"]["accuracy"] == 0.75


def test_empty_intent_removal():
    intent_results = [
        IntentEvaluationResult("", "restaurant_search",
                               "I am hungry", 0.12345),
        IntentEvaluationResult("greet", "greet",
                               "hello", 0.98765)
    ]
    intent_results = remove_empty_intent_examples(intent_results)

    assert len(intent_results) == 1
    assert intent_results[0].target == "greet"
    assert intent_results[0].prediction == "greet"
    assert intent_results[0].confidence == 0.98765
    assert intent_results[0].message == "hello"


def test_evaluate_entities_cv_empty_tokens():
    mock_extractors = ["A", "B"]
    result = align_entity_predictions(EN_targets, EN_predicted,
                                      [], mock_extractors)

    assert result == {
        "target_labels": [],
        "extractor_labels": {
            "A": [],
            "B": []
        }
    }, "Wrong entity prediction alignment"


def test_evaluate_entities_cv():
    mock_extractors = ["A", "B"]
    result = align_entity_predictions(EN_targets, EN_predicted,
                                      EN_tokens, mock_extractors)

    assert result == {
        "target_labels": ["O", "O", "O", "O", "O", "O", "O", "O", "food",
                          "location", "location", "datetime"],
        "extractor_labels": {
            "A": ["O", "person", "O", "O", "O", "O", "O", "O", "food",
                  "O", "location", "O"],
            "B": ["O", "O", "O", "O", "O", "O", "O", "O", "O", "O",
                  "movie", "movie"]
        }
    }, "Wrong entity prediction alignment"


def test_get_entity_extractors(duckling_interpreter):
    assert get_entity_extractors(
        duckling_interpreter) == {"DucklingHTTPExtractor"}


def test_get_duckling_dimensions(duckling_interpreter):
    dims = get_duckling_dimensions(duckling_interpreter,
                                   "DucklingHTTPExtractor")
    assert set(dims) == known_duckling_dimensions


def test_find_component(duckling_interpreter):
    name = find_component(duckling_interpreter, "DucklingHTTPExtractor").name
    assert name == "DucklingHTTPExtractor"


def test_remove_duckling_extractors(duckling_interpreter):
    target = set([])

    patched = remove_duckling_extractors({"DucklingHTTPExtractor"})
    assert patched == target


def test_label_replacement():
    original_labels = ["O", "location"]
    target_labels = ["no_entity", "location"]
    assert substitute_labels(original_labels,
<<<<<<< HEAD
                             "O", "no_entity") == target_labels


# read generated json file and return the number of tp, fp and fn
def analyze_ner_file(ner_filename):
    with open(ner_filename, 'r', encoding='utf-8') as fs:
        data = json.load(fs)
    tp_count = len(data['TP'])
    fp_count = len(data['FP'])
    fn_count = len(data['FN'])
    return (tp_count, fp_count, fn_count)


def test_collect_ner_results_both_empty():
    utterance_targets = []
    utterance_predictions = []
    ner_filename = 'test.json'
    collect_ner_results(utterance_targets, utterance_predictions, ner_filename)
    (tp, fp, fn) = analyze_ner_file(ner_filename)
    os.remove(ner_filename)
    assert(tp == 0)
    assert(fp == 0)
    assert(fn == 0)


def test_collect_ner_results_both_nonempty_equal():
    utterance_targets = [[{'start': '10', 'end': '15', 'value': 'Chris',
                           'entity': 'Person'}]]
    utterance_predictions = [[{'start': '10', 'end': '15', 'value': 'Chris',
                               'entity': 'Person'}]]
    ner_filename = 'test.json'
    collect_ner_results(utterance_targets, utterance_predictions, ner_filename)
    (tp, fp, fn) = analyze_ner_file(ner_filename)
    os.remove(ner_filename)
    assert(tp == 1)
    assert(fp == 0)
    assert(fn == 0)
=======
                             "O", "no_entity") == target_labels
>>>>>>> b9726f7b
<|MERGE_RESOLUTION|>--- conflicted
+++ resolved
@@ -4,21 +4,31 @@
 
 import pytest
 
+import rasa.utils.io
 from rasa.nlu.extractors.mitie_entity_extractor import MitieEntityExtractor
 from rasa.nlu.extractors.spacy_entity_extractor import SpacyEntityExtractor
 from rasa.nlu.test import (
-    is_token_within_entity, do_entities_overlap,
-    merge_labels, remove_duckling_entities,
-    remove_empty_intent_examples, get_entity_extractors,
-    get_duckling_dimensions, known_duckling_dimensions,
-    find_component, remove_duckling_extractors, drop_intents_below_freq,
-    cross_validate, substitute_labels, IntentEvaluationResult,
-    evaluate_intents, evaluate_entities)
+    is_token_within_entity,
+    do_entities_overlap,
+    merge_labels,
+    remove_duckling_entities,
+    remove_empty_intent_examples,
+    get_entity_extractors,
+    get_duckling_dimensions,
+    known_duckling_dimensions,
+    find_component,
+    remove_duckling_extractors,
+    drop_intents_below_freq,
+    cross_validate,
+    substitute_labels,
+    IntentEvaluationResult,
+    evaluate_intents,
+    evaluate_entities,
+)
 from rasa.nlu.test import does_token_cross_borders
 from rasa.nlu.test import align_entity_predictions
 from rasa.nlu.test import determine_intersection
 from rasa.nlu.test import determine_token_labels
-from rasa_nlu.test import collect_ner_results
 from rasa.nlu.config import RasaNLUModelConfig
 from rasa.nlu.tokenizers import Token
 from rasa.nlu import utils
@@ -32,14 +42,13 @@
 
 @pytest.fixture(scope="session")
 def duckling_interpreter(component_builder, tmpdir_factory):
-    conf = RasaNLUModelConfig(
-        {"pipeline": [{"name": "DucklingHTTPExtractor"}]}
-    )
+    conf = RasaNLUModelConfig({"pipeline": [{"name": "DucklingHTTPExtractor"}]})
     return utilities.interpreter_for(
         component_builder,
         data="./data/examples/rasa/demo-rasa.json",
         path=tmpdir_factory.mktemp("projects").strpath,
-        config=conf)
+        config=conf,
+    )
 
 
 # Chinese Example
@@ -47,128 +56,91 @@
 CH_wrong_segmentation = [
     Token("对面", 0),
     Token("食", 2),
-    Token("过敏", 3)  # opposite, food, allergy
+    Token("过敏", 3),  # opposite, food, allergy
 ]
 CH_correct_segmentation = [
     Token("对", 0),
     Token("面食", 1),
-    Token("过敏", 3)  # towards, wheat-based food, allergy
+    Token("过敏", 3),  # towards, wheat-based food, allergy
 ]
-CH_wrong_entity = {
-    "start": 0,
-    "end": 2,
-    "value": "对面",
-    "entity": "direction"
-
-}
-CH_correct_entity = {
-    "start": 1,
-    "end": 3,
-    "value": "面食",
-    "entity": "food_type"
-}
+CH_wrong_entity = {"start": 0, "end": 2, "value": "对面", "entity": "direction"}
+CH_correct_entity = {"start": 1, "end": 3, "value": "面食", "entity": "food_type"}
 
 # EN example
 # "Hey Robot, I would like to eat pizza near Alexanderplatz tonight"
 EN_indices = [0, 4, 9, 11, 13, 19, 24, 27, 31, 37, 42, 57]
-EN_tokens = ["Hey", "Robot", ",", "I", "would", "like", "to", "eat", "pizza",
-             "near", "Alexanderplatz", "tonight"]
+EN_tokens = [
+    "Hey",
+    "Robot",
+    ",",
+    "I",
+    "would",
+    "like",
+    "to",
+    "eat",
+    "pizza",
+    "near",
+    "Alexanderplatz",
+    "tonight",
+]
 EN_tokens = [Token(t, i) for t, i in zip(EN_tokens, EN_indices)]
 
 EN_targets = [
-    {
-        "start": 31,
-        "end": 36,
-        "value": "pizza",
-        "entity": "food"
-    },
-    {
-        "start": 37,
-        "end": 56,
-        "value": "near Alexanderplatz",
-        "entity": "location"
-    },
-    {
-        "start": 57,
-        "end": 64,
-        "value": "tonight",
-        "entity": "datetime"
-    }
+    {"start": 31, "end": 36, "value": "pizza", "entity": "food"},
+    {"start": 37, "end": 56, "value": "near Alexanderplatz", "entity": "location"},
+    {"start": 57, "end": 64, "value": "tonight", "entity": "datetime"},
 ]
 
 EN_predicted = [
-    {
-        "start": 4,
-        "end": 9,
-        "value": "Robot",
-        "entity": "person",
-        "extractor": "A"
-    },
-    {
-        "start": 31,
-        "end": 36,
-        "value": "pizza",
-        "entity": "food",
-        "extractor": "A"
-    },
+    {"start": 4, "end": 9, "value": "Robot", "entity": "person", "extractor": "A"},
+    {"start": 31, "end": 36, "value": "pizza", "entity": "food", "extractor": "A"},
     {
         "start": 42,
         "end": 56,
         "value": "Alexanderplatz",
         "entity": "location",
-        "extractor": "A"
+        "extractor": "A",
     },
     {
         "start": 42,
         "end": 64,
         "value": "Alexanderplatz tonight",
         "entity": "movie",
-        "extractor": "B"
-    }
+        "extractor": "B",
+    },
 ]
 
 
 def test_token_entity_intersection():
     # included
-    intsec = determine_intersection(CH_correct_segmentation[1],
-                                    CH_correct_entity)
+    intsec = determine_intersection(CH_correct_segmentation[1], CH_correct_entity)
     assert intsec == len(CH_correct_segmentation[1].text)
 
     # completely outside
-    intsec = determine_intersection(CH_correct_segmentation[2],
-                                    CH_correct_entity)
+    intsec = determine_intersection(CH_correct_segmentation[2], CH_correct_entity)
     assert intsec == 0
 
     # border crossing
-    intsec = determine_intersection(CH_correct_segmentation[1],
-                                    CH_wrong_entity)
+    intsec = determine_intersection(CH_correct_segmentation[1], CH_wrong_entity)
     assert intsec == 1
 
 
 def test_token_entity_boundaries():
     # smaller and included
-    assert is_token_within_entity(CH_wrong_segmentation[1],
-                                  CH_correct_entity)
-    assert not does_token_cross_borders(CH_wrong_segmentation[1],
-                                        CH_correct_entity)
+    assert is_token_within_entity(CH_wrong_segmentation[1], CH_correct_entity)
+    assert not does_token_cross_borders(CH_wrong_segmentation[1], CH_correct_entity)
 
     # exact match
-    assert is_token_within_entity(CH_correct_segmentation[1],
-                                  CH_correct_entity)
-    assert not does_token_cross_borders(CH_correct_segmentation[1],
-                                        CH_correct_entity)
+    assert is_token_within_entity(CH_correct_segmentation[1], CH_correct_entity)
+    assert not does_token_cross_borders(CH_correct_segmentation[1], CH_correct_entity)
 
     # completely outside
-    assert not is_token_within_entity(CH_correct_segmentation[0],
-                                      CH_correct_entity)
-    assert not does_token_cross_borders(CH_correct_segmentation[0],
-                                        CH_correct_entity)
+    assert not is_token_within_entity(CH_correct_segmentation[0], CH_correct_entity)
+    assert not does_token_cross_borders(CH_correct_segmentation[0], CH_correct_entity)
 
     # border crossing
-    assert not is_token_within_entity(CH_wrong_segmentation[0],
-                                      CH_correct_entity)
-    assert does_token_cross_borders(CH_wrong_segmentation[0],
-                                    CH_correct_entity)
+    assert not is_token_within_entity(CH_wrong_segmentation[0], CH_correct_entity)
+    assert does_token_cross_borders(CH_wrong_segmentation[0], CH_correct_entity)
 
 
 def test_entity_overlap():
@@ -178,87 +150,90 @@
 
 def test_determine_token_labels_throws_error():
     with pytest.raises(ValueError):
-        determine_token_labels(CH_correct_segmentation[0],
-                               [CH_correct_entity,
-                                CH_wrong_entity], ["CRFEntityExtractor"])
+        determine_token_labels(
+            CH_correct_segmentation[0],
+            [CH_correct_entity, CH_wrong_entity],
+            ["CRFEntityExtractor"],
+        )
 
 
 def test_determine_token_labels_no_extractors():
     with pytest.raises(ValueError):
-        determine_token_labels(CH_correct_segmentation[0],
-                               [CH_correct_entity, CH_wrong_entity], None)
+        determine_token_labels(
+            CH_correct_segmentation[0], [CH_correct_entity, CH_wrong_entity], None
+        )
 
 
 def test_determine_token_labels_no_extractors_no_overlap():
-    determine_token_labels(CH_correct_segmentation[0],
-                           EN_targets, None)
+    determine_token_labels(CH_correct_segmentation[0], EN_targets, None)
 
 
 def test_determine_token_labels_with_extractors():
-    determine_token_labels(CH_correct_segmentation[0],
-                           [CH_correct_entity, CH_wrong_entity],
-                           [SpacyEntityExtractor.name,
-                            MitieEntityExtractor.name])
+    determine_token_labels(
+        CH_correct_segmentation[0],
+        [CH_correct_entity, CH_wrong_entity],
+        [SpacyEntityExtractor.name, MitieEntityExtractor.name],
+    )
 
 
 def test_label_merging():
     aligned_predictions = [
-        {"target_labels": ["O", "O"], "extractor_labels":
-            {"A": ["O", "O"]}},
-        {"target_labels": ["LOC", "O", "O"], "extractor_labels":
-            {"A": ["O", "O", "O"]}}
+        {"target_labels": ["O", "O"], "extractor_labels": {"A": ["O", "O"]}},
+        {
+            "target_labels": ["LOC", "O", "O"],
+            "extractor_labels": {"A": ["O", "O", "O"]},
+        },
     ]
 
-    assert all(merge_labels(aligned_predictions) ==
-               ["O", "O", "LOC", "O", "O"])
-    assert all(merge_labels(aligned_predictions, "A") ==
-               ["O", "O", "O", "O", "O"])
+    assert all(merge_labels(aligned_predictions) == ["O", "O", "LOC", "O", "O"])
+    assert all(merge_labels(aligned_predictions, "A") == ["O", "O", "O", "O", "O"])
 
 
 def test_duckling_patching():
-    entities = [[
-        {
-            "start": 37,
-            "end": 56,
-            "value": "near Alexanderplatz",
-            "entity": "location",
-            "extractor": "CRFEntityExtractor"
-        },
-        {
-            "start": 57,
-            "end": 64,
-            "value": "tonight",
-            "entity": "Time",
-            "extractor": "DucklingHTTPExtractor"
-
-        }
-    ]]
-    patched = [[
-        {
-            "start": 37,
-            "end": 56,
-            "value": "near Alexanderplatz",
-            "entity": "location",
-            "extractor": "CRFEntityExtractor"
-        }
-    ]]
+    entities = [
+        [
+            {
+                "start": 37,
+                "end": 56,
+                "value": "near Alexanderplatz",
+                "entity": "location",
+                "extractor": "CRFEntityExtractor",
+            },
+            {
+                "start": 57,
+                "end": 64,
+                "value": "tonight",
+                "entity": "Time",
+                "extractor": "DucklingHTTPExtractor",
+            },
+        ]
+    ]
+    patched = [
+        [
+            {
+                "start": 37,
+                "end": 56,
+                "value": "near Alexanderplatz",
+                "entity": "location",
+                "extractor": "CRFEntityExtractor",
+            }
+        ]
+    ]
     assert remove_duckling_entities(entities) == patched
 
 
 def test_drop_intents_below_freq():
-    td = training_data.load_data('data/examples/rasa/demo-rasa.json')
+    td = training_data.load_data("data/examples/rasa/demo-rasa.json")
     clean_td = drop_intents_below_freq(td, 0)
-    assert clean_td.intents == {'affirm', 'goodbye', 'greet',
-                                'restaurant_search'}
+    assert clean_td.intents == {"affirm", "goodbye", "greet", "restaurant_search"}
 
     clean_td = drop_intents_below_freq(td, 10)
-    assert clean_td.intents == {'affirm', 'restaurant_search'}
+    assert clean_td.intents == {"affirm", "restaurant_search"}
 
 
 def test_run_cv_evaluation():
-    td = training_data.load_data('data/examples/rasa/demo-rasa.json')
-    nlu_config = config.load(
-        "sample_configs/config_pretrained_embeddings_spacy.yml")
+    td = training_data.load_data("data/examples/rasa/demo-rasa.json")
+    nlu_config = config.load("sample_configs/config_pretrained_embeddings_spacy.yml")
 
     n_folds = 2
     results, entity_results = cross_validate(td, n_folds, nlu_config)
@@ -269,18 +244,12 @@
     assert len(results.test["Accuracy"]) == n_folds
     assert len(results.test["Precision"]) == n_folds
     assert len(results.test["F1-score"]) == n_folds
-    assert len(entity_results.train[
-        'CRFEntityExtractor']["Accuracy"]) == n_folds
-    assert len(entity_results.train[
-        'CRFEntityExtractor']["Precision"]) == n_folds
-    assert len(entity_results.train[
-        'CRFEntityExtractor']["F1-score"]) == n_folds
-    assert len(entity_results.test[
-        'CRFEntityExtractor']["Accuracy"]) == n_folds
-    assert len(entity_results.test[
-        'CRFEntityExtractor']["Precision"]) == n_folds
-    assert len(entity_results.test[
-        'CRFEntityExtractor']["F1-score"]) == n_folds
+    assert len(entity_results.train["CRFEntityExtractor"]["Accuracy"]) == n_folds
+    assert len(entity_results.train["CRFEntityExtractor"]["Precision"]) == n_folds
+    assert len(entity_results.train["CRFEntityExtractor"]["F1-score"]) == n_folds
+    assert len(entity_results.test["CRFEntityExtractor"]["Accuracy"]) == n_folds
+    assert len(entity_results.test["CRFEntityExtractor"]["Precision"]) == n_folds
+    assert len(entity_results.test["CRFEntityExtractor"]["F1-score"]) == n_folds
 
 
 def test_intent_evaluation_report(tmpdir_factory):
@@ -291,29 +260,29 @@
     utils.create_dir(report_folder)
 
     intent_results = [
-        IntentEvaluationResult("", "restaurant_search",
-                               "I am hungry", 0.12345),
-        IntentEvaluationResult("greet", "greet",
-                               "hello", 0.98765)]
-
-    result = evaluate_intents(intent_results,
-                              report_folder,
-                              successes_filename=None,
-                              errors_filename=None,
-                              confmat_filename=None,
-                              intent_hist_filename=None)
-
-    report = json.loads(utils.read_file(report_filename))
-
-    greet_results = {"precision": 1.0,
-                     "recall": 1.0,
-                     "f1-score": 1.0,
-                     "support": 1}
-
-    prediction = {'text': 'hello',
-                  'intent': 'greet',
-                  'predicted': 'greet',
-                  'confidence': 0.98765}
+        IntentEvaluationResult("", "restaurant_search", "I am hungry", 0.12345),
+        IntentEvaluationResult("greet", "greet", "hello", 0.98765),
+    ]
+
+    result = evaluate_intents(
+        intent_results,
+        report_folder,
+        successes_filename=None,
+        errors_filename=None,
+        confmat_filename=None,
+        intent_hist_filename=None,
+    )
+
+    report = json.loads(rasa.utils.io.read_file(report_filename))
+
+    greet_results = {"precision": 1.0, "recall": 1.0, "f1-score": 1.0, "support": 1}
+
+    prediction = {
+        "text": "hello",
+        "intent": "greet",
+        "predicted": "greet",
+        "confidence": 0.98765,
+    }
 
     assert len(report.keys()) == 4
     assert report["greet"] == greet_results
@@ -330,15 +299,12 @@
 
     utils.create_dir(report_folder)
 
-    result = evaluate_entities([EN_targets],
-                               [EN_predicted],
-                               [EN_tokens],
-                               mock_extractors,
-                               report_folder,
-                               ner_filename)
-
-    report_a = json.loads(utils.read_file(report_filename_a))
-    report_b = json.loads(utils.read_file(report_filename_b))
+    result = evaluate_entities(
+        [EN_targets], [EN_predicted], [EN_tokens], mock_extractors, report_folder
+    )
+
+    report_a = json.loads(rasa.utils.io.read_file(report_filename_a))
+    report_b = json.loads(rasa.utils.io.read_file(report_filename_b))
 
     assert len(report_a) == 8
     assert report_a["datetime"]["support"] == 1.0
@@ -348,10 +314,8 @@
 
 def test_empty_intent_removal():
     intent_results = [
-        IntentEvaluationResult("", "restaurant_search",
-                               "I am hungry", 0.12345),
-        IntentEvaluationResult("greet", "greet",
-                               "hello", 0.98765)
+        IntentEvaluationResult("", "restaurant_search", "I am hungry", 0.12345),
+        IntentEvaluationResult("greet", "greet", "hello", 0.98765),
     ]
     intent_results = remove_empty_intent_examples(intent_results)
 
@@ -364,43 +328,61 @@
 
 def test_evaluate_entities_cv_empty_tokens():
     mock_extractors = ["A", "B"]
-    result = align_entity_predictions(EN_targets, EN_predicted,
-                                      [], mock_extractors)
+    result = align_entity_predictions(EN_targets, EN_predicted, [], mock_extractors)
 
     assert result == {
         "target_labels": [],
-        "extractor_labels": {
-            "A": [],
-            "B": []
-        }
+        "extractor_labels": {"A": [], "B": []},
     }, "Wrong entity prediction alignment"
 
 
 def test_evaluate_entities_cv():
     mock_extractors = ["A", "B"]
-    result = align_entity_predictions(EN_targets, EN_predicted,
-                                      EN_tokens, mock_extractors)
+    result = align_entity_predictions(
+        EN_targets, EN_predicted, EN_tokens, mock_extractors
+    )
 
     assert result == {
-        "target_labels": ["O", "O", "O", "O", "O", "O", "O", "O", "food",
-                          "location", "location", "datetime"],
+        "target_labels": [
+            "O",
+            "O",
+            "O",
+            "O",
+            "O",
+            "O",
+            "O",
+            "O",
+            "food",
+            "location",
+            "location",
+            "datetime",
+        ],
         "extractor_labels": {
-            "A": ["O", "person", "O", "O", "O", "O", "O", "O", "food",
-                  "O", "location", "O"],
-            "B": ["O", "O", "O", "O", "O", "O", "O", "O", "O", "O",
-                  "movie", "movie"]
-        }
+            "A": [
+                "O",
+                "person",
+                "O",
+                "O",
+                "O",
+                "O",
+                "O",
+                "O",
+                "food",
+                "O",
+                "location",
+                "O",
+            ],
+            "B": ["O", "O", "O", "O", "O", "O", "O", "O", "O", "O", "movie", "movie"],
+        },
     }, "Wrong entity prediction alignment"
 
 
 def test_get_entity_extractors(duckling_interpreter):
-    assert get_entity_extractors(
-        duckling_interpreter) == {"DucklingHTTPExtractor"}
+    assert get_entity_extractors(duckling_interpreter) == {"DucklingHTTPExtractor"}
 
 
 def test_get_duckling_dimensions(duckling_interpreter):
-    dims = get_duckling_dimensions(duckling_interpreter,
-                                   "DucklingHTTPExtractor")
+    dims = get_duckling_dimensions(duckling_interpreter, "DucklingHTTPExtractor")
     assert set(dims) == known_duckling_dimensions
 
 
@@ -420,7 +402,6 @@
     original_labels = ["O", "location"]
     target_labels = ["no_entity", "location"]
     assert substitute_labels(original_labels,
-<<<<<<< HEAD
                              "O", "no_entity") == target_labels
 
 
@@ -457,7 +438,4 @@
     os.remove(ner_filename)
     assert(tp == 1)
     assert(fp == 0)
-    assert(fn == 0)
-=======
-                             "O", "no_entity") == target_labels
->>>>>>> b9726f7b
+    assert(fn == 0)