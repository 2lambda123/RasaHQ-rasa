--- conflicted
+++ resolved
@@ -9,13 +9,8 @@
 from rasa.nlu.featurizers.dense_featurizer.spacy_featurizer import SpacyFeaturizer
 from rasa.nlu.tokenizers.spacy_tokenizer import SpacyTokenizer
 from rasa.nlu.constants import SPACY_DOCS
-<<<<<<< HEAD
 from rasa.nlu.tokenizers.whitespace_tokenizer import WhitespaceTokenizer
-from rasa.nlu.utils.spacy_utils import SpacyModel, SpacyPreprocessor
-=======
-from rasa.nlu.tokenizers.whitespace_tokenizer import WhitespaceTokenizerGraphComponent
-from rasa.nlu.utils.spacy_utils import SpacyModel, SpacyNLPGraphComponent
->>>>>>> 66997505
+from rasa.nlu.utils.spacy_utils import SpacyModel, SpacyNLP
 from rasa.shared.importers.rasa import RasaFileImporter
 from rasa.shared.nlu.constants import TEXT, ENTITIES
 from rasa.shared.nlu.training_data.message import Message
@@ -132,14 +127,9 @@
     config_params: Dict[Text, Any],
     default_model_storage: ModelStorage,
     default_execution_context: ExecutionContext,
-<<<<<<< HEAD
     spacy_tokenizer: SpacyTokenizer,
-    spacy_nlp: Language,
-=======
-    spacy_tokenizer: SpacyTokenizerGraphComponent,
-    spacy_nlp_component: SpacyNLPGraphComponent,
+    spacy_nlp_component: SpacyNLP,
     spacy_model: SpacyModel,
->>>>>>> 66997505
 ):
 
     crf_extractor = crf_entity_extractor(config_params)
@@ -147,12 +137,7 @@
     importer = RasaFileImporter(training_data_paths=["data/examples/rasa"])
     training_data = importer.get_nlu_data()
 
-<<<<<<< HEAD
-    spacy_model = SpacyModel(model=spacy_nlp, model_name="en_core_web_md")
-    training_data = SpacyPreprocessor({}).process_training_data(
-=======
     training_data = spacy_nlp_component.process_training_data(
->>>>>>> 66997505
         training_data, spacy_model
     )
     training_data = spacy_tokenizer.process_training_data(training_data)
@@ -160,11 +145,7 @@
     crf_extractor.train(training_data)
 
     message = Message(data={TEXT: "I am looking for an italian restaurant"})
-<<<<<<< HEAD
-    messages = SpacyPreprocessor({}).process([message], spacy_model)
-=======
     messages = spacy_nlp_component.process([message], spacy_model)
->>>>>>> 66997505
     message = spacy_tokenizer.process(messages)[0]
 
     message2 = copy.deepcopy(message)
