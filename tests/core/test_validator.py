--- conflicted
+++ resolved
@@ -1,10 +1,6 @@
 import pytest
 from rasa.core.validator import Validator
-<<<<<<< HEAD
-from rasa.importers.simple import SimpleFileImporter
-=======
 from rasa.importers.rasa import RasaFileImporter
->>>>>>> bf0ed9fc
 from tests.core.conftest import (
     DEFAULT_DOMAIN_PATH,
     DEFAULT_STORIES_FILE,
@@ -16,11 +12,7 @@
 
 @pytest.fixture
 async def validator():
-<<<<<<< HEAD
-    importer = SimpleFileImporter(
-=======
     importer = RasaFileImporter(
->>>>>>> bf0ed9fc
         domain_path=DEFAULT_DOMAIN_PATH,
         training_data_paths=[DEFAULT_NLU_DATA, DEFAULT_STORIES_FILE],
     )
