from pathlib import Path
<<<<<<< HEAD
from typing import Optional, List, Dict, Text, Type
=======
from typing import Optional, List, Dict, Text, Type, Any
>>>>>>> 317dc7b9ab3003782f34e96f7ff6c6ac6a2d8cfb
import tensorflow as tf
import numpy as np
import pytest
from _pytest.monkeypatch import MonkeyPatch
from _pytest.logging import LogCaptureFixture
import logging

from rasa.core.constants import POLICY_PRIORITY
from rasa.core.featurizers.single_state_featurizer import (
    IntentTokenizerSingleStateFeaturizer,
)
from rasa.core.featurizers.tracker_featurizers import (
    TrackerFeaturizer,
    IntentMaxHistoryTrackerFeaturizer,
)
from rasa.shared.core.generator import TrackerWithCachedStates
from rasa.core.policies.ted_policy import PREDICTION_FEATURES
from rasa.core.policies.unexpected_intent_policy import (
    UnexpecTEDIntentPolicyGraphComponent as UnexpecTEDIntentPolicy,
)
from rasa.engine.graph import ExecutionContext
from rasa.engine.storage.resource import Resource
from rasa.engine.storage.storage import ModelStorage
from rasa.shared.core.constants import ACTION_UNLIKELY_INTENT_NAME, ACTION_LISTEN_NAME
from rasa.shared.core.domain import Domain
from rasa.shared.core.events import (
    ActionExecuted,
    UserUttered,
    EntitiesAdded,
    SlotSet,
    ActionExecutionRejected,
    ActiveLoop,
)
from rasa.shared.core.trackers import DialogueStateTracker
from rasa.shared.nlu.interpreter import RegexInterpreter
from rasa.utils.tensorflow.constants import (
    IGNORE_INTENTS_LIST,
    LABEL,
    MASK,
    SENTENCE,
    IDS,
    POSITIVE_SCORES_KEY,
    NEGATIVE_SCORES_KEY,
    RANKING_KEY,
    SCORE_KEY,
    THRESHOLD_KEY,
    SEVERITY_KEY,
    QUERY_INTENT_KEY,
    NAME,
    RANKING_LENGTH,
)
from rasa.shared.nlu.constants import INTENT
from rasa.shared.core.events import Event
from rasa.utils.tensorflow import model_data_utils
from tests.core.test_policies import train_trackers
from tests.core.policies.test_ted_policy import TestTEDPolicy


class TestUnexpecTEDIntentPolicy(TestTEDPolicy):
    @staticmethod
    def _policy_class_to_test() -> Type[UnexpecTEDIntentPolicy]:
        return UnexpecTEDIntentPolicy

    def _config(
        self, priority: int, config_override: Optional[Dict[Text, Any]] = None
    ) -> Dict[Text, Any]:
        config_override = config_override or {}
        return {
            **UnexpecTEDIntentPolicy.get_default_config(),
            POLICY_PRIORITY: priority,
            **config_override,
        }

    def create_policy(
        self,
        featurizer: Optional[TrackerFeaturizer],
        priority: int,
        model_storage: ModelStorage,
        resource: Resource,
        execution_context: ExecutionContext,
        config: Optional[Dict[Text, Any]] = None,
    ) -> UnexpecTEDIntentPolicy:
        return UnexpecTEDIntentPolicy(
            self._config(priority, config),
            featurizer=featurizer,
            model_storage=model_storage,
            resource=resource,
            execution_context=execution_context,
        )

    @pytest.fixture(scope="class")
    def featurizer(self) -> TrackerFeaturizer:
        featurizer = IntentMaxHistoryTrackerFeaturizer(
            IntentTokenizerSingleStateFeaturizer(), max_history=self.max_history
        )
        return featurizer

    @staticmethod
    def persist_and_load_policy(
        trained_policy: UnexpecTEDIntentPolicy,
        model_storage: ModelStorage,
        resource: Resource,
        execution_context: ExecutionContext,
    ):
        return trained_policy.__class__.load(
            trained_policy.config, model_storage, resource, execution_context
        )

    @pytest.mark.skip
    def test_normalization(
        self,
        trained_policy: UnexpecTEDIntentPolicy,
        tracker: DialogueStateTracker,
        default_domain: Domain,
        monkeypatch: MonkeyPatch,
    ):
        # No normalization is done for UnexpecTEDIntentPolicy and
        # hence this test is overridden to do nothing.
        assert True

    def test_label_data_assembly(
        self, trained_policy: UnexpecTEDIntentPolicy, default_domain: Domain
    ):
        interpreter = RegexInterpreter()

        # Construct input data
        state_featurizer = trained_policy.featurizer.state_featurizer
        encoded_all_labels = state_featurizer.encode_all_labels(
            default_domain, interpreter
        )
        attribute_data, _ = model_data_utils.convert_to_data_format(encoded_all_labels)

        assembled_label_data = trained_policy._assemble_label_data(
            attribute_data, default_domain
        )
        assembled_label_data_signature = assembled_label_data.get_signature()

        assert list(assembled_label_data_signature.keys()) == [
            f"{LABEL}_{INTENT}",
            LABEL,
        ]
        assert assembled_label_data.num_examples == len(default_domain.intents)
        assert list(assembled_label_data_signature[f"{LABEL}_{INTENT}"].keys()) == [
            MASK,
            SENTENCE,
        ]
        assert list(assembled_label_data_signature[LABEL].keys()) == [IDS]
        assert assembled_label_data_signature[f"{LABEL}_{INTENT}"][SENTENCE][
            0
        ].units == len(default_domain.intents)

    def test_training_with_no_intent(
        self,
        featurizer: Optional[TrackerFeaturizer],
        priority: int,
        default_domain: Domain,
        tmp_path: Path,
        caplog: LogCaptureFixture,
        model_storage: ModelStorage,
        resource: Resource,
        execution_context: ExecutionContext,
    ):
        stories = tmp_path / "stories.yml"
        stories.write_text(
            """
            version: "2.0"
            stories:
            - story: test path
              steps:
              - action: utter_greet
            """
        )
        policy = self.create_policy(
            featurizer=featurizer,
            priority=priority,
            model_storage=model_storage,
            resource=resource,
            execution_context=execution_context,
        )
        import tests.core.test_policies

        training_trackers = tests.core.test_policies.train_trackers(
            default_domain, str(stories), augmentation_factor=20
        )

        with pytest.warns(UserWarning):
            policy.train(training_trackers, default_domain, RegexInterpreter())

    def test_prepared_data_for_threshold_prediction(
        self,
        trained_policy: UnexpecTEDIntentPolicy,
        default_domain: Domain,
        stories_path: Path,
    ):
        training_trackers = train_trackers(
            default_domain, stories_path, augmentation_factor=0
        )
        interpreter = RegexInterpreter()
        training_model_data, _ = trained_policy._prepare_for_training(
            training_trackers, default_domain, interpreter
        )

        data_for_prediction = trained_policy._prepare_data_for_prediction(
            training_model_data
        )

        assert set(data_for_prediction.data.keys()).issubset(PREDICTION_FEATURES)

    def test_similarities_collection_for_label_ids(self):
        label_ids = np.array([[0, 1], [1, -1], [2, -1]])
        outputs = {
            "similarities": np.array(
                [[[1.2, 0.3, 0.2]], [[0.5, 0.2, 1.6]], [[0.01, 0.1, 1.7]],]
            )
        }
        label_id_similarities = UnexpecTEDIntentPolicy._collect_label_id_grouped_scores(
            outputs, label_ids
        )

        # Should contain similarities for all label ids except padding token.
        assert sorted(list(label_id_similarities.keys())) == [0, 1, 2]

        # Cross-check that the collected similarities are correct for each label id.
        assert label_id_similarities[0] == {
            POSITIVE_SCORES_KEY: [1.2],
            NEGATIVE_SCORES_KEY: [0.5, 0.01],
        }
        assert label_id_similarities[1] == {
            POSITIVE_SCORES_KEY: [0.3, 0.2],
            NEGATIVE_SCORES_KEY: [0.1],
        }
        assert label_id_similarities[2] == {
            POSITIVE_SCORES_KEY: [1.7],
            NEGATIVE_SCORES_KEY: [0.2, 1.6],
        }

    def test_label_quantiles_computation(self):
        label_id_scores = {
            0: {
                POSITIVE_SCORES_KEY: [1.3, 0.2],
                NEGATIVE_SCORES_KEY: [
                    -0.1,
                    -1.2,
                    -2.3,
                    -4.1,
                    -0.5,
                    0.2,
                    0.8,
                    0.9,
                    -3.2,
                    -2.7,
                ],
            },
            3: {POSITIVE_SCORES_KEY: [1.3, 0.2], NEGATIVE_SCORES_KEY: [-0.1]},
            6: {POSITIVE_SCORES_KEY: [1.3, 0.2], NEGATIVE_SCORES_KEY: []},
        }
        expected_thresholds = {
            0: [
                0.2,
                0.2,
                0.2,
                0.2,
                0.2,
                -0.1,
                -0.1,
                -0.5,
                -0.5,
                -1.2,
                -1.2,
                -1.2,
                -2.3,
                -2.3,
                -2.7,
                -2.7,
                -3.2,
                -3.2,
                -4.1,
                -4.1,
            ],
            3: [
                -0.1,
                -0.1,
                -0.1,
                -0.1,
                -0.1,
                -0.1,
                -0.1,
                -0.1,
                -0.1,
                -0.1,
                -0.1,
                -0.1,
                -0.1,
                -0.1,
                -0.1,
                -0.1,
                -0.1,
                -0.1,
                -0.1,
                -0.1,
            ],
            6: [
                0.2,
                0.2,
                0.2,
                0.2,
                0.2,
                0.2,
                0.2,
                0.2,
                0.2,
                0.2,
                0.2,
                0.2,
                0.2,
                0.2,
                0.2,
                0.2,
                0.2,
                0.2,
                0.2,
                0.2,
            ],
        }
        thresholds = UnexpecTEDIntentPolicy._compute_label_quantiles(label_id_scores)
        assert sorted(list(thresholds.keys())) == sorted(
            list(expected_thresholds.keys())
        )
        for label_id, tolerance_thresholds in thresholds.items():
            assert expected_thresholds[label_id] == tolerance_thresholds

    def test_post_training_threshold_computation(
        self,
        trained_policy: UnexpecTEDIntentPolicy,
        default_domain: Domain,
        stories_path: Path,
    ):
        training_trackers = train_trackers(
            default_domain, stories_path, augmentation_factor=0
        )
        interpreter = RegexInterpreter()
        training_model_data, label_ids = trained_policy._prepare_for_training(
            training_trackers, default_domain, interpreter
        )

        trained_policy.compute_label_quantiles_post_training(
            training_model_data, label_ids
        )

        computed_thresholds = trained_policy.label_quantiles

        # -1 is used for padding and hence is not expected in the keys
        expected_keys = list(np.unique(label_ids))
        expected_keys.remove(-1)

        assert sorted(list(computed_thresholds.keys())) == sorted(expected_keys)

    @pytest.mark.parametrize(
        "tolerance, expected_thresholds",
        [
            (0.0, [0.2, -0.1, 0.2]),
            (0.75, [-2.9, -0.1, -4.3]),
            (0.72, [-2.7, -0.1, -4.0]),
            (0.78, [-2.9, -0.1, -4.3]),
            (1.0, [-4.1, -0.1, -5.5]),
        ],
    )
    def test_pick_thresholds_for_labels(
        self, tolerance: float, expected_thresholds: List[float]
    ):
        label_id_tolerance_thresholds = {
            0: [
                0.2,
                0.2,
                0.2,
                0.2,
                0.2,
                0.2,
                -0.1,
                -0.1,
                -0.5,
                -0.5,
                -1.2,
                -1.2,
                -2.3,
                -2.3,
                -2.7,
                -2.9,
                -3.2,
                -3.2,
                -4.1,
                -4.1,
            ],
            3: [
                -0.1,
                -0.1,
                -0.1,
                -0.1,
                -0.1,
                -0.1,
                -0.1,
                -0.1,
                -0.1,
                -0.1,
                -0.1,
                -0.1,
                -0.1,
                -0.1,
                -0.1,
                -0.1,
                -0.1,
                -0.1,
                -0.1,
                -0.1,
            ],
            4: [0.2 - (index * 0.3) for index in range(20)],
        }
        thresholds = UnexpecTEDIntentPolicy._pick_thresholds(
            label_id_tolerance_thresholds, tolerance
        )
        assert sorted(list(thresholds.keys())) == sorted(
            list(label_id_tolerance_thresholds.keys())
        )
        computed_values = list(thresholds.values())
        assert expected_thresholds == computed_values

    @pytest.mark.parametrize(
        "predicted_similarity, threshold_value, is_unlikely",
        [(1.2, 0.2, False), (0.3, -0.1, False), (-1.5, 0.03, True)],
    )
    def test_unlikely_intent_check(
        self,
        trained_policy: UnexpecTEDIntentPolicy,
        model_storage: ModelStorage,
        resource: Resource,
        execution_context: ExecutionContext,
        default_domain: Domain,
        predicted_similarity: float,
        threshold_value: float,
        is_unlikely: bool,
        tmp_path: Path,
    ):
        loaded_policy = self.persist_and_load_policy(
            trained_policy, model_storage, resource, execution_context
        )
        # Construct dummy similarities
        similarities = np.array([[0.0] * len(default_domain.intents)])
        dummy_intent_index = 4
        similarities[0, dummy_intent_index] = predicted_similarity

        loaded_policy.label_thresholds[dummy_intent_index] = threshold_value
        query_intent = default_domain.intents[dummy_intent_index]

        unlikely_intent_prediction = loaded_policy._check_unlikely_intent(
            default_domain, similarities, query_intent
        )

        assert is_unlikely == unlikely_intent_prediction

    def test_should_check_for_intent(
        self,
        trained_policy: UnexpecTEDIntentPolicy,
        model_storage: ModelStorage,
        resource: Resource,
        execution_context: ExecutionContext,
        default_domain: Domain,
        tmp_path: Path,
    ):
        loaded_policy = self.persist_and_load_policy(
            trained_policy, model_storage, resource, execution_context
        )

        intent_index = 0
        assert (
            loaded_policy._should_check_for_intent(
                default_domain.intents[intent_index], default_domain
            )
            is False
        )

        intent_index = 4
        assert loaded_policy._should_check_for_intent(
            default_domain.intents[intent_index], default_domain
        )

        loaded_policy.config[IGNORE_INTENTS_LIST] = [
            default_domain.intents[intent_index]
        ]
        assert (
            loaded_policy._should_check_for_intent(
                default_domain.intents[intent_index], default_domain
            )
            is False
        )

    def test_no_action_unlikely_intent_prediction(
        self,
        trained_policy: UnexpecTEDIntentPolicy,
        model_storage: ModelStorage,
        resource: Resource,
        execution_context: ExecutionContext,
        default_domain: Domain,
        tmp_path: Path,
    ):
        loaded_policy = self.persist_and_load_policy(
            trained_policy, model_storage, resource, execution_context
        )

        expected_probabilities = [0] * default_domain.num_actions

        interpreter = RegexInterpreter()
        tracker = DialogueStateTracker(sender_id="init", slots=default_domain.slots)
        prediction = loaded_policy.predict_action_probabilities(
            tracker, default_domain, interpreter
        )

        assert prediction.probabilities == expected_probabilities

        tracker.update_with_events(
            [
                UserUttered(text="hello", intent={"name": "greet"}),
                ActionExecuted(action_name="utter_greet"),
            ],
            default_domain,
        )
        prediction = loaded_policy.predict_action_probabilities(
            tracker, default_domain, interpreter
        )

        assert prediction.probabilities == expected_probabilities

        loaded_policy.model = None

        prediction = loaded_policy.predict_action_probabilities(
            tracker, default_domain, interpreter
        )

        assert prediction.probabilities == expected_probabilities

    @pytest.mark.parametrize(
        "predicted_similarity, threshold_value, is_unlikely",
        [(1.2, 0.2, False), (0.3, -0.1, False), (-1.5, 0.03, True)],
    )
    def test_action_unlikely_intent_prediction(
        self,
        trained_policy: UnexpecTEDIntentPolicy,
        model_storage: ModelStorage,
        resource: Resource,
        execution_context: ExecutionContext,
        default_domain: Domain,
        predicted_similarity,
        threshold_value,
        is_unlikely,
        monkeypatch: MonkeyPatch,
        tmp_path: Path,
    ):
        loaded_policy = self.persist_and_load_policy(
            trained_policy, model_storage, resource, execution_context
        )

        similarities = np.array([[[0.0] * len(default_domain.intents)]])

        dummy_intent_index = 4
        similarities[0, 0, dummy_intent_index] = predicted_similarity
        query_intent = default_domain.intents[dummy_intent_index]

        loaded_policy.label_thresholds[dummy_intent_index] = threshold_value

        interpreter = RegexInterpreter()
        tracker = DialogueStateTracker(sender_id="init", slots=default_domain.slots)

        tracker.update_with_events(
            [UserUttered(text="hello", intent={"name": query_intent})], default_domain,
        )

        # Preset the model predictions to the similarity values
        # so that we don't need to hardcode for particular model predictions.
        monkeypatch.setattr(
            loaded_policy.model,
            "run_inference",
            lambda data: {"similarities": similarities},
        )

        prediction = loaded_policy.predict_action_probabilities(
            tracker, default_domain, interpreter
        )

        if not is_unlikely:
            assert prediction.probabilities == [0.0] * default_domain.num_actions
        else:
            assert (
                prediction.probabilities[
                    default_domain.index_for_action(ACTION_UNLIKELY_INTENT_NAME)
                ]
                == 1.0
            )

            # Make sure metadata is set. The exact structure
            # of the metadata is tested separately and
            # not as part of this test.
            assert prediction.action_metadata is not None

    @pytest.mark.parametrize(
        "tracker_events, should_skip",
        [
            ([], True),
            ([ActionExecuted("action_listen")], True),
            (
                [
                    ActionExecuted("action_listen"),
                    UserUttered("hi", intent={"name": "greet"}),
                ],
                False,
            ),
            (
                [
                    ActionExecuted("action_listen"),
                    UserUttered("hi", intent={"name": "greet"}),
                    EntitiesAdded([{"name": "dummy"}]),
                ],
                False,
            ),
            (
                [
                    ActionExecuted("action_listen"),
                    UserUttered("hi", intent={"name": "greet"}),
                    SlotSet("name"),
                ],
                False,
            ),
            (
                [
                    ActiveLoop("loop"),
                    ActionExecuted("action_listen"),
                    UserUttered("hi", intent={"name": "greet"}),
                    ActionExecutionRejected("loop"),
                ],
                False,
            ),
            (
                [
                    ActionExecuted("action_listen"),
                    UserUttered("hi", intent={"name": "greet"}),
                    ActionExecuted("utter_greet"),
                ],
                True,
            ),
        ],
    )
    def test_skip_predictions_to_prevent_loop(
        self,
        trained_policy: UnexpecTEDIntentPolicy,
        model_storage: ModelStorage,
        resource: Resource,
        execution_context: ExecutionContext,
        default_domain: Domain,
        caplog: LogCaptureFixture,
        tracker_events: List[Event],
        should_skip: bool,
        tmp_path: Path,
    ):
        caplog.set_level(logging.DEBUG)
        loaded_policy = self.persist_and_load_policy(
            trained_policy, model_storage, resource, execution_context
        )
        interpreter = RegexInterpreter()
        tracker = DialogueStateTracker(sender_id="init", slots=default_domain.slots)
        tracker.update_with_events(tracker_events, default_domain)

        prediction = loaded_policy.predict_action_probabilities(
            tracker, default_domain, interpreter
        )

        assert (
            "Skipping predictions for UnexpecTEDIntentPolicy" in caplog.text
        ) == should_skip

        if should_skip:
            assert prediction.probabilities == loaded_policy._default_predictions(
                default_domain
            )

    @pytest.mark.parametrize(
        "tracker_events_with_action, tracker_events_without_action",
        [
            (
                [
                    ActionExecuted(ACTION_LISTEN_NAME),
                    UserUttered(text="hello", intent={"name": "greet"}),
                    ActionExecuted(ACTION_UNLIKELY_INTENT_NAME),
                    ActionExecuted("utter_greet"),
                    UserUttered(text="sad", intent={"name": "thank_you"}),
                ],
                [
                    ActionExecuted(ACTION_LISTEN_NAME),
                    UserUttered(text="hello", intent={"name": "greet"}),
                    ActionExecuted("utter_greet"),
                    UserUttered(text="sad", intent={"name": "thank_you"}),
                ],
            ),
            (
                [
                    ActionExecuted(ACTION_LISTEN_NAME),
                    UserUttered(text="hello", intent={"name": "greet"}),
                    EntitiesAdded(entities=[{"entity": "name", "value": "Peter"},]),
                    ActionExecuted(ACTION_UNLIKELY_INTENT_NAME),
                    ActionExecuted("utter_greet"),
                    UserUttered(text="sad", intent={"name": "thank_you"}),
                ],
                [
                    ActionExecuted(ACTION_LISTEN_NAME),
                    UserUttered(text="hello", intent={"name": "greet"}),
                    EntitiesAdded(entities=[{"entity": "name", "value": "Peter"},]),
                    ActionExecuted("utter_greet"),
                    UserUttered(text="sad", intent={"name": "thank_you"}),
                ],
            ),
            (
                [
                    ActionExecuted(ACTION_LISTEN_NAME),
                    UserUttered(text="hello", intent={"name": "greet"}),
                    ActionExecuted(ACTION_UNLIKELY_INTENT_NAME),
                    ActionExecuted("some_form"),
                    ActiveLoop("some_form"),
                    ActionExecuted(ACTION_LISTEN_NAME),
                    UserUttered(text="default", intent={"name": "default"}),
                    ActionExecuted(ACTION_UNLIKELY_INTENT_NAME),
                    UserUttered(text="sad", intent={"name": "thank_you"}),
                ],
                [
                    ActionExecuted(ACTION_LISTEN_NAME),
                    UserUttered(text="hello", intent={"name": "greet"}),
                    ActionExecuted(ACTION_UNLIKELY_INTENT_NAME),
                    ActionExecuted("some_form"),
                    ActiveLoop("some_form"),
                    ActionExecuted(ACTION_LISTEN_NAME),
                    UserUttered(text="default", intent={"name": "default"}),
                    UserUttered(text="sad", intent={"name": "thank_you"}),
                ],
            ),
        ],
    )
    def test_ignore_action_unlikely_intent(
        self,
        trained_policy: UnexpecTEDIntentPolicy,
        model_storage: ModelStorage,
        resource: Resource,
        execution_context: ExecutionContext,
        default_domain: Domain,
        tracker_events_with_action: List[Event],
        tracker_events_without_action: List[Event],
        tmp_path: Path,
    ):
        loaded_policy = self.persist_and_load_policy(
            trained_policy, model_storage, resource, execution_context
        )
        interpreter = RegexInterpreter()
        tracker_with_action = DialogueStateTracker.from_events(
            "test 1", evts=tracker_events_with_action
        )
        tracker_without_action = DialogueStateTracker.from_events(
            "test 2", evts=tracker_events_without_action
        )
        prediction_with_action = loaded_policy.predict_action_probabilities(
            tracker_with_action, default_domain, interpreter
        )
        prediction_without_action = loaded_policy.predict_action_probabilities(
            tracker_without_action, default_domain, interpreter
        )

        # If the weights didn't change then both trackers
        # should result in same prediction. For `UnexpecTEDIntentPolicy`, the real
        # prediction is inside action metadata.
        assert (
            prediction_with_action.action_metadata
            == prediction_without_action.action_metadata
        )

    def test_label_embedding_collection(self, trained_policy: UnexpecTEDIntentPolicy):
        label_ids = tf.constant([[[2], [-1]], [[1], [2]], [[0], [-1]]], dtype=tf.int32)

        all_label_embeddings = np.random.random((10, 20))

        # `-1` is used as padding label id. The embedding for it
        # will be the same as `label_id=0`
        expected_extracted_label_embeddings = tf.constant(
            np.concatenate(
                [
                    all_label_embeddings[2],
                    all_label_embeddings[0],
                    all_label_embeddings[1],
                    all_label_embeddings[2],
                    all_label_embeddings[0],
                    all_label_embeddings[0],
                ]
            ).reshape((3, 2, 20)),
            dtype=tf.float32,
        )

        actual_extracted_label_embeddings = trained_policy.model._get_labels_embed(
            label_ids, tf.constant(all_label_embeddings, dtype=tf.float32)
        )

        assert np.all(
            expected_extracted_label_embeddings == actual_extracted_label_embeddings
        )

    @pytest.mark.parametrize(
        "query_intent_index, ranking_length", [(0, 0), (1, 3), (2, 1), (5, 0)]
    )
    def test_collect_action_metadata(
        self,
        trained_policy: UnexpecTEDIntentPolicy,
        model_storage: ModelStorage,
        resource: Resource,
        execution_context: ExecutionContext,
        default_domain: Domain,
        tmp_path: Path,
        query_intent_index: int,
        ranking_length: int,
    ):
        loaded_policy = self.persist_and_load_policy(
            trained_policy, model_storage, resource, execution_context
        )

        def test_individual_label_metadata(
            label_metadata: Dict[Text, Optional[float]],
            all_thresholds: Dict[int, float],
            all_similarities: np.array,
            label_index: int,
        ):

            expected_score = all_similarities[0][label_index]
            expected_threshold = (
                all_thresholds[label_index] if label_index in all_thresholds else None
            )
            expected_severity = (
                expected_threshold - expected_score if expected_threshold else None
            )

            assert label_metadata.get(SCORE_KEY) == expected_score
            assert label_metadata.get(THRESHOLD_KEY) == expected_threshold
            assert label_metadata.get(SEVERITY_KEY) == expected_severity

        # Monkey-patch certain attributes of the policy to make the testing easier.
        label_thresholds = {0: 1.2, 1: -0.3, 4: -2.3, 5: 0.2}
        loaded_policy.label_thresholds = label_thresholds
        loaded_policy.config[RANKING_LENGTH] = ranking_length

        # Some dummy similarities
        similarities = np.array([[3.2, 0.2, -1.2, -4.3, -5.1, 2.3]])

        query_intent = default_domain.intents[query_intent_index]

        metadata = loaded_policy._collect_action_metadata(
            default_domain, similarities, query_intent=query_intent
        )

        # Expected outer-most keys
        assert sorted(list(metadata.keys())) == sorted([QUERY_INTENT_KEY, RANKING_KEY])

        # Schema validation for query intent key
        assert sorted(list(metadata[QUERY_INTENT_KEY].keys())) == sorted(
            [NAME, SCORE_KEY, THRESHOLD_KEY, SEVERITY_KEY]
        )

        # Test all elements of metadata for query intent
        assert metadata[QUERY_INTENT_KEY].get(NAME) == query_intent
        test_individual_label_metadata(
            metadata.get(QUERY_INTENT_KEY),
            label_thresholds,
            similarities,
            query_intent_index,
        )

        # Check if ranking is sorted correctly and truncated to `ranking_length`
        sorted_label_similarities = sorted(
            [(index, score) for index, score in enumerate(similarities[0])],
            key=lambda x: -x[1],
        )
        sorted_label_similarities = (
            sorted_label_similarities[:ranking_length]
            if ranking_length
            else sorted_label_similarities
        )
        expected_label_rankings = [
            default_domain.intents[index] for index, _ in sorted_label_similarities
        ]
        collected_label_rankings = [
            label_metadata.get(NAME) for label_metadata in metadata.get(RANKING_KEY)
        ]
        assert collected_label_rankings == expected_label_rankings

        # Test all elements of metadata for all labels in ranking
        for label_metadata in metadata.get(RANKING_KEY):
            label_index = default_domain.intents.index(label_metadata.get(NAME))
            test_individual_label_metadata(
                label_metadata, label_thresholds, similarities, label_index
            )

    @pytest.mark.parametrize(
        "tracker_events_for_training, expected_trackers_with_events",
        [
            # Filter because of no intent and action name
            (
                [
                    [
                        ActionExecuted(ACTION_LISTEN_NAME),
                        UserUttered(text="hello", intent={"name": "greet"}),
                        ActionExecuted("utter_greet"),
                        ActionExecuted(ACTION_LISTEN_NAME),
                        UserUttered(
                            text="happy to make it work", intent={"name": "goodbye"}
                        ),
                        ActionExecuted("utter_goodbye"),
                        ActionExecuted(ACTION_LISTEN_NAME),
                    ],
                    [
                        ActionExecuted(ACTION_LISTEN_NAME),
                        UserUttered(text="hello"),
                        ActionExecuted("utter_greet"),
                        ActionExecuted(ACTION_LISTEN_NAME),
                        UserUttered(text="happy to make it work"),
                        ActionExecuted(action_text="Great!"),
                        ActionExecuted(ACTION_LISTEN_NAME),
                    ],
                ],
                [
                    [
                        ActionExecuted(ACTION_LISTEN_NAME),
                        UserUttered(text="hello", intent={"name": "greet"}),
                        ActionExecuted("utter_greet"),
                        ActionExecuted(ACTION_LISTEN_NAME),
                        UserUttered(
                            text="happy to make it work", intent={"name": "goodbye"}
                        ),
                        ActionExecuted("utter_goodbye"),
                        ActionExecuted(ACTION_LISTEN_NAME),
                    ],
                ],
            ),
            # Filter because of no action name
            (
                [
                    [
                        ActionExecuted(ACTION_LISTEN_NAME),
                        UserUttered(text="hello", intent={"name": "greet"}),
                        ActionExecuted("utter_greet"),
                        ActionExecuted(ACTION_LISTEN_NAME),
                        UserUttered(
                            text="happy to make it work", intent={"name": "goodbye"}
                        ),
                        ActionExecuted("utter_goodbye"),
                        ActionExecuted(ACTION_LISTEN_NAME),
                    ],
                    [
                        ActionExecuted(ACTION_LISTEN_NAME),
                        UserUttered(text="hello"),
                        ActionExecuted("utter_greet"),
                        ActionExecuted(ACTION_LISTEN_NAME),
                        UserUttered(
                            text="happy to make it work", intent={"name": "goodbye"}
                        ),
                        ActionExecuted(action_text="Great!"),
                        ActionExecuted(ACTION_LISTEN_NAME),
                    ],
                ],
                [
                    [
                        ActionExecuted(ACTION_LISTEN_NAME),
                        UserUttered(text="hello", intent={"name": "greet"}),
                        ActionExecuted("utter_greet"),
                        ActionExecuted(ACTION_LISTEN_NAME),
                        UserUttered(
                            text="happy to make it work", intent={"name": "goodbye"}
                        ),
                        ActionExecuted("utter_goodbye"),
                        ActionExecuted(ACTION_LISTEN_NAME),
                    ],
                ],
            ),
            # Filter because of no intent
            (
                [
                    [
                        ActionExecuted(ACTION_LISTEN_NAME),
                        UserUttered(text="hello", intent={"name": "greet"}),
                        ActionExecuted("utter_greet"),
                        ActionExecuted(ACTION_LISTEN_NAME),
                        UserUttered(
                            text="happy to make it work", intent={"name": "goodbye"}
                        ),
                        ActionExecuted("utter_goodbye"),
                        ActionExecuted(ACTION_LISTEN_NAME),
                    ],
                    [
                        ActionExecuted(ACTION_LISTEN_NAME),
                        UserUttered(text="hello"),
                        ActionExecuted("utter_greet"),
                        ActionExecuted(ACTION_LISTEN_NAME),
                        UserUttered(text="happy to make it work"),
                        ActionExecuted("utter_goodbye"),
                        ActionExecuted(ACTION_LISTEN_NAME),
                    ],
                ],
                [
                    [
                        ActionExecuted(ACTION_LISTEN_NAME),
                        UserUttered(text="hello", intent={"name": "greet"}),
                        ActionExecuted("utter_greet"),
                        ActionExecuted(ACTION_LISTEN_NAME),
                        UserUttered(
                            text="happy to make it work", intent={"name": "goodbye"}
                        ),
                        ActionExecuted("utter_goodbye"),
                        ActionExecuted(ACTION_LISTEN_NAME),
                    ],
                ],
            ),
            # No filter needed
            (
                [
                    [
                        ActionExecuted(ACTION_LISTEN_NAME),
                        UserUttered(text="hello", intent={"name": "greet"}),
                        ActionExecuted("utter_greet"),
                        ActionExecuted(ACTION_LISTEN_NAME),
                        UserUttered(
                            text="happy to make it work", intent={"name": "goodbye"}
                        ),
                        ActionExecuted("utter_goodbye"),
                        ActionExecuted(ACTION_LISTEN_NAME),
                    ],
                ],
                [
                    [
                        ActionExecuted(ACTION_LISTEN_NAME),
                        UserUttered(text="hello", intent={"name": "greet"}),
                        ActionExecuted("utter_greet"),
                        ActionExecuted(ACTION_LISTEN_NAME),
                        UserUttered(
                            text="happy to make it work", intent={"name": "goodbye"}
                        ),
                        ActionExecuted("utter_goodbye"),
                        ActionExecuted(ACTION_LISTEN_NAME),
                    ],
                ],
            ),
            # Filter to return empty list of trackers
            (
                [
                    [
                        ActionExecuted(ACTION_LISTEN_NAME),
                        UserUttered(text="hello", intent={"name": "greet"}),
                        ActionExecuted("utter_greet"),
                        ActionExecuted(ACTION_LISTEN_NAME),
                        UserUttered(
                            text="happy to make it work", intent={"name": "goodbye"}
                        ),
                        ActionExecuted(action_text="Great!"),
                        ActionExecuted(ACTION_LISTEN_NAME),
                    ],
                ],
                [],
            ),
        ],
    )
    def test_filter_training_trackers(
        self,
        tracker_events_for_training: List[List[Event]],
        expected_trackers_with_events: List[List[Event]],
        domain: Domain,
    ):
        trackers_for_training = [
            TrackerWithCachedStates.from_events(
                sender_id=f"{tracker_index}", evts=events, domain=domain
            )
            for tracker_index, events in enumerate(tracker_events_for_training)
        ]

        filtered_trackers = UnexpecTEDIntentPolicy._get_trackers_for_training(
            trackers_for_training
        )
        assert len(filtered_trackers) == len(expected_trackers_with_events)
        for collected_tracker, expected_tracker_events in zip(
            filtered_trackers, expected_trackers_with_events
        ):
            collected_tracker_events = list(collected_tracker.events)
            assert collected_tracker_events == expected_tracker_events

<<<<<<< HEAD
<<<<<<< HEAD
=======
    # TODO: This test can be dropped in favor of the implementation
    # `TestTEDPolicy` once this policy has been migrated to `GraphComponent`.
    @pytest.mark.parametrize(
        "should_finetune, epoch_override, expected_epoch_value",
        [
            (True, TEDPolicy.defaults[EPOCHS] + 1, TEDPolicy.defaults[EPOCHS] + 1),
            (
                False,
                TEDPolicy.defaults[EPOCHS] + 1,
                TEDPolicy.defaults[EPOCHS],
            ),  # trained_policy uses default epochs during training
        ],
    )
    def test_epoch_override_when_loaded(
        self,
        trained_policy: TEDPolicy,
        should_finetune: bool,
        epoch_override: int,
        expected_epoch_value: int,
        tmp_path: Path,
    ):
        # persist and load in appropriate mode
        trained_policy.persist(tmp_path)
        loaded_policy = self._policy_class_to_test().load(
            tmp_path, should_finetune=should_finetune, epoch_override=epoch_override
        )

        assert loaded_policy.config[EPOCHS] == expected_epoch_value

>>>>>>> 317dc7b9ab3003782f34e96f7ff6c6ac6a2d8cfb
=======
>>>>>>> 33267a95

@pytest.mark.parametrize(
    "tracker_events, skip_training",
    [
        (
            [
                [
                    ActionExecuted(ACTION_LISTEN_NAME),
                    UserUttered(text="hello", intent={"name": "greet"}),
                    ActionExecuted("utter_greet"),
                    ActionExecuted(ACTION_LISTEN_NAME),
                    UserUttered(
                        text="happy to make it work", intent={"name": "goodbye"}
                    ),
                    ActionExecuted("utter_goodbye"),
                    ActionExecuted(ACTION_LISTEN_NAME),
                ],
                [
                    ActionExecuted(ACTION_LISTEN_NAME),
                    UserUttered(text="hello"),
                    ActionExecuted("utter_greet"),
                    ActionExecuted(ACTION_LISTEN_NAME),
                    UserUttered(text="happy to make it work"),
                    ActionExecuted(action_text="Great!"),
                    ActionExecuted(ACTION_LISTEN_NAME),
                ],
            ],
            False,
        ),
        (
            [
                [
                    ActionExecuted(ACTION_LISTEN_NAME),
                    UserUttered(text="hello"),
                    ActionExecuted("utter_greet"),
                    ActionExecuted(ACTION_LISTEN_NAME),
                    UserUttered(text="happy to make it work"),
                    ActionExecuted(action_text="Great!"),
                    ActionExecuted(ACTION_LISTEN_NAME),
                ],
            ],
            True,
        ),
        (
            [
                [
                    ActionExecuted(ACTION_LISTEN_NAME),
                    UserUttered(text="hello"),
                    ActionExecuted("utter_greet"),
                    ActionExecuted(ACTION_LISTEN_NAME),
                    UserUttered(text="happy to make it work"),
                    ActionExecuted("utter_goodbye"),
                    ActionExecuted(ACTION_LISTEN_NAME),
                ],
            ],
            True,
        ),
        (
            [
                [
                    ActionExecuted(ACTION_LISTEN_NAME),
                    UserUttered(text="hello"),
                    ActionExecuted("utter_greet"),
                    ActionExecuted(ACTION_LISTEN_NAME),
                    UserUttered(
                        text="happy to make it work", intent={"name": "goodbye"}
                    ),
                    ActionExecuted(action_text="Great!"),
                    ActionExecuted(ACTION_LISTEN_NAME),
                ],
            ],
            True,
        ),
    ],
)
def test_train_with_e2e_data(
    default_model_storage: ModelStorage,
    default_execution_context: ExecutionContext,
    tracker_events: List[List[Event]],
    skip_training: bool,
    domain: Domain,
):
    policy = UnexpecTEDIntentPolicy(
        UnexpecTEDIntentPolicy.get_default_config(),
        default_model_storage,
        Resource("UnexpecTEDIntentPolicy"),
        default_execution_context,
        featurizer=IntentMaxHistoryTrackerFeaturizer(
            IntentTokenizerSingleStateFeaturizer()
        ),
    )
    trackers_for_training = [
        TrackerWithCachedStates.from_events(
            sender_id=f"{tracker_index}", evts=events, domain=domain
        )
        for tracker_index, events in enumerate(tracker_events)
    ]
    if skip_training:
        with pytest.warns(UserWarning):
            policy.train(trackers_for_training, domain, interpreter=RegexInterpreter())
    else:
        policy.train(trackers_for_training, domain, interpreter=RegexInterpreter())<|MERGE_RESOLUTION|>--- conflicted
+++ resolved
@@ -1,9 +1,6 @@
 from pathlib import Path
-<<<<<<< HEAD
-from typing import Optional, List, Dict, Text, Type
-=======
 from typing import Optional, List, Dict, Text, Type, Any
->>>>>>> 317dc7b9ab3003782f34e96f7ff6c6ac6a2d8cfb
+
 import tensorflow as tf
 import numpy as np
 import pytest
@@ -1094,9 +1091,6 @@
             collected_tracker_events = list(collected_tracker.events)
             assert collected_tracker_events == expected_tracker_events
 
-<<<<<<< HEAD
-<<<<<<< HEAD
-=======
     # TODO: This test can be dropped in favor of the implementation
     # `TestTEDPolicy` once this policy has been migrated to `GraphComponent`.
     @pytest.mark.parametrize(
@@ -1125,10 +1119,6 @@
         )
 
         assert loaded_policy.config[EPOCHS] == expected_epoch_value
-
->>>>>>> 317dc7b9ab3003782f34e96f7ff6c6ac6a2d8cfb
-=======
->>>>>>> 33267a95
 
 @pytest.mark.parametrize(
     "tracker_events, skip_training",
