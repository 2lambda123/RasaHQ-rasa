--- conflicted
+++ resolved
@@ -1,12 +1,6 @@
 from pathlib import Path
-<<<<<<< HEAD
-from typing import Optional, List, Dict, Text, Type
 from typing import Optional, List, Dict, Text, Type, Any
-from typing import Optional, List, Dict, Text, Type
-=======
-from typing import Optional, List, Dict, Text, Type, Any
-
->>>>>>> 4b6e650e
+
 import tensorflow as tf
 import numpy as np
 import pytest
@@ -14,7 +8,6 @@
 from _pytest.logging import LogCaptureFixture
 import logging
 
-from rasa.core.constants import POLICY_PRIORITY
 from rasa.core.featurizers.single_state_featurizer import (
     IntentTokenizerSingleStateFeaturizer2 as IntentTokenizerSingleStateFeaturizer,
 )
@@ -71,36 +64,6 @@
     def _policy_class_to_test() -> Type[UnexpecTEDIntentPolicy]:
         return UnexpecTEDIntentPolicy
 
-<<<<<<< HEAD
-=======
-    def _config(
-        self, priority: int, config_override: Optional[Dict[Text, Any]] = None
-    ) -> Dict[Text, Any]:
-        config_override = config_override or {}
-        return {
-            **UnexpecTEDIntentPolicy.get_default_config(),
-            POLICY_PRIORITY: priority,
-            **config_override,
-        }
-
-    def create_policy(
-        self,
-        featurizer: Optional[TrackerFeaturizer],
-        priority: int,
-        model_storage: ModelStorage,
-        resource: Resource,
-        execution_context: ExecutionContext,
-        config: Optional[Dict[Text, Any]] = None,
-    ) -> UnexpecTEDIntentPolicy:
-        return UnexpecTEDIntentPolicy(
-            self._config(priority, config),
-            featurizer=featurizer,
-            model_storage=model_storage,
-            resource=resource,
-            execution_context=execution_context,
-        )
-
->>>>>>> 4b6e650e
     @pytest.fixture(scope="class")
     def featurizer(self) -> TrackerFeaturizer:
         featurizer = IntentMaxHistoryTrackerFeaturizer(
@@ -671,11 +634,7 @@
         loaded_policy = self.persist_and_load_policy(
             trained_policy, model_storage, resource, execution_context
         )
-<<<<<<< HEAD
         precomputations = None
-=======
-        interpreter = RegexInterpreter()
->>>>>>> 4b6e650e
         tracker = DialogueStateTracker(sender_id="init", slots=default_domain.slots)
         tracker.update_with_events(tracker_events, default_domain)
 
@@ -766,11 +725,7 @@
         loaded_policy = self.persist_and_load_policy(
             trained_policy, model_storage, resource, execution_context
         )
-<<<<<<< HEAD
         precomputations = None
-=======
-        interpreter = RegexInterpreter()
->>>>>>> 4b6e650e
         tracker_with_action = DialogueStateTracker.from_events(
             "test 1", evts=tracker_events_with_action
         )
@@ -1133,10 +1088,7 @@
 
         assert loaded_policy.config[EPOCHS] == expected_epoch_value
 
-<<<<<<< HEAD
-
-=======
->>>>>>> 4b6e650e
+
 @pytest.mark.parametrize(
     "tracker_events, skip_training",
     [
