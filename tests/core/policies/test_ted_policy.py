--- conflicted
+++ resolved
@@ -104,13 +104,7 @@
     precomputations = None
     policy.train([GREET_RULE], domain, precomputations)
     prediction = policy.predict_action_probabilities(
-<<<<<<< HEAD
-        GREET_RULE,
-        domain,
-        precomputations,
-=======
         GREET_RULE, domain, precomputations
->>>>>>> a9932b4a
     )
 
     assert prediction.diagnostic_data
@@ -232,14 +226,7 @@
             "Only values either equal to -1 or greater"
             " than 0 are allowed for this parameter."
         )
-<<<<<<< HEAD
-        with pytest.raises(
-            InvalidConfigException,
-            match=match_string,
-        ):
-=======
         with pytest.raises(InvalidConfigException, match=match_string):
->>>>>>> a9932b4a
             train_core(
                 domain="data/test_domains/default.yml",
                 stories="data/test_yaml_stories/stories_defaultdomain.yml",
@@ -300,13 +287,7 @@
     ):
         precomputations = None
         prediction = trained_policy.predict_action_probabilities(
-<<<<<<< HEAD
-            tracker,
-            default_domain,
-            precomputations,
-=======
             tracker, default_domain, precomputations
->>>>>>> a9932b4a
         )
 
         # first check the output is what we expect
@@ -348,14 +329,7 @@
         assert assembled_label_data.num_examples == default_domain.num_actions
         assert list(
             assembled_label_data_signature[f"{LABEL}_{ACTION_NAME}"].keys()
-<<<<<<< HEAD
-        ) == [
-            MASK,
-            SENTENCE,
-        ]
-=======
         ) == [MASK, SENTENCE]
->>>>>>> a9932b4a
         assert list(assembled_label_data_signature[LABEL].keys()) == [IDS]
         assert (
             assembled_label_data_signature[f"{LABEL}_{ACTION_NAME}"][SENTENCE][0].units
@@ -370,13 +344,7 @@
         )
         precomputations = None
         training_data, label_ids, entity_tags = trained_policy._featurize_for_training(
-<<<<<<< HEAD
-            training_trackers,
-            default_domain,
-            precomputations,
-=======
             training_trackers, default_domain, precomputations
->>>>>>> a9932b4a
         )
 
         _, all_labels = trained_policy._create_label_data(
@@ -529,30 +497,14 @@
                 [
                     ActionExecuted(ACTION_LISTEN_NAME),
                     UserUttered(text="hello", intent={"name": "greet"}),
-<<<<<<< HEAD
-                    EntitiesAdded(
-                        entities=[
-                            {"entity": "name", "value": "Peter"},
-                        ]
-                    ),
-=======
                     EntitiesAdded(entities=[{"entity": "name", "value": "Peter"}]),
->>>>>>> a9932b4a
                     ActionExecuted(ACTION_UNLIKELY_INTENT_NAME),
                     ActionExecuted("utter_greet"),
                 ],
                 [
                     ActionExecuted(ACTION_LISTEN_NAME),
                     UserUttered(text="hello", intent={"name": "greet"}),
-<<<<<<< HEAD
-                    EntitiesAdded(
-                        entities=[
-                            {"entity": "name", "value": "Peter"},
-                        ]
-                    ),
-=======
                     EntitiesAdded(entities=[{"entity": "name", "value": "Peter"}]),
->>>>>>> a9932b4a
                     ActionExecuted("utter_greet"),
                 ],
             ),
@@ -594,21 +546,10 @@
             "test 2", evts=tracker_events_without_action
         )
         prediction_with_action = trained_policy.predict_action_probabilities(
-<<<<<<< HEAD
-            tracker_with_action,
-            default_domain,
-            precomputations,
-        )
-        prediction_without_action = trained_policy.predict_action_probabilities(
-            tracker_without_action,
-            default_domain,
-            precomputations,
-=======
             tracker_with_action, default_domain, precomputations
         )
         prediction_without_action = trained_policy.predict_action_probabilities(
             tracker_without_action, default_domain, precomputations
->>>>>>> a9932b4a
         )
 
         # If the weights didn't change then both trackers
@@ -682,13 +623,7 @@
         default_domain: Domain,
     ):
         policy_prediction = trained_policy.predict_action_probabilities(
-<<<<<<< HEAD
-            tracker,
-            default_domain,
-            precomputations=None,
-=======
             tracker, default_domain, precomputations=None
->>>>>>> a9932b4a
         )
         assert sum(policy_prediction.probabilities) != pytest.approx(1)
 
@@ -697,13 +632,7 @@
     ):
         tracker = DialogueStateTracker(DEFAULT_SENDER_ID, default_domain.slots)
         prediction = trained_policy.predict_action_probabilities(
-<<<<<<< HEAD
-            tracker,
-            default_domain,
-            precomputations=None,
-=======
             tracker, default_domain, precomputations=None
->>>>>>> a9932b4a
         )
         assert not prediction.is_end_to_end_prediction
         assert len(prediction.probabilities) == default_domain.num_actions
@@ -747,13 +676,7 @@
     ):
         precomputations = None
         predicted_probabilities = trained_policy.predict_action_probabilities(
-<<<<<<< HEAD
-            tracker,
-            default_domain,
-            precomputations,
-=======
             tracker, default_domain, precomputations
->>>>>>> a9932b4a
         ).probabilities
         assert all([confidence >= 0 for confidence in predicted_probabilities])
         assert sum([confidence > 0 for confidence in predicted_probabilities]) == 4
