--- conflicted
+++ resolved
@@ -171,12 +171,9 @@
         self, trained_policy: TEDPolicy, default_domain: Domain
     ):
         interpreter = RegexInterpreter()
-<<<<<<< HEAD
-        encoded_all_labels = trained_policy.featurizer.state_featurizer.encode_all_labels(
-=======
+
         state_featurizer = trained_policy.featurizer.state_featurizer
         encoded_all_labels = state_featurizer.encode_all_labels(
->>>>>>> 8c3e9490
             default_domain, interpreter
         )
 
