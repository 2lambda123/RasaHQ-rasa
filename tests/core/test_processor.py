--- conflicted
+++ resolved
@@ -591,12 +591,7 @@
 
 
 async def test_update_tracker_session_with_metadata(
-<<<<<<< HEAD
-    default_processor: MessageProcessor,
-    monkeypatch: MonkeyPatch,
-=======
     default_processor: MessageProcessor, monkeypatch: MonkeyPatch
->>>>>>> c8423d39
 ):
     model_id = default_processor.model_metadata.model_id
     sender_id = uuid.uuid4().hex
@@ -613,15 +608,7 @@
     events = list(tracker.events)
 
     assert events[0] == with_model_id(
-<<<<<<< HEAD
-        SlotSet(
-            SESSION_START_METADATA_SLOT,
-            message_metadata,
-        ),
-        model_id,
-=======
         SlotSet(SESSION_START_METADATA_SLOT, message_metadata), model_id
->>>>>>> c8423d39
     )
     assert tracker.slots[SESSION_START_METADATA_SLOT].value == message_metadata
 
@@ -887,14 +874,7 @@
             SlotSet(entity, slot_1[entity]),
             DefinePrevUserUtteredFeaturization(False),
             ActionExecuted("utter_greet"),
-<<<<<<< HEAD
-            BotUttered(
-                "hey there Core!",
-                metadata={"utter_action": "utter_greet"},
-            ),
-=======
             BotUttered("hey there Core!", metadata={"utter_action": "utter_greet"}),
->>>>>>> c8423d39
             ActionExecuted(ACTION_LISTEN_NAME),
             ActionExecuted(ACTION_SESSION_START_NAME),
             SessionStarted(),
@@ -950,14 +930,7 @@
 
 async def test_action_unlikely_intent_metadata(default_processor: MessageProcessor):
     tracker = DialogueStateTracker.from_events(
-<<<<<<< HEAD
-        "some-sender",
-        evts=[
-            ActionExecuted(ACTION_LISTEN_NAME),
-        ],
-=======
         "some-sender", evts=[ActionExecuted(ACTION_LISTEN_NAME)]
->>>>>>> c8423d39
     )
     domain = Domain.empty()
     metadata = {"key1": 1, "key2": "2"}
@@ -1027,14 +1000,7 @@
             SlotSet(entity, slot_1[entity]),
             DefinePrevUserUtteredFeaturization(use_text_for_featurization=False),
             ActionExecuted("utter_greet"),
-<<<<<<< HEAD
-            BotUttered(
-                "hey there name1!",
-                metadata={"utter_action": "utter_greet"},
-            ),
-=======
             BotUttered("hey there name1!", metadata={"utter_action": "utter_greet"}),
->>>>>>> c8423d39
             ActionExecuted(ACTION_LISTEN_NAME),
             UserUttered("/restart", {INTENT_NAME_KEY: "restart", "confidence": 1.0}),
             DefinePrevUserUtteredFeaturization(use_text_for_featurization=False),
@@ -1197,14 +1163,7 @@
             ActionExecuted(ACTION_SESSION_START_NAME),
             SessionStarted(),
             ActionExecuted(ACTION_LISTEN_NAME),
-<<<<<<< HEAD
-            UserUttered(
-                user_message,
-                intent={"name": "greet"},
-            ),
-=======
             UserUttered(user_message, intent={"name": "greet"}),
->>>>>>> c8423d39
             ActionExecutionRejected(ACTION_LISTEN_NAME),
         ],
         model_id,
@@ -1214,12 +1173,7 @@
 
 
 async def test_logging_of_end_to_end_action(
-<<<<<<< HEAD
-    default_processor: MessageProcessor,
-    monkeypatch: MonkeyPatch,
-=======
     default_processor: MessageProcessor, monkeypatch: MonkeyPatch
->>>>>>> c8423d39
 ):
     model_id = default_processor.model_metadata.model_id
     end_to_end_action = "hi, how are you?"
@@ -1273,14 +1227,7 @@
             ActionExecuted(ACTION_SESSION_START_NAME),
             SessionStarted(),
             ActionExecuted(ACTION_LISTEN_NAME),
-<<<<<<< HEAD
-            UserUttered(
-                user_message,
-                intent={"name": "greet"},
-            ),
-=======
             UserUttered(user_message, intent={"name": "greet"}),
->>>>>>> c8423d39
             ActionExecuted(action_text=end_to_end_action),
             BotUttered("hi, how are you?", {}, {}, 123),
             ActionExecuted(ACTION_LISTEN_NAME),
@@ -1535,15 +1482,7 @@
 @pytest.mark.skip_on_ci
 async def test_processor_e2e_slot_set(e2e_bot_agent: Agent, caplog: LogCaptureFixture):
     processor = e2e_bot_agent.processor
-<<<<<<< HEAD
-    message = UserMessage(
-        "I am feeling sad.",
-        CollectingOutputChannel(),
-        "test",
-    )
-=======
     message = UserMessage("I am feeling sad.", CollectingOutputChannel(), "test")
->>>>>>> c8423d39
     with caplog.at_level(logging.DEBUG):
         await processor.handle_message(message)
 
