import asyncio
import datetime
from http import HTTPStatus
import os.path
import shutil
import textwrap
from pathlib import Path

import freezegun
import pytest
import time
import uuid
import json
from _pytest.monkeypatch import MonkeyPatch
from _pytest.logging import LogCaptureFixture
from aioresponses import aioresponses
from typing import Optional, Text, List, Callable, Type, Any

from rasa.core.lock_store import InMemoryLockStore
from rasa.core.policies.ensemble import DefaultPolicyPredictionEnsemble
from rasa.core.tracker_store import InMemoryTrackerStore
import rasa.shared.utils.io
from rasa.core.actions.action import (
    ActionBotResponse,
    ActionListen,
    ActionExecutionRejection,
    ActionUnlikelyIntent,
)
from rasa.core.nlg import NaturalLanguageGenerator, TemplatedNaturalLanguageGenerator
from rasa.core.policies.policy import PolicyPrediction
from tests.conftest import with_model_id, with_model_ids
import tests.utilities

from rasa.core import jobs
from rasa.core.agent import Agent, load_agent
from rasa.core.channels.channel import (
    CollectingOutputChannel,
    UserMessage,
    OutputChannel,
)
from rasa.engine.graph import ExecutionContext
from rasa.engine.storage.storage import ModelStorage
from rasa.exceptions import ActionLimitReached
from rasa.nlu.tokenizers.whitespace_tokenizer import WhitespaceTokenizer
from rasa.shared.constants import LATEST_TRAINING_DATA_FORMAT_VERSION
from rasa.shared.core.domain import SessionConfig, Domain, KEY_ACTIONS
from rasa.shared.core.events import (
    ActionExecuted,
    BotUttered,
    ReminderCancelled,
    ReminderScheduled,
    Restarted,
    UserUttered,
    SessionStarted,
    Event,
    SlotSet,
    DefinePrevUserUtteredFeaturization,
    ActionExecutionRejected,
    LoopInterrupted,
)
from rasa.core.http_interpreter import RasaNLUHttpInterpreter
from rasa.core.processor import MessageProcessor
from rasa.shared.core.trackers import DialogueStateTracker
from rasa.shared.nlu.constants import INTENT_NAME_KEY, METADATA_MODEL_ID
from rasa.shared.nlu.training_data.message import Message
from rasa.utils.endpoints import EndpointConfig
from rasa.shared.core.constants import (
    ACTION_RESTART_NAME,
    ACTION_UNLIKELY_INTENT_NAME,
    DEFAULT_INTENTS,
    ACTION_LISTEN_NAME,
    ACTION_SESSION_START_NAME,
    EXTERNAL_MESSAGE_PREFIX,
    IS_EXTERNAL,
    SESSION_START_METADATA_SLOT,
)

import logging

logger = logging.getLogger(__name__)


async def test_message_processor(
    default_channel: CollectingOutputChannel, default_processor: MessageProcessor
):
    await default_processor.handle_message(
        UserMessage('/greet{"name":"Core"}', default_channel)
    )
    assert default_channel.latest_output() == {
        "recipient_id": "default",
        "text": "hey there Core!",
    }


async def test_message_id_logging(default_processor: MessageProcessor):
    message = UserMessage("If Meg was an egg would she still have a leg?")
    tracker = DialogueStateTracker("1", [])
    await default_processor._handle_message_with_tracker(message, tracker)
    logged_event = tracker.events[-1]

    assert logged_event.message_id == message.message_id
    assert logged_event.message_id is not None


async def test_parsing(default_processor: MessageProcessor):
    message = UserMessage('/greet{"name": "boy"}')
    parsed = await default_processor.parse_message(message)
    assert parsed["intent"][INTENT_NAME_KEY] == "greet"
    assert parsed["entities"][0]["entity"] == "name"


async def test_check_for_unseen_feature(default_processor: MessageProcessor):
    message = UserMessage('/greet{"name": "Joe"}')
    old_domain = default_processor.domain
    new_domain = Domain.from_dict(old_domain.as_dict())
    new_domain.intent_properties = {
        name: intent
        for name, intent in new_domain.intent_properties.items()
        if name != "greet"
    }
    new_domain.entities = [e for e in new_domain.entities if e != "name"]
    default_processor.domain = new_domain

    parsed = await default_processor.parse_message(message)
    with pytest.warns(UserWarning) as record:
        default_processor._check_for_unseen_features(parsed)
    assert len(record) == 2

    assert record[0].message.args[0].startswith("Parsed an intent 'greet'")
    assert record[1].message.args[0].startswith("Parsed an entity 'name'")

    default_processor.domain = old_domain


@pytest.mark.parametrize("default_intent", DEFAULT_INTENTS)
async def test_default_intent_recognized(
    default_processor: MessageProcessor, default_intent: Text
):
    message = UserMessage(f"/{default_intent}")
    parsed = await default_processor.parse_message(message)
    with pytest.warns(None) as record:
        default_processor._check_for_unseen_features(parsed)
    assert len(record) == 0


async def test_http_parsing(trained_default_agent_model: Text, domain: Domain):
    message = UserMessage("lunch?")

    endpoint = EndpointConfig("https://interpreter.com")

    response_body = {
        "intent": {INTENT_NAME_KEY: "some_intent", "confidence": 1.0},
        "entities": [],
        "text": "lunch?",
    }

    with aioresponses() as mocked:
        mocked.post(
            "https://interpreter.com/model/parse",
            repeat=True,
            status=HTTPStatus.OK,
            body=json.dumps(response_body),
        )

        inter = RasaNLUHttpInterpreter(endpoint_config=endpoint)
        processor = MessageProcessor(
            trained_default_agent_model,
            InMemoryTrackerStore(domain),
            InMemoryLockStore(),
            NaturalLanguageGenerator(),
            http_interpreter=inter,
        )
        data = await processor.parse_message(message)

        r = tests.utilities.latest_request(
            mocked, "POST", "https://interpreter.com/model/parse"
        )

        assert r
        assert data == response_body


async def test_http_parsing_default_response(
    trained_default_agent_model: Text, domain: Domain
):
    message = UserMessage("lunch?")

    endpoint = EndpointConfig("https://interpreter.com")

    with aioresponses() as mocked:
        mocked.post(
            "https://interpreter.com/model/parse",
            repeat=True,
            status=HTTPStatus.OK,
            body=None,
        )

        inter = RasaNLUHttpInterpreter(endpoint_config=endpoint)
        processor = MessageProcessor(
            trained_default_agent_model,
            InMemoryTrackerStore(domain),
            InMemoryLockStore(),
            NaturalLanguageGenerator(),
            http_interpreter=inter,
        )
        data = await processor.parse_message(message)

        r = tests.utilities.latest_request(
            mocked, "POST", "https://interpreter.com/model/parse"
        )

        assert r
        assert data == {
            "intent": {INTENT_NAME_KEY: "", "confidence": 0.0},
            "entities": [],
            "text": "",
        }


async def test_reminder_scheduled(
    default_channel: CollectingOutputChannel, default_processor: MessageProcessor
):
    sender_id = uuid.uuid4().hex

    reminder = ReminderScheduled("remind", datetime.datetime.now())
    tracker = default_processor.tracker_store.get_or_create_tracker(sender_id)

    tracker.update(UserUttered("test"))
    tracker.update(ActionExecuted("action_schedule_reminder"))
    tracker.update(reminder)

    default_processor.tracker_store.save(tracker)

    await default_processor.handle_reminder(reminder, sender_id, default_channel)

    # retrieve the updated tracker
    t = default_processor.tracker_store.retrieve(sender_id)

    assert t.events[1] == UserUttered("test")
    assert t.events[2] == ActionExecuted("action_schedule_reminder")
    assert isinstance(t.events[3], ReminderScheduled)
    assert t.events[4] == UserUttered(
        f"{EXTERNAL_MESSAGE_PREFIX}remind",
        intent={INTENT_NAME_KEY: "remind", IS_EXTERNAL: True},
    )


async def test_reminder_lock(
    default_channel: CollectingOutputChannel,
    default_processor: MessageProcessor,
    caplog: LogCaptureFixture,
):
    caplog.clear()
    with caplog.at_level(logging.DEBUG):
        sender_id = uuid.uuid4().hex

        reminder = ReminderScheduled("remind", datetime.datetime.now())
        tracker = default_processor.tracker_store.get_or_create_tracker(sender_id)

        tracker.update(UserUttered("test"))
        tracker.update(ActionExecuted("action_schedule_reminder"))
        tracker.update(reminder)

        default_processor.tracker_store.save(tracker)

        await default_processor.handle_reminder(reminder, sender_id, default_channel)

        assert f"Deleted lock for conversation '{sender_id}'." in caplog.text


async def test_trigger_external_latest_input_channel(
    default_channel: CollectingOutputChannel, default_processor: MessageProcessor
):
    sender_id = uuid.uuid4().hex
    tracker = default_processor.tracker_store.get_or_create_tracker(sender_id)
    input_channel = "test_input_channel_external"

    tracker.update(UserUttered("test1"))
    tracker.update(UserUttered("test2", input_channel=input_channel))

    await default_processor.trigger_external_user_uttered(
        "test3", None, tracker, default_channel
    )

    tracker = default_processor.tracker_store.retrieve(sender_id)

    assert tracker.get_latest_input_channel() == input_channel


async def test_reminder_aborted(
    default_channel: CollectingOutputChannel, default_processor: MessageProcessor
):
    sender_id = uuid.uuid4().hex

    reminder = ReminderScheduled(
        "utter_greet", datetime.datetime.now(), kill_on_user_message=True
    )
    tracker = default_processor.tracker_store.get_or_create_tracker(sender_id)

    tracker.update(reminder)
    tracker.update(UserUttered("test"))  # cancels the reminder

    default_processor.tracker_store.save(tracker)
    await default_processor.handle_reminder(reminder, sender_id, default_channel)

    # retrieve the updated tracker
    t = default_processor.tracker_store.retrieve(sender_id)
    assert len(t.events) == 3  # nothing should have been executed


async def wait_until_all_jobs_were_executed(
    timeout_after_seconds: Optional[float] = None,
) -> None:
    total_seconds = 0.0
    while len((await jobs.scheduler()).get_jobs()) > 0 and (
        not timeout_after_seconds or total_seconds < timeout_after_seconds
    ):
        await asyncio.sleep(0.1)
        total_seconds += 0.1

    if total_seconds >= timeout_after_seconds:
        jobs.kill_scheduler()
        raise TimeoutError


async def test_reminder_cancelled_multi_user(
    default_channel: CollectingOutputChannel, default_processor: MessageProcessor
):
    sender_ids = [uuid.uuid4().hex, uuid.uuid4().hex]
    trackers = []
    for sender_id in sender_ids:
        tracker = default_processor.tracker_store.get_or_create_tracker(sender_id)

        tracker.update(UserUttered("test"))
        tracker.update(ActionExecuted("action_reminder_reminder"))
        tracker.update(
            ReminderScheduled(
                "greet", datetime.datetime.now(), kill_on_user_message=True
            )
        )
        trackers.append(tracker)

    # cancel all reminders (one) for the first user
    trackers[0].update(ReminderCancelled())

    for tracker in trackers:
        default_processor.tracker_store.save(tracker)
        await default_processor._schedule_reminders(
            tracker.events, tracker, default_channel
        )
    # check that the jobs were added
    assert len((await jobs.scheduler()).get_jobs()) == 2

    for tracker in trackers:
        await default_processor._cancel_reminders(tracker.events, tracker)
    # check that only one job was removed
    assert len((await jobs.scheduler()).get_jobs()) == 1

    # execute the jobs
    await wait_until_all_jobs_were_executed(timeout_after_seconds=5.0)

    tracker_0 = default_processor.tracker_store.retrieve(sender_ids[0])
    # there should be no utter_greet action
    assert (
        UserUttered(
            f"{EXTERNAL_MESSAGE_PREFIX}greet",
            intent={INTENT_NAME_KEY: "greet", IS_EXTERNAL: True},
        )
        not in tracker_0.events
    )

    tracker_1 = default_processor.tracker_store.retrieve(sender_ids[1])
    # there should be utter_greet action
    assert (
        UserUttered(
            f"{EXTERNAL_MESSAGE_PREFIX}greet",
            intent={INTENT_NAME_KEY: "greet", IS_EXTERNAL: True},
        )
        in tracker_1.events
    )


async def test_reminder_cancelled_cancels_job_with_name(
    default_channel: CollectingOutputChannel, default_processor: MessageProcessor
):
    sender_id = "][]][xy,,=+2f'[:/;>]  <0d]A[e_,02"

    reminder = ReminderScheduled(
        intent="greet", trigger_date_time=datetime.datetime.now()
    )
    job_name = reminder.scheduled_job_name(sender_id)
    reminder_cancelled = ReminderCancelled()

    assert reminder_cancelled.cancels_job_with_name(job_name, sender_id)
    assert not reminder_cancelled.cancels_job_with_name(job_name.upper(), sender_id)


async def test_reminder_cancelled_cancels_job_with_name_special_name(
    default_channel: CollectingOutputChannel, default_processor: MessageProcessor
):
    sender_id = "][]][xy,,=+2f'[:/;  >]<0d]A[e_,02"
    name = "wkjbgr,34(,*&%^^&*(OP#LKMN V#NF# # #R"

    reminder = ReminderScheduled(
        intent="greet", trigger_date_time=datetime.datetime.now(), name=name
    )
    job_name = reminder.scheduled_job_name(sender_id)
    reminder_cancelled = ReminderCancelled(name)

    assert reminder_cancelled.cancels_job_with_name(job_name, sender_id)
    assert not reminder_cancelled.cancels_job_with_name(job_name.upper(), sender_id)


async def cancel_reminder_and_check(
    tracker: DialogueStateTracker,
    default_processor: MessageProcessor,
    reminder_canceled_event: ReminderCancelled,
    num_jobs_before: int,
    num_jobs_after: int,
) -> None:
    # cancel the sixth reminder
    tracker.update(reminder_canceled_event)

    # check that the jobs were added
    assert len((await jobs.scheduler()).get_jobs()) == num_jobs_before

    await default_processor._cancel_reminders(tracker.events, tracker)

    # check that only one job was removed
    assert len((await jobs.scheduler()).get_jobs()) == num_jobs_after


async def test_reminder_cancelled_by_name(
    default_channel: CollectingOutputChannel,
    default_processor: MessageProcessor,
    tracker_with_six_scheduled_reminders: DialogueStateTracker,
):
    tracker = tracker_with_six_scheduled_reminders
    await default_processor._schedule_reminders(
        tracker.events, tracker, default_channel
    )

    # cancel the sixth reminder
    await cancel_reminder_and_check(
        tracker, default_processor, ReminderCancelled("special"), 6, 5
    )


async def test_reminder_cancelled_by_entities(
    default_channel: CollectingOutputChannel,
    default_processor: MessageProcessor,
    tracker_with_six_scheduled_reminders: DialogueStateTracker,
):
    tracker = tracker_with_six_scheduled_reminders
    await default_processor._schedule_reminders(
        tracker.events, tracker, default_channel
    )

    # cancel the fourth reminder
    await cancel_reminder_and_check(
        tracker,
        default_processor,
        ReminderCancelled(entities=[{"entity": "name", "value": "Bruce Wayne"}]),
        6,
        5,
    )


async def test_reminder_cancelled_by_intent(
    default_channel: CollectingOutputChannel,
    default_processor: MessageProcessor,
    tracker_with_six_scheduled_reminders: DialogueStateTracker,
):
    tracker = tracker_with_six_scheduled_reminders
    await default_processor._schedule_reminders(
        tracker.events, tracker, default_channel
    )

    # cancel the third, fifth, and sixth reminder
    await cancel_reminder_and_check(
        tracker, default_processor, ReminderCancelled(intent="default"), 6, 3
    )


async def test_reminder_cancelled_all(
    default_channel: CollectingOutputChannel,
    default_processor: MessageProcessor,
    tracker_with_six_scheduled_reminders: DialogueStateTracker,
):
    tracker = tracker_with_six_scheduled_reminders
    await default_processor._schedule_reminders(
        tracker.events, tracker, default_channel
    )

    # cancel all reminders
    await cancel_reminder_and_check(
        tracker, default_processor, ReminderCancelled(), 6, 0
    )


async def test_reminder_restart(
    default_channel: CollectingOutputChannel, default_processor: MessageProcessor
):
    sender_id = uuid.uuid4().hex

    reminder = ReminderScheduled(
        "utter_greet", datetime.datetime.now(), kill_on_user_message=False
    )
    tracker = default_processor.tracker_store.get_or_create_tracker(sender_id)

    tracker.update(reminder)
    tracker.update(Restarted())  # cancels the reminder
    tracker.update(UserUttered("test"))

    default_processor.tracker_store.save(tracker)
    await default_processor.handle_reminder(reminder, sender_id, default_channel)

    # retrieve the updated tracker
    t = default_processor.tracker_store.retrieve(sender_id)
    assert len(t.events) == 4  # nothing should have been executed


@pytest.mark.parametrize(
    "event_to_apply,session_expiration_time_in_minutes,has_expired",
    [
        # last user event is way in the past
        (UserUttered(timestamp=1), 60, True),
        # user event are very recent
        (UserUttered("hello", timestamp=time.time()), 120, False),
        # there is user event
        (ActionExecuted(ACTION_LISTEN_NAME, timestamp=time.time()), 60, False),
        # Old event, but sessions are disabled
        (UserUttered("hello", timestamp=1), 0, False),
        # there is no event
        (None, 1, False),
    ],
)
async def test_has_session_expired(
    event_to_apply: Optional[Event],
    session_expiration_time_in_minutes: float,
    has_expired: bool,
    default_processor: MessageProcessor,
):
    sender_id = uuid.uuid4().hex

    default_processor.domain.session_config = SessionConfig(
        session_expiration_time_in_minutes, True
    )
    # create new tracker without events
    tracker = default_processor.tracker_store.get_or_create_tracker(sender_id)
    tracker.events.clear()

    # apply desired event
    if event_to_apply:
        tracker.update(event_to_apply)

    # noinspection PyProtectedMember
    assert default_processor._has_session_expired(tracker) == has_expired


# noinspection PyProtectedMember


async def test_update_tracker_session(
    default_channel: CollectingOutputChannel,
    default_processor: MessageProcessor,
    monkeypatch: MonkeyPatch,
):
    sender_id = uuid.uuid4().hex
    tracker = default_processor.tracker_store.get_or_create_tracker(sender_id)

    # patch `_has_session_expired()` so the `_update_tracker_session()` call actually
    # does something
    monkeypatch.setattr(default_processor, "_has_session_expired", lambda _: True)

    await default_processor._update_tracker_session(tracker, default_channel)

    # the save is not called in _update_tracker_session()
    default_processor.save_tracker(tracker)

    # inspect tracker and make sure all events are present
    tracker = default_processor.tracker_store.retrieve(sender_id)

    assert list(tracker.events) == [
        ActionExecuted(ACTION_LISTEN_NAME),
        ActionExecuted(ACTION_SESSION_START_NAME),
        SessionStarted(),
        ActionExecuted(ACTION_LISTEN_NAME),
    ]


async def test_update_tracker_session_with_metadata(
<<<<<<< HEAD
    default_processor: MessageProcessor,
    monkeypatch: MonkeyPatch,
=======
    default_processor: MessageProcessor, monkeypatch: MonkeyPatch
>>>>>>> a9932b4a
):
    model_id = default_processor.model_metadata.model_id
    sender_id = uuid.uuid4().hex
    message_metadata = {"metadataTestKey": "metadataTestValue"}
    message = UserMessage(
        text="hi",
        output_channel=CollectingOutputChannel(),
        sender_id=sender_id,
        metadata=message_metadata,
    )
    await default_processor.handle_message(message)

    tracker = default_processor.tracker_store.retrieve(sender_id)
    events = list(tracker.events)

    assert events[0] == with_model_id(
<<<<<<< HEAD
        SlotSet(
            SESSION_START_METADATA_SLOT,
            message_metadata,
        ),
        model_id,
=======
        SlotSet(SESSION_START_METADATA_SLOT, message_metadata), model_id
>>>>>>> a9932b4a
    )
    assert tracker.slots[SESSION_START_METADATA_SLOT].value == message_metadata

    assert events[1] == with_model_id(
        ActionExecuted(ACTION_SESSION_START_NAME), model_id=model_id
    )

    assert events[2] == with_model_id(SessionStarted(), model_id=model_id)
    assert events[2].metadata == {METADATA_MODEL_ID: model_id}
    assert events[3] == with_model_id(
        SlotSet(SESSION_START_METADATA_SLOT, message_metadata), model_id=model_id
    )
    assert events[4] == with_model_id(
        ActionExecuted(ACTION_LISTEN_NAME), model_id=model_id
    )

    assert isinstance(events[5], UserUttered)


@freezegun.freeze_time("2020-02-01")
async def test_custom_action_session_start_with_metadata(
    default_processor: MessageProcessor,
):
    domain = Domain.from_dict({KEY_ACTIONS: [ACTION_SESSION_START_NAME]})
    default_processor.domain = domain
    model_id = default_processor.model_metadata.model_id
    action_server_url = "http://some-url"
    default_processor.action_endpoint = EndpointConfig(action_server_url)

    sender_id = uuid.uuid4().hex
    metadata = {"metadataTestKey": "metadataTestValue"}
    message = UserMessage(
        text="hi",
        output_channel=CollectingOutputChannel(),
        sender_id=sender_id,
        metadata=metadata,
    )

    with aioresponses() as mocked:
        mocked.post(action_server_url, payload={"events": []})
        await default_processor.handle_message(message)

    last_request = tests.utilities.latest_request(mocked, "post", action_server_url)
    tracker_for_custom_action = tests.utilities.json_of_latest_request(last_request)[
        "tracker"
    ]

    assert tracker_for_custom_action["events"] == [
        {
            "event": "slot",
            "timestamp": 1580515200.0,
            "name": SESSION_START_METADATA_SLOT,
            "value": metadata,
            "metadata": {"model_id": model_id},
        }
    ]


# noinspection PyProtectedMember


async def test_update_tracker_session_with_slots(
    default_channel: CollectingOutputChannel,
    default_processor: MessageProcessor,
    monkeypatch: MonkeyPatch,
):
    sender_id = uuid.uuid4().hex
    tracker = default_processor.tracker_store.get_or_create_tracker(sender_id)

    # apply a user uttered and five slots
    user_event = UserUttered("some utterance")
    tracker.update(user_event)

    slot_set_events = [SlotSet(f"slot key {i}", f"test value {i}") for i in range(5)]

    for event in slot_set_events:
        tracker.update(event)

    # patch `_has_session_expired()` so the `_update_tracker_session()` call actually
    # does something
    monkeypatch.setattr(default_processor, "_has_session_expired", lambda _: True)

    await default_processor._update_tracker_session(tracker, default_channel)

    # the save is not called in _update_tracker_session()
    default_processor.save_tracker(tracker)

    # inspect tracker and make sure all events are present
    tracker = default_processor.tracker_store.retrieve(sender_id)
    events = list(tracker.events)

    # the first three events should be up to the user utterance
    assert events[:2] == [ActionExecuted(ACTION_LISTEN_NAME), user_event]

    # next come the five slots
    assert events[2:7] == slot_set_events

    # the next two events are the session start sequence
    assert events[7:9] == [ActionExecuted(ACTION_SESSION_START_NAME), SessionStarted()]
    assert events[9:14] == slot_set_events

    # finally an action listen, this should also be the last event
    assert events[14] == events[-1] == ActionExecuted(ACTION_LISTEN_NAME)


async def test_fetch_tracker_and_update_session(
    default_channel: CollectingOutputChannel, default_processor: MessageProcessor
):
    model_id = default_processor.model_metadata.model_id
    sender_id = uuid.uuid4().hex
    tracker = await default_processor.fetch_tracker_and_update_session(
        sender_id, default_channel
    )

    # ensure session start sequence is present
    assert list(tracker.events) == with_model_ids(
        [
            ActionExecuted(ACTION_SESSION_START_NAME),
            SessionStarted(),
            ActionExecuted(ACTION_LISTEN_NAME),
        ],
        model_id,
    )


@pytest.mark.parametrize(
    "initial_events,expected_event_types",
    [
        # tracker is initially not empty - when it is fetched, it will just contain
        # these four events
        (
            [
                ActionExecuted(ACTION_SESSION_START_NAME),
                SessionStarted(),
                ActionExecuted(ACTION_LISTEN_NAME),
                UserUttered("/greet", {INTENT_NAME_KEY: "greet", "confidence": 1.0}),
            ],
            [ActionExecuted, SessionStarted, ActionExecuted, UserUttered],
        ),
        # tracker is initially empty, and contains the session start sequence when
        # fetched
        ([], [ActionExecuted, SessionStarted, ActionExecuted]),
    ],
)
async def test_fetch_tracker_with_initial_session(
    default_channel: CollectingOutputChannel,
    default_processor: MessageProcessor,
    initial_events: List[Event],
    expected_event_types: List[Type[Event]],
):
    conversation_id = uuid.uuid4().hex

    tracker = DialogueStateTracker.from_events(conversation_id, initial_events)

    default_processor.tracker_store.save(tracker)

    tracker = await default_processor.fetch_tracker_with_initial_session(
        conversation_id, default_channel
    )

    # the events in the fetched tracker are as expected
    assert len(tracker.events) == len(expected_event_types)

    assert all(
        isinstance(tracker_event, expected_event_type)
        for tracker_event, expected_event_type in zip(
            tracker.events, expected_event_types
        )
    )


async def test_fetch_tracker_with_initial_session_does_not_update_session(
    default_channel: CollectingOutputChannel,
    default_processor: MessageProcessor,
    monkeypatch: MonkeyPatch,
):
    conversation_id = uuid.uuid4().hex

    # the domain has a session expiration time of one second
    monkeypatch.setattr(
        default_processor.tracker_store.domain,
        "session_config",
        SessionConfig(carry_over_slots=True, session_expiration_time=1 / 60),
    )

    now = time.time()

    # the tracker initially contains events
    initial_events = [
        ActionExecuted(ACTION_SESSION_START_NAME, timestamp=now - 10),
        SessionStarted(timestamp=now - 9),
        ActionExecuted(ACTION_LISTEN_NAME, timestamp=now - 8),
        UserUttered(
            "/greet", {INTENT_NAME_KEY: "greet", "confidence": 1.0}, timestamp=now - 7
        ),
    ]

    tracker = DialogueStateTracker.from_events(conversation_id, initial_events)

    default_processor.tracker_store.save(tracker)

    tracker = await default_processor.fetch_tracker_with_initial_session(
        conversation_id, default_channel
    )

    # the conversation session has expired, but calling
    # `fetch_tracker_with_initial_session()` did not update it
    assert default_processor._has_session_expired(tracker)
    assert [event.as_dict() for event in tracker.events] == [
        event.as_dict() for event in initial_events
    ]


async def test_handle_message_with_session_start(
    default_channel: CollectingOutputChannel,
    default_processor: MessageProcessor,
    monkeypatch: MonkeyPatch,
):
    sender_id = uuid.uuid4().hex
    model_id = default_processor.model_metadata.model_id

    entity = "name"
    slot_1 = {entity: "Core"}
    await default_processor.handle_message(
        UserMessage(f"/greet{json.dumps(slot_1)}", default_channel, sender_id)
    )

    assert default_channel.latest_output() == {
        "recipient_id": sender_id,
        "text": "hey there Core!",
    }

    # patch processor so a session start is triggered
    monkeypatch.setattr(default_processor, "_has_session_expired", lambda _: True)

    slot_2 = {entity: "post-session start hello"}
    # handle a new message
    await default_processor.handle_message(
        UserMessage(f"/greet{json.dumps(slot_2)}", default_channel, sender_id)
    )

    tracker = default_processor.tracker_store.get_or_create_tracker(sender_id)

    # make sure the sequence of events is as expected
    expected = with_model_ids(
        [
            ActionExecuted(ACTION_SESSION_START_NAME),
            SessionStarted(),
            ActionExecuted(ACTION_LISTEN_NAME),
            UserUttered(
                f"/greet{json.dumps(slot_1)}",
                {INTENT_NAME_KEY: "greet", "confidence": 1.0},
                [
                    {
                        "entity": entity,
                        "start": 6,
                        "end": 22,
                        "value": "Core",
                        "extractor": "RegexMessageHandler",
                    }
                ],
            ),
            SlotSet(entity, slot_1[entity]),
            DefinePrevUserUtteredFeaturization(False),
            ActionExecuted("utter_greet"),
<<<<<<< HEAD
            BotUttered(
                "hey there Core!",
                metadata={"utter_action": "utter_greet"},
            ),
=======
            BotUttered("hey there Core!", metadata={"utter_action": "utter_greet"}),
>>>>>>> a9932b4a
            ActionExecuted(ACTION_LISTEN_NAME),
            ActionExecuted(ACTION_SESSION_START_NAME),
            SessionStarted(),
            # the initial SlotSet is reapplied after the SessionStarted sequence
            SlotSet(entity, slot_1[entity]),
            ActionExecuted(ACTION_LISTEN_NAME),
            UserUttered(
                f"/greet{json.dumps(slot_2)}",
                {INTENT_NAME_KEY: "greet", "confidence": 1.0},
                [
                    {
                        "entity": entity,
                        "start": 6,
                        "end": 42,
                        "value": "post-session start hello",
                        "extractor": "RegexMessageHandler",
                    }
                ],
            ),
            SlotSet(entity, slot_2[entity]),
            DefinePrevUserUtteredFeaturization(False),
            ActionExecuted("utter_greet"),
            BotUttered(
                "hey there post-session start hello!",
                metadata={"utter_action": "utter_greet"},
            ),
            ActionExecuted(ACTION_LISTEN_NAME),
        ],
        model_id,
    )
    assert list(tracker.events) == expected


# noinspection PyProtectedMember
@pytest.mark.parametrize(
    "action_name, should_predict_another_action",
    [
        (ACTION_LISTEN_NAME, False),
        (ACTION_SESSION_START_NAME, False),
        ("utter_greet", True),
    ],
)
async def test_should_predict_another_action(
    default_processor: MessageProcessor,
    action_name: Text,
    should_predict_another_action: bool,
):
    assert (
        default_processor.should_predict_another_action(action_name)
        == should_predict_another_action
    )


async def test_action_unlikely_intent_metadata(default_processor: MessageProcessor):
    tracker = DialogueStateTracker.from_events(
<<<<<<< HEAD
        "some-sender",
        evts=[
            ActionExecuted(ACTION_LISTEN_NAME),
        ],
=======
        "some-sender", evts=[ActionExecuted(ACTION_LISTEN_NAME)]
>>>>>>> a9932b4a
    )
    domain = Domain.empty()
    metadata = {"key1": 1, "key2": "2"}

    await default_processor._run_action(
        ActionUnlikelyIntent(),
        tracker,
        CollectingOutputChannel(),
        TemplatedNaturalLanguageGenerator(domain.responses),
        PolicyPrediction([], "some policy", action_metadata=metadata),
    )

    applied_events = tracker.applied_events()
    assert applied_events == [
        ActionExecuted(ACTION_LISTEN_NAME),
        ActionExecuted(ACTION_UNLIKELY_INTENT_NAME, metadata=metadata),
    ]
    assert applied_events[1].metadata == metadata


async def test_restart_triggers_session_start(
    default_channel: CollectingOutputChannel,
    default_processor: MessageProcessor,
    monkeypatch: MonkeyPatch,
    default_model_storage: ModelStorage,
    default_execution_context: ExecutionContext,
):
    sender_id = uuid.uuid4().hex
    model_id = default_processor.model_metadata.model_id

    entity = "name"
    slot_1 = {entity: "name1"}
    await default_processor.handle_message(
        UserMessage(f"/greet{json.dumps(slot_1)}", default_channel, sender_id)
    )

    assert default_channel.latest_output() == {
        "recipient_id": sender_id,
        "text": "hey there name1!",
    }

    # This restarts the chat
    await default_processor.handle_message(
        UserMessage("/restart", default_channel, sender_id)
    )

    tracker = default_processor.tracker_store.get_or_create_tracker(sender_id)

    expected = with_model_ids(
        [
            ActionExecuted(ACTION_SESSION_START_NAME),
            SessionStarted(),
            ActionExecuted(ACTION_LISTEN_NAME),
            UserUttered(
                f"/greet{json.dumps(slot_1)}",
                {INTENT_NAME_KEY: "greet", "confidence": 1.0},
                [
                    {
                        "entity": entity,
                        "start": 6,
                        "end": 23,
                        "value": "name1",
                        "extractor": "RegexMessageHandler",
                    }
                ],
            ),
            SlotSet(entity, slot_1[entity]),
            DefinePrevUserUtteredFeaturization(use_text_for_featurization=False),
            ActionExecuted("utter_greet"),
<<<<<<< HEAD
            BotUttered(
                "hey there name1!",
                metadata={"utter_action": "utter_greet"},
            ),
=======
            BotUttered("hey there name1!", metadata={"utter_action": "utter_greet"}),
>>>>>>> a9932b4a
            ActionExecuted(ACTION_LISTEN_NAME),
            UserUttered("/restart", {INTENT_NAME_KEY: "restart", "confidence": 1.0}),
            DefinePrevUserUtteredFeaturization(use_text_for_featurization=False),
            ActionExecuted(ACTION_RESTART_NAME),
            Restarted(),
            ActionExecuted(ACTION_SESSION_START_NAME),
            SessionStarted(),
            # No previous slot is set due to restart.
            ActionExecuted(ACTION_LISTEN_NAME),
        ],
        model_id,
    )
    for actual, expected in zip(tracker.events, expected):
        assert actual == expected


async def test_handle_message_if_action_manually_rejects(
    default_processor: MessageProcessor, monkeypatch: MonkeyPatch
):
    conversation_id = "test"
    message = UserMessage("/greet", sender_id=conversation_id)

    rejection_events = [
        SlotSet("my_slot", "test"),
        ActionExecutionRejected("utter_greet"),
        SlotSet("some slot", "some value"),
    ]

    async def mocked_run(self, *args: Any, **kwargs: Any) -> List[Event]:
        return rejection_events

    monkeypatch.setattr(ActionBotResponse, ActionBotResponse.run.__name__, mocked_run)
    await default_processor.handle_message(message)

    tracker = default_processor.tracker_store.retrieve(conversation_id)

    logged_events = list(tracker.events)

    assert ActionExecuted("utter_greet") not in logged_events
    assert all(event in logged_events for event in rejection_events)


async def test_policy_events_are_applied_to_tracker(
    default_processor: MessageProcessor, monkeypatch: MonkeyPatch
):
    model_id = default_processor.model_metadata.model_id
    expected_action = ACTION_LISTEN_NAME
    policy_events = [LoopInterrupted(True)]
    conversation_id = "test_policy_events_are_applied_to_tracker"
    user_message = "/greet"

    expected_events = with_model_ids(
        [
            ActionExecuted(ACTION_SESSION_START_NAME),
            SessionStarted(),
            ActionExecuted(ACTION_LISTEN_NAME),
            UserUttered(user_message, intent={"name": "greet"}),
            *policy_events,
        ],
        model_id,
    )

    def combine_predictions(
        self,
        predictions: List[PolicyPrediction],
        tracker: DialogueStateTracker,
        domain: Domain,
        **kwargs: Any,
    ) -> PolicyPrediction:
        prediction = PolicyPrediction.for_action_name(
            default_processor.domain, expected_action, "some policy"
        )
        prediction.events = policy_events

        return prediction

    monkeypatch.setattr(
        DefaultPolicyPredictionEnsemble, "combine_predictions", combine_predictions
    )

    action_received_events = False

    async def mocked_run(
        self,
        output_channel: "OutputChannel",
        nlg: "NaturalLanguageGenerator",
        tracker: "DialogueStateTracker",
        domain: "Domain",
    ) -> List[Event]:
        # The action already has access to the policy events
        nonlocal action_received_events
        action_received_events = list(tracker.events) == expected_events
        return []

    monkeypatch.setattr(ActionListen, ActionListen.run.__name__, mocked_run)

    await default_processor.handle_message(
        UserMessage(user_message, sender_id=conversation_id)
    )

    assert action_received_events

    tracker = default_processor.get_tracker(conversation_id)
    # The action was logged on the tracker as well
    expected_events.append(with_model_id(ActionExecuted(ACTION_LISTEN_NAME), model_id))

    for event, expected in zip(tracker.events, expected_events):
        assert event == expected


# noinspection PyTypeChecker
@pytest.mark.parametrize(
    "reject_fn",
    [
        lambda: [ActionExecutionRejected(ACTION_LISTEN_NAME)],
        lambda: (_ for _ in ()).throw(ActionExecutionRejection(ACTION_LISTEN_NAME)),
    ],
)
async def test_policy_events_not_applied_if_rejected(
    default_processor: MessageProcessor,
    monkeypatch: MonkeyPatch,
    reject_fn: Callable[[], List[Event]],
):
    model_id = default_processor.model_metadata.model_id
    expected_action = ACTION_LISTEN_NAME
    expected_events = [LoopInterrupted(True)]
    conversation_id = "test_policy_events_are_applied_to_tracker"
    user_message = "/greet"

    def combine_predictions(
        self,
        predictions: List[PolicyPrediction],
        tracker: DialogueStateTracker,
        domain: Domain,
        **kwargs: Any,
    ) -> PolicyPrediction:
        prediction = PolicyPrediction.for_action_name(
            default_processor.domain, expected_action, "some policy"
        )
        prediction.events = expected_events

        return prediction

    monkeypatch.setattr(
        DefaultPolicyPredictionEnsemble, "combine_predictions", combine_predictions
    )

    async def mocked_run(*args: Any, **kwargs: Any) -> List[Event]:
        return reject_fn()

    monkeypatch.setattr(ActionListen, ActionListen.run.__name__, mocked_run)

    await default_processor.handle_message(
        UserMessage(user_message, sender_id=conversation_id)
    )

    tracker = default_processor.get_tracker(conversation_id)
    expected_events = with_model_ids(
        [
            ActionExecuted(ACTION_SESSION_START_NAME),
            SessionStarted(),
            ActionExecuted(ACTION_LISTEN_NAME),
<<<<<<< HEAD
            UserUttered(
                user_message,
                intent={"name": "greet"},
            ),
=======
            UserUttered(user_message, intent={"name": "greet"}),
>>>>>>> a9932b4a
            ActionExecutionRejected(ACTION_LISTEN_NAME),
        ],
        model_id,
    )
    for event, expected in zip(tracker.events, expected_events):
        assert event == expected


async def test_logging_of_end_to_end_action(
<<<<<<< HEAD
    default_processor: MessageProcessor,
    monkeypatch: MonkeyPatch,
=======
    default_processor: MessageProcessor, monkeypatch: MonkeyPatch
>>>>>>> a9932b4a
):
    model_id = default_processor.model_metadata.model_id
    end_to_end_action = "hi, how are you?"
    new_domain = Domain(
        intents=["greet"],
        entities=[],
        slots=[],
        responses={},
        action_names=[],
        forms={},
        action_texts=[end_to_end_action],
    )

    default_processor.domain = new_domain

    conversation_id = "test_logging_of_end_to_end_action"
    user_message = "/greet"

    number_of_calls = 0

    def combine_predictions(
        self,
        predictions: List[PolicyPrediction],
        tracker: DialogueStateTracker,
        domain: Domain,
        **kwargs: Any,
    ) -> PolicyPrediction:
        nonlocal number_of_calls
        if number_of_calls == 0:
            prediction = PolicyPrediction.for_action_name(
                new_domain, end_to_end_action, "some policy"
            )
            prediction.is_end_to_end_prediction = True
            number_of_calls += 1
            return prediction
        else:
            return PolicyPrediction.for_action_name(new_domain, ACTION_LISTEN_NAME)

    monkeypatch.setattr(
        DefaultPolicyPredictionEnsemble, "combine_predictions", combine_predictions
    )

    await default_processor.handle_message(
        UserMessage(user_message, sender_id=conversation_id)
    )

    tracker = default_processor.tracker_store.retrieve(conversation_id)
    expected_events = with_model_ids(
        [
            ActionExecuted(ACTION_SESSION_START_NAME),
            SessionStarted(),
            ActionExecuted(ACTION_LISTEN_NAME),
<<<<<<< HEAD
            UserUttered(
                user_message,
                intent={"name": "greet"},
            ),
=======
            UserUttered(user_message, intent={"name": "greet"}),
>>>>>>> a9932b4a
            ActionExecuted(action_text=end_to_end_action),
            BotUttered("hi, how are you?", {}, {}, 123),
            ActionExecuted(ACTION_LISTEN_NAME),
        ],
        model_id=model_id,
    )
    for event, expected in zip(tracker.events, expected_events):
        assert event == expected


async def test_predict_next_action_with_hidden_rules(
    trained_async: Callable, tmp_path: Path
):
    rule_intent = "rule_intent"
    rule_action = "rule_action"
    story_intent = "story_intent"
    story_action = "story_action"
    rule_slot = "rule_slot"
    story_slot = "story_slot"
    domain_content = textwrap.dedent(
        f"""
        version: "3.0"
        intents:
        - {rule_intent}
        - {story_intent}
        actions:
        - {rule_action}
        - {story_action}
        slots:
          {rule_slot}:
            type: text
            mappings:
            - type: from_text
          {story_slot}:
            type: text
            mappings:
            - type: from_text
        """
    )
    domain = Domain.from_yaml(domain_content)
    domain_path = tmp_path / "domain.yml"
    rasa.shared.utils.io.write_text_file(domain_content, domain_path)

    training_data = textwrap.dedent(
        f"""
    version: "{LATEST_TRAINING_DATA_FORMAT_VERSION}"

    rules:
    - rule: rule
      steps:
      - intent: {rule_intent}
      - action: {rule_action}
      - slot_was_set:
          - {rule_slot}: {rule_slot}

    stories:
    - story: story
      steps:
      - intent: {story_intent}
      - action: {story_action}
      - slot_was_set:
          - {story_slot}: {story_slot}
    """
    )
    training_data_path = tmp_path / "data.yml"
    rasa.shared.utils.io.write_text_file(training_data, training_data_path)

    config = textwrap.dedent(
        f"""
    version: "{LATEST_TRAINING_DATA_FORMAT_VERSION}"
    policies:
    - name: RulePolicy
    - name: MemoizationPolicy

    """
    )
    config_path = tmp_path / "config.yml"
    rasa.shared.utils.io.write_text_file(config, config_path)
    model_path = await trained_async(
        str(domain_path), str(config_path), [str(training_data_path)]
    )
    agent = await load_agent(model_path=model_path)
    processor = agent.processor

    tracker = DialogueStateTracker.from_events(
        "casd",
        evts=[
            ActionExecuted(ACTION_LISTEN_NAME),
            UserUttered(intent={"name": rule_intent}),
        ],
        slots=domain.slots,
    )
    action, prediction = processor.predict_next_with_tracker_if_should(tracker)
    assert action._name == rule_action
    assert prediction.hide_rule_turn

    processor._log_action_on_tracker(
        tracker, action, [SlotSet(rule_slot, rule_slot)], prediction
    )

    action, prediction = processor.predict_next_with_tracker_if_should(tracker)
    assert isinstance(action, ActionListen)
    assert prediction.hide_rule_turn

    processor._log_action_on_tracker(tracker, action, None, prediction)

    tracker.events.append(UserUttered(intent={"name": story_intent}))

    # rules are hidden correctly if memo policy predicts next actions correctly
    action, prediction = processor.predict_next_with_tracker_if_should(tracker)
    assert action._name == story_action
    assert not prediction.hide_rule_turn

    processor._log_action_on_tracker(
        tracker, action, [SlotSet(story_slot, story_slot)], prediction
    )

    action, prediction = processor.predict_next_with_tracker_if_should(tracker)
    assert isinstance(action, ActionListen)
    assert not prediction.hide_rule_turn


def test_predict_next_action_raises_limit_reached_exception(
    default_processor: MessageProcessor,
):
    tracker = DialogueStateTracker.from_events(
        "test",
        evts=[
            ActionExecuted(ACTION_LISTEN_NAME),
            UserUttered("Hi!"),
            ActionExecuted("test_action"),
        ],
    )
    tracker.set_latest_action({"action_name": "test_action"})

    default_processor.max_number_of_predictions = 1
    with pytest.raises(ActionLimitReached):
        default_processor.predict_next_with_tracker_if_should(tracker)


async def test_processor_logs_text_tokens_in_tracker(
    mood_agent: Agent, whitespace_tokenizer: WhitespaceTokenizer
):
    text = "Hello there"
    tokens = whitespace_tokenizer.tokenize(Message(data={"text": text}), "text")
    indices = [(t.start, t.end) for t in tokens]

    message = UserMessage(text)
    processor = mood_agent.processor
    tracker = await processor.log_message(message)
    event = tracker.get_last_event_for(event_type=UserUttered)
    event_tokens = event.as_dict().get("parse_data").get("text_tokens")

    assert event_tokens == indices


async def test_processor_valid_slot_setting(form_bot_agent: Agent):
    processor = form_bot_agent.processor
    message = UserMessage(
        "that's correct",
        CollectingOutputChannel(),
        "test",
        parse_data={
            "intent": {"name": "affirm"},
            "entities": [{"entity": "seating", "value": True}],
        },
    )
    await processor.handle_message(message)
    tracker = processor.get_tracker("test")
    assert SlotSet("outdoor_seating", True) in tracker.events


async def test_parse_message_nlu_only(trained_moodbot_nlu_path: Text):
    processor = Agent.load(model_path=trained_moodbot_nlu_path).processor
    message = UserMessage("/greet")
    result = await processor.parse_message(message)
    assert result == {
        "text": "/greet",
        "intent": {"name": "greet", "confidence": 1.0},
        "intent_ranking": [{"name": "greet", "confidence": 1.0}],
        "entities": [],
    }

    message = UserMessage("Hello")
    result = await processor.parse_message(message)
    assert result["intent"]["name"]


async def test_parse_message_core_only(trained_core_model: Text):
    processor = Agent.load(model_path=trained_core_model).processor
    message = UserMessage("/greet")
    result = await processor.parse_message(message)
    assert result == {
        "text": "/greet",
        "intent": {"name": "greet", "confidence": 1.0},
        "intent_ranking": [{"name": "greet", "confidence": 1.0}],
        "entities": [],
    }

    message = UserMessage("Hello")
    result = await processor.parse_message(message)
    assert not result["intent"]["name"]


async def test_parse_message_full_model(trained_moodbot_path: Text):
    processor = Agent.load(model_path=trained_moodbot_path).processor
    message = UserMessage("/greet")
    result = await processor.parse_message(message)
    assert result == {
        "text": "/greet",
        "intent": {"name": "greet", "confidence": 1.0},
        "intent_ranking": [{"name": "greet", "confidence": 1.0}],
        "entities": [],
    }

    message = UserMessage("Hello")
    result = await processor.parse_message(message)
    assert result["intent"]["name"]


def test_predict_next_with_tracker_nlu_only(trained_nlu_model: Text):
    processor = Agent.load(model_path=trained_nlu_model).processor
    tracker = DialogueStateTracker("some_id", [])
    tracker.followup_action = None
    result = processor.predict_next_with_tracker(tracker)
    assert result is None


def test_predict_next_with_tracker_core_only(trained_core_model: Text):
    processor = Agent.load(model_path=trained_core_model).processor
    tracker = DialogueStateTracker("some_id", [])
    tracker.followup_action = None
    result = processor.predict_next_with_tracker(tracker)
    assert result["policy"] == "MemoizationPolicy"


def test_predict_next_with_tracker_full_model(trained_rasa_model: Text):
    processor = Agent.load(model_path=trained_rasa_model).processor
    tracker = DialogueStateTracker("some_id", [])
    tracker.followup_action = None
    result = processor.predict_next_with_tracker(tracker)
    assert result["policy"] == "MemoizationPolicy"


def test_get_tracker_adds_model_id(default_processor: MessageProcessor):
    model_id = default_processor.model_metadata.model_id
    tracker = default_processor.get_tracker("bloop")
    assert tracker.model_id == model_id


async def test_processor_e2e_slot_set(e2e_bot_agent: Agent, caplog: LogCaptureFixture):
    processor = e2e_bot_agent.processor
<<<<<<< HEAD
    message = UserMessage(
        "I am feeling sad.",
        CollectingOutputChannel(),
        "test",
    )
=======
    message = UserMessage("I am feeling sad.", CollectingOutputChannel(), "test")
>>>>>>> a9932b4a
    with caplog.at_level(logging.DEBUG):
        await processor.handle_message(message)

    tracker = processor.get_tracker("test")
    assert SlotSet("mood", "sad") in tracker.events
    assert any(
        "An end-to-end prediction was made which has triggered the 2nd execution of "
        "the default action 'action_extract_slots'." in message
        for message in caplog.messages
    )


async def test_model_name_is_available(trained_moodbot_path: Text):
    processor = Agent.load(model_path=trained_moodbot_path).processor
    assert len(processor.model_filename) > 0
    assert "/" not in processor.model_filename


async def test_loads_correct_model_from_path(
    trained_core_model: Text, trained_nlu_model: Text, tmp_path: Path
):
    # We move both models to the same directory to prove we can load models by name
    # from a directory with multiple models.
    model_dir = tmp_path / "models"
    os.makedirs(model_dir)

    trained_core_model_name = os.path.basename(trained_core_model)
    shutil.copy2(trained_core_model, model_dir)

    trained_nlu_model_name = os.path.basename(trained_nlu_model)
    shutil.copy2(trained_nlu_model, model_dir)

    core_processor = Agent.load(
        model_path=model_dir / trained_core_model_name
    ).processor
    nlu_processor = Agent.load(model_path=model_dir / trained_nlu_model_name).processor

    assert core_processor.model_filename == trained_core_model_name
    assert nlu_processor.model_filename == trained_nlu_model_name<|MERGE_RESOLUTION|>--- conflicted
+++ resolved
@@ -590,12 +590,7 @@
 
 
 async def test_update_tracker_session_with_metadata(
-<<<<<<< HEAD
-    default_processor: MessageProcessor,
-    monkeypatch: MonkeyPatch,
-=======
     default_processor: MessageProcessor, monkeypatch: MonkeyPatch
->>>>>>> a9932b4a
 ):
     model_id = default_processor.model_metadata.model_id
     sender_id = uuid.uuid4().hex
@@ -612,15 +607,7 @@
     events = list(tracker.events)
 
     assert events[0] == with_model_id(
-<<<<<<< HEAD
-        SlotSet(
-            SESSION_START_METADATA_SLOT,
-            message_metadata,
-        ),
-        model_id,
-=======
         SlotSet(SESSION_START_METADATA_SLOT, message_metadata), model_id
->>>>>>> a9932b4a
     )
     assert tracker.slots[SESSION_START_METADATA_SLOT].value == message_metadata
 
@@ -886,14 +873,7 @@
             SlotSet(entity, slot_1[entity]),
             DefinePrevUserUtteredFeaturization(False),
             ActionExecuted("utter_greet"),
-<<<<<<< HEAD
-            BotUttered(
-                "hey there Core!",
-                metadata={"utter_action": "utter_greet"},
-            ),
-=======
             BotUttered("hey there Core!", metadata={"utter_action": "utter_greet"}),
->>>>>>> a9932b4a
             ActionExecuted(ACTION_LISTEN_NAME),
             ActionExecuted(ACTION_SESSION_START_NAME),
             SessionStarted(),
@@ -949,14 +929,7 @@
 
 async def test_action_unlikely_intent_metadata(default_processor: MessageProcessor):
     tracker = DialogueStateTracker.from_events(
-<<<<<<< HEAD
-        "some-sender",
-        evts=[
-            ActionExecuted(ACTION_LISTEN_NAME),
-        ],
-=======
         "some-sender", evts=[ActionExecuted(ACTION_LISTEN_NAME)]
->>>>>>> a9932b4a
     )
     domain = Domain.empty()
     metadata = {"key1": 1, "key2": "2"}
@@ -1026,14 +999,7 @@
             SlotSet(entity, slot_1[entity]),
             DefinePrevUserUtteredFeaturization(use_text_for_featurization=False),
             ActionExecuted("utter_greet"),
-<<<<<<< HEAD
-            BotUttered(
-                "hey there name1!",
-                metadata={"utter_action": "utter_greet"},
-            ),
-=======
             BotUttered("hey there name1!", metadata={"utter_action": "utter_greet"}),
->>>>>>> a9932b4a
             ActionExecuted(ACTION_LISTEN_NAME),
             UserUttered("/restart", {INTENT_NAME_KEY: "restart", "confidence": 1.0}),
             DefinePrevUserUtteredFeaturization(use_text_for_featurization=False),
@@ -1196,14 +1162,7 @@
             ActionExecuted(ACTION_SESSION_START_NAME),
             SessionStarted(),
             ActionExecuted(ACTION_LISTEN_NAME),
-<<<<<<< HEAD
-            UserUttered(
-                user_message,
-                intent={"name": "greet"},
-            ),
-=======
             UserUttered(user_message, intent={"name": "greet"}),
->>>>>>> a9932b4a
             ActionExecutionRejected(ACTION_LISTEN_NAME),
         ],
         model_id,
@@ -1213,12 +1172,7 @@
 
 
 async def test_logging_of_end_to_end_action(
-<<<<<<< HEAD
-    default_processor: MessageProcessor,
-    monkeypatch: MonkeyPatch,
-=======
     default_processor: MessageProcessor, monkeypatch: MonkeyPatch
->>>>>>> a9932b4a
 ):
     model_id = default_processor.model_metadata.model_id
     end_to_end_action = "hi, how are you?"
@@ -1271,14 +1225,7 @@
             ActionExecuted(ACTION_SESSION_START_NAME),
             SessionStarted(),
             ActionExecuted(ACTION_LISTEN_NAME),
-<<<<<<< HEAD
-            UserUttered(
-                user_message,
-                intent={"name": "greet"},
-            ),
-=======
             UserUttered(user_message, intent={"name": "greet"}),
->>>>>>> a9932b4a
             ActionExecuted(action_text=end_to_end_action),
             BotUttered("hi, how are you?", {}, {}, 123),
             ActionExecuted(ACTION_LISTEN_NAME),
@@ -1531,15 +1478,7 @@
 
 async def test_processor_e2e_slot_set(e2e_bot_agent: Agent, caplog: LogCaptureFixture):
     processor = e2e_bot_agent.processor
-<<<<<<< HEAD
-    message = UserMessage(
-        "I am feeling sad.",
-        CollectingOutputChannel(),
-        "test",
-    )
-=======
     message = UserMessage("I am feeling sad.", CollectingOutputChannel(), "test")
->>>>>>> a9932b4a
     with caplog.at_level(logging.DEBUG):
         await processor.handle_message(message)
 
