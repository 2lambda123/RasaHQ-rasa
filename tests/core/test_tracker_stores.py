import logging
from contextlib import contextmanager
from pathlib import Path

import pytest
import sqlalchemy
import uuid

from _pytest.capture import CaptureFixture
from _pytest.logging import LogCaptureFixture
from _pytest.monkeypatch import MonkeyPatch
from moto import mock_dynamodb2
from pymongo.errors import OperationFailure

from rasa.core.agent import Agent
from rasa.nlu.tokenizers.whitespace_tokenizer import WhitespaceTokenizer
from rasa.shared.constants import DEFAULT_SENDER_ID
from sqlalchemy.dialects.postgresql.base import PGDialect
from sqlalchemy.dialects.sqlite.base import SQLiteDialect
from sqlalchemy.dialects.oracle.base import OracleDialect
from sqlalchemy.engine.url import URL
from typing import Tuple, Text, Type, Dict, List, Union, Optional, ContextManager
from unittest.mock import Mock, AsyncMock

import rasa.core.tracker_store
from rasa.shared.core.constants import ACTION_LISTEN_NAME, ACTION_SESSION_START_NAME
from rasa.core.constants import POSTGRESQL_SCHEMA
from rasa.shared.core.domain import Domain
from rasa.shared.core.events import (
    SlotSet,
    ActionExecuted,
    Restarted,
    UserUttered,
    SessionStarted,
    BotUttered,
    Event,
)
from rasa.shared.exceptions import ConnectionException
from rasa.core.tracker_store import (
    TrackerStore,
    InMemoryTrackerStore,
    RedisTrackerStore,
    DEFAULT_REDIS_TRACKER_STORE_KEY_PREFIX,
    SQLTrackerStore,
    DynamoTrackerStore,
    FailSafeTrackerStore,
    AwaitableTrackerStore
)
from rasa.shared.core.trackers import DialogueStateTracker
from rasa.shared.nlu.training_data.message import Message
from rasa.utils.endpoints import EndpointConfig, read_endpoint_config
from tests.core.conftest import MockedMongoTrackerStore

test_domain = Domain.load("data/test_domains/default.yml")


async def get_or_create_tracker_store(store: TrackerStore) -> None:
    slot_key = "location"
    slot_val = "Easter Island"

    tracker = await store.get_or_create_tracker(DEFAULT_SENDER_ID)
    ev = SlotSet(slot_key, slot_val)
    tracker.update(ev)
    assert tracker.get_slot(slot_key) == slot_val

    await store.save(tracker)

    again = await store.get_or_create_tracker(DEFAULT_SENDER_ID)
    assert again.get_slot(slot_key) == slot_val


def test_get_or_create():
    get_or_create_tracker_store(InMemoryTrackerStore(test_domain))


# noinspection PyPep8Naming
@mock_dynamodb2
def test_dynamo_get_or_create():
    get_or_create_tracker_store(DynamoTrackerStore(test_domain))


@mock_dynamodb2
async def test_dynamo_tracker_floats():
    conversation_id = uuid.uuid4().hex

    tracker_store = DynamoTrackerStore(test_domain)
    tracker = await tracker_store.get_or_create_tracker(
        conversation_id, append_action_listen=False
    )

    # save `slot` event with known `float`-type timestamp
    timestamp = 13423.23434623
    tracker.update(SlotSet("key", "val", timestamp=timestamp))
    await tracker_store.save(tracker)

    # retrieve tracker and the event timestamp is retrieved as a `float`
    tracker = await tracker_store.get_or_create_tracker(conversation_id)
    retrieved_timestamp = tracker.events[0].timestamp
    assert isinstance(retrieved_timestamp, float)
    assert retrieved_timestamp == timestamp


async def test_restart_after_retrieval_from_tracker_store(domain: Domain):
    store = InMemoryTrackerStore(domain)
    tr = await store.get_or_create_tracker("myuser")
    synth = [ActionExecuted("action_listen") for _ in range(4)]

    for e in synth:
        tr.update(e)

    tr.update(Restarted())
    latest_restart = tr.idx_after_latest_restart()

    await store.save(tr)
    tr2 = await store.retrieve("myuser")
    latest_restart_after_loading = tr2.idx_after_latest_restart()
    assert latest_restart == latest_restart_after_loading


async def test_tracker_store_remembers_max_history(domain: Domain):
    store = InMemoryTrackerStore(domain)
    tr = await store.get_or_create_tracker("myuser", max_event_history=42)
    tr.update(Restarted())

    await store.save(tr)
    tr2 = await store.retrieve("myuser")
    assert tr._max_event_history == tr2._max_event_history == 42


def test_tracker_store_endpoint_config_loading(endpoints_path: Text):
    cfg = read_endpoint_config(endpoints_path, "tracker_store")

    assert cfg == EndpointConfig.from_dict(
        {
            "type": "redis",
            "url": "localhost",
            "port": 6379,
            "db": 0,
            "password": "password",
            "timeout": 30000,
        }
    )


def test_create_tracker_store_from_endpoint_config(
    domain: Domain, endpoints_path: Text
):
    store = read_endpoint_config(endpoints_path, "tracker_store")
    tracker_store = RedisTrackerStore(
        domain=domain,
        host="localhost",
        port=6379,
        db=0,
        password="password",
        record_exp=3000,
    )

    assert isinstance(tracker_store, type(TrackerStore.create(store, domain)._tracker_store))


def test_redis_tracker_store_invalid_key_prefix(domain: Domain):

    test_invalid_key_prefix = "$$ &!"

    tracker_store = RedisTrackerStore(
        domain=domain,
        host="localhost",
        port=6379,
        db=0,
        password="password",
        key_prefix=test_invalid_key_prefix,
        record_exp=3000,
    )

    assert tracker_store._get_key_prefix() == DEFAULT_REDIS_TRACKER_STORE_KEY_PREFIX


def test_redis_tracker_store_valid_key_prefix(domain: Domain):
    test_valid_key_prefix = "spanish"

    tracker_store = RedisTrackerStore(
        domain=domain,
        host="localhost",
        port=6379,
        db=0,
        password="password",
        key_prefix=test_valid_key_prefix,
        record_exp=3000,
    )

    assert (
        tracker_store._get_key_prefix()
        == f"{test_valid_key_prefix}:{DEFAULT_REDIS_TRACKER_STORE_KEY_PREFIX}"
    )


def test_exception_tracker_store_from_endpoint_config(
    domain: Domain, monkeypatch: MonkeyPatch, endpoints_path: Text
):
    """Check if tracker store properly handles exceptions.

    If we can not create a tracker store by instantiating the
    expected type (e.g. due to an exception) we should fallback to
    the default `InMemoryTrackerStore`."""

    store = read_endpoint_config(endpoints_path, "tracker_store")
    mock = Mock(side_effect=Exception("test exception"))
    monkeypatch.setattr(rasa.core.tracker_store, "RedisTrackerStore", mock)

    with pytest.raises(Exception) as e:
        TrackerStore.create(store, domain)

    assert "test exception" in str(e.value)


def test_raise_connection_exception_redis_tracker_store_creation(
    domain: Domain, monkeypatch: MonkeyPatch, endpoints_path: Text
):
    store = read_endpoint_config(endpoints_path, "tracker_store")
    monkeypatch.setattr(
        rasa.core.tracker_store,
        "RedisTrackerStore",
        Mock(side_effect=ConnectionError()),
    )

    with pytest.raises(ConnectionException):
        TrackerStore.create(store, domain)


def test_mongo_tracker_store_raise_exception(domain: Domain, monkeypatch: MonkeyPatch):
    monkeypatch.setattr(
        rasa.core.tracker_store,
        "MongoTrackerStore",
        Mock(
            side_effect=OperationFailure("not authorized on logs to execute command.")
        ),
    )
    with pytest.raises(ConnectionException) as error:
        TrackerStore.create(
            EndpointConfig(username="username", password="password", type="mongod"),
            domain,
        )

    assert "not authorized on logs to execute command." in str(error.value)


class HostExampleTrackerStore(RedisTrackerStore):
    pass


def test_tracker_store_with_host_argument_from_string(domain: Domain):
    endpoints_path = "data/test_endpoints/custom_tracker_endpoints.yml"
    store_config = read_endpoint_config(endpoints_path, "tracker_store")
    store_config.type = "tests.core.test_tracker_stores.HostExampleTrackerStore"

    with pytest.warns(None) as record:
        tracker_store = TrackerStore.create(store_config, domain)

    assert len(record) == 0

    assert isinstance(tracker_store._tracker_store, HostExampleTrackerStore)


def test_tracker_store_from_invalid_module(domain: Domain):
    endpoints_path = "data/test_endpoints/custom_tracker_endpoints.yml"
    store_config = read_endpoint_config(endpoints_path, "tracker_store")
    store_config.type = "a.module.which.cannot.be.found"

    with pytest.warns(UserWarning):
        tracker_store = TrackerStore.create(store_config, domain)

    assert isinstance(tracker_store, AwaitableTrackerStore)


def test_tracker_store_from_invalid_string(domain: Domain):
    endpoints_path = "data/test_endpoints/custom_tracker_endpoints.yml"
    store_config = read_endpoint_config(endpoints_path, "tracker_store")
    store_config.type = "any string"

    with pytest.warns(UserWarning):
        tracker_store = TrackerStore.create(store_config, domain)

    assert isinstance(tracker_store._tracker_store, InMemoryTrackerStore)


async def _tracker_store_and_tracker_with_slot_set() -> Tuple[
    InMemoryTrackerStore, DialogueStateTracker
]:
    # returns an InMemoryTrackerStore containing a tracker with a slot set

    slot_key = "cuisine"
    slot_val = "French"

    store = InMemoryTrackerStore(test_domain)
    tracker = await store.get_or_create_tracker(DEFAULT_SENDER_ID)
    ev = SlotSet(slot_key, slot_val)
    tracker.update(ev)

    return store, tracker


async def test_tracker_serialisation():
    store, tracker = await _tracker_store_and_tracker_with_slot_set()
    serialised = store.serialise_tracker(tracker)

    assert tracker == store.deserialise_tracker(DEFAULT_SENDER_ID, serialised)


@pytest.mark.parametrize(
    "full_url",
    [
        "postgresql://localhost",
        "postgresql://localhost:5432",
        "postgresql://user:secret@localhost",
        "sqlite:///",
    ],
)
def test_get_db_url_with_fully_specified_url(full_url: Text):
    assert SQLTrackerStore.get_db_url(host=full_url) == full_url


def test_get_db_url_with_port_in_host():
    host = "localhost:1234"
    dialect = "postgresql"
    db = "mydb"

    expected = f"{dialect}://{host}/{db}"

    assert (
        str(SQLTrackerStore.get_db_url(dialect=dialect, host=host, db=db)) == expected
    )


def test_db_get_url_with_sqlite():
    expected = "sqlite:///rasa.db"
    assert str(SQLTrackerStore.get_db_url(dialect="sqlite", db="rasa.db")) == expected


def test_get_db_url_with_correct_host():
    expected = "postgresql://localhost:5005/mydb"

    assert (
        str(
            SQLTrackerStore.get_db_url(
                dialect="postgresql", host="localhost", port=5005, db="mydb"
            )
        )
        == expected
    )


def test_get_db_url_with_query():
    expected = "postgresql://localhost:5005/mydb?driver=my-driver"

    assert (
        str(
            SQLTrackerStore.get_db_url(
                dialect="postgresql",
                host="localhost",
                port=5005,
                db="mydb",
                query={"driver": "my-driver"},
            )
        )
        == expected
    )


def test_sql_tracker_store_logs_do_not_show_password(caplog: LogCaptureFixture):
    dialect = "postgresql"
    host = "localhost"
    port = 9901
    db = "some-database"
    username = "db-user"
    password = "some-password"

    with caplog.at_level(logging.DEBUG):
        _ = SQLTrackerStore(None, dialect, host, port, db, username, password)

    # the URL in the logs does not contain the password
    assert password not in caplog.text

    # instead the password is displayed as '***'
    assert f"postgresql://{username}:***@{host}:{port}/{db}" in caplog.text


def test_db_url_with_query_from_endpoint_config(tmp_path: Path):
    endpoint_config = """
    tracker_store:
      dialect: postgresql
      url: localhost
      port: 5123
      username: user
      password: pw
      login_db: login-db
      query:
        driver: my-driver
        another: query
    """
    f = tmp_path / "tmp_config_file.yml"
    f.write_text(endpoint_config)
    store_config = read_endpoint_config(str(f), "tracker_store")

    url = SQLTrackerStore.get_db_url(**store_config.kwargs)

    import itertools

    # order of query dictionary in yaml is random, test against both permutations
    connection_url = "postgresql://user:pw@:5123/login-db?"
    assert any(
        str(url) == connection_url + "&".join(permutation)
        for permutation in (
            itertools.permutations(("another=query", "driver=my-driver"))
        )
    )


async def test_fail_safe_tracker_store_if_no_errors():
    mocked_tracker_store = Mock()

    tracker_store = FailSafeTrackerStore(mocked_tracker_store, None)

    # test save
    mocked_tracker_store.save = AsyncMock()
    await tracker_store.save(None)
    mocked_tracker_store.save.assert_called_once()

    # test retrieve
    expected = [1]
    mocked_tracker_store.retrieve = AsyncMock(return_value=expected)
    sender_id = "10"
    assert await tracker_store.retrieve(sender_id) == expected
    mocked_tracker_store.retrieve.assert_called_once_with(sender_id)

    # test keys
    expected = ["sender 1", "sender 2"]
    mocked_tracker_store.keys = AsyncMock(return_value=expected)
    assert await tracker_store.keys() == expected
    mocked_tracker_store.keys.assert_called_once()


async def test_fail_safe_tracker_store_with_save_error():
    mocked_tracker_store = Mock()
    mocked_tracker_store.save = Mock(side_effect=Exception())

    fallback_tracker_store = Mock()
    fallback_tracker_store.save = AsyncMock()

    on_error_callback = Mock()

    tracker_store = FailSafeTrackerStore(
        mocked_tracker_store, on_error_callback, fallback_tracker_store
    )
    await tracker_store.save(None)

    fallback_tracker_store.save.assert_called_once()
    on_error_callback.assert_called_once()


async def test_fail_safe_tracker_store_with_keys_error():
    mocked_tracker_store = Mock()
    mocked_tracker_store.keys = Mock(side_effect=Exception())

    on_error_callback = Mock()

    tracker_store = FailSafeTrackerStore(mocked_tracker_store, on_error_callback)
    assert await tracker_store.keys() == []
    on_error_callback.assert_called_once()


async def test_fail_safe_tracker_store_with_retrieve_error():
    mocked_tracker_store = Mock()
    mocked_tracker_store.retrieve = Mock(side_effect=Exception())

    fallback_tracker_store = Mock()
    on_error_callback = Mock()

    tracker_store = FailSafeTrackerStore(
        mocked_tracker_store, on_error_callback, fallback_tracker_store
    )

    assert await tracker_store.retrieve("sender_id") is None
    on_error_callback.assert_called_once()


def test_set_fail_safe_tracker_store_domain(domain: Domain):
    tracker_store = InMemoryTrackerStore(domain)
    fallback_tracker_store = InMemoryTrackerStore(None)
    failsafe_store = FailSafeTrackerStore(tracker_store, None, fallback_tracker_store)

    failsafe_store.domain = domain
    assert failsafe_store.domain is domain
    assert tracker_store.domain is failsafe_store.domain
    assert fallback_tracker_store.domain is failsafe_store.domain


def create_tracker_with_partially_saved_events(
    tracker_store: TrackerStore,
) -> Tuple[List[Event], DialogueStateTracker]:
    # creates a tracker with two events and saved it to the tracker store
    # following that, it adds three more events that are not saved to the tracker store
    sender_id = uuid.uuid4().hex

    # create tracker with two events and save it
    events = [UserUttered("hello"), BotUttered("what")]
    tracker = DialogueStateTracker.from_events(sender_id, events)
    tracker_store.save(tracker)

    # add more events to the tracker, do not yet save it
    events = [ActionExecuted(ACTION_LISTEN_NAME), UserUttered("123"), BotUttered("yes")]
    for event in events:
        tracker.update(event)

    return events, tracker


async def _saved_tracker_with_multiple_session_starts(
    tracker_store: TrackerStore, sender_id: Text
) -> DialogueStateTracker:
    tracker = DialogueStateTracker.from_events(
        sender_id,
        [
            ActionExecuted(ACTION_SESSION_START_NAME),
            SessionStarted(),
            UserUttered("hi"),
            ActionExecuted(ACTION_SESSION_START_NAME),
            SessionStarted(),
        ],
    )

    await tracker_store.save(tracker)
    return await tracker_store.retrieve(sender_id)


def test_mongo_additional_events(domain: Domain):
    tracker_store = MockedMongoTrackerStore(domain)
    events, tracker = create_tracker_with_partially_saved_events(tracker_store)

    # make sure only new events are returned
    # noinspection PyProtectedMember
    assert list(tracker_store._additional_events(tracker)) == events


async def test_mongo_additional_events_with_session_start(domain: Domain):
    sender = "test_mongo_additional_events_with_session_start"
    tracker_store = MockedMongoTrackerStore(domain)
    tracker = await _saved_tracker_with_multiple_session_starts(tracker_store, sender)

    tracker.update(UserUttered("hi2"))

    # noinspection PyProtectedMember
    additional_events = list(tracker_store._additional_events(tracker))

    assert len(additional_events) == 1
    assert isinstance(additional_events[0], UserUttered)


# we cannot parametrise over this and the previous test due to the different ways of
# calling _additional_events()
def test_sql_additional_events(domain: Domain):
    tracker_store = SQLTrackerStore(domain)
    additional_events, tracker = create_tracker_with_partially_saved_events(
        tracker_store
    )

    # make sure only new events are returned
    with tracker_store.session_scope() as session:
        # noinspection PyProtectedMember
        assert (
            list(tracker_store._additional_events(session, tracker))
            == additional_events
        )


async def test_sql_additional_events_with_session_start(domain: Domain):
    sender = "test_sql_additional_events_with_session_start"
    tracker_store = SQLTrackerStore(domain)
    tracker = await _saved_tracker_with_multiple_session_starts(tracker_store, sender)

    tracker.update(UserUttered("hi2"), domain)

    # make sure only new events are returned
    with tracker_store.session_scope() as session:
        # noinspection PyProtectedMember
        additional_events = list(tracker_store._additional_events(session, tracker))
        assert len(additional_events) == 1
        assert isinstance(additional_events[0], UserUttered)


@pytest.mark.parametrize(
    "tracker_store_type,tracker_store_kwargs",
    [(MockedMongoTrackerStore, {}), (SQLTrackerStore, {"host": "sqlite:///"})],
)
<<<<<<< HEAD
async def test_tracker_store_retrieve_with_session_started_events(
    tracker_store_type: Type[TrackerStore], tracker_store_kwargs: Dict, domain: Domain,
=======
def test_tracker_store_retrieve_with_session_started_events(
    tracker_store_type: Type[TrackerStore], tracker_store_kwargs: Dict, domain: Domain
>>>>>>> 413ac055
):
    tracker_store = tracker_store_type(domain, **tracker_store_kwargs)
    events = [
        UserUttered("Hola", {"name": "greet"}, timestamp=1),
        BotUttered("Hi", timestamp=2),
        SessionStarted(timestamp=3),
        UserUttered("Ciao", {"name": "greet"}, timestamp=4),
    ]
    sender_id = "test_sql_tracker_store_with_session_events"
    tracker = DialogueStateTracker.from_events(sender_id, events)
    await tracker_store.save(tracker)

    # Save other tracker to ensure that we don't run into problems with other senders
    other_tracker = DialogueStateTracker.from_events("other-sender", [SessionStarted()])
    await tracker_store.save(other_tracker)

    # Retrieve tracker with events since latest SessionStarted
    tracker = await tracker_store.retrieve(sender_id)

    assert len(tracker.events) == 2
    assert all((event == tracker.events[i] for i, event in enumerate(events[2:])))


@pytest.mark.parametrize(
    "tracker_store_type,tracker_store_kwargs",
    [(MockedMongoTrackerStore, {}), (SQLTrackerStore, {"host": "sqlite:///"})],
)
<<<<<<< HEAD
async def test_tracker_store_retrieve_without_session_started_events(
    tracker_store_type: Type[TrackerStore], tracker_store_kwargs: Dict, domain,
=======
def test_tracker_store_retrieve_without_session_started_events(
    tracker_store_type: Type[TrackerStore], tracker_store_kwargs: Dict, domain
>>>>>>> 413ac055
):
    tracker_store = tracker_store_type(domain, **tracker_store_kwargs)

    # Create tracker with a SessionStarted event
    events = [
        UserUttered("Hola", {"name": "greet"}),
        BotUttered("Hi"),
        UserUttered("Ciao", {"name": "greet"}),
        BotUttered("Hi2"),
    ]

    sender_id = "test_sql_tracker_store_retrieve_without_session_started_events"
    tracker = DialogueStateTracker.from_events(sender_id, events)
    await tracker_store.save(tracker)

    # Save other tracker to ensure that we don't run into problems with other senders
    other_tracker = DialogueStateTracker.from_events("other-sender", [SessionStarted()])
    await tracker_store.save(other_tracker)

    tracker = await tracker_store.retrieve(sender_id)

    assert len(tracker.events) == 4
    assert all(event == tracker.events[i] for i, event in enumerate(events))


@pytest.mark.parametrize(
    "tracker_store_type,tracker_store_kwargs",
    [
        (MockedMongoTrackerStore, {}),
        (SQLTrackerStore, {"host": "sqlite:///"}),
        (InMemoryTrackerStore, {}),
    ],
)
async def test_tracker_store_retrieve_with_events_from_previous_sessions(
    tracker_store_type: Type[TrackerStore], tracker_store_kwargs: Dict
):
    tracker_store = tracker_store_type(Domain.empty(), **tracker_store_kwargs)

    conversation_id = uuid.uuid4().hex
    tracker = DialogueStateTracker.from_events(
        conversation_id,
        [
            ActionExecuted(ACTION_SESSION_START_NAME),
            SessionStarted(),
            UserUttered("hi"),
            ActionExecuted(ACTION_SESSION_START_NAME),
            SessionStarted(),
        ],
    )
    await tracker_store.save(tracker)

    actual = await tracker_store.retrieve_full_tracker(conversation_id)

    assert len(actual.events) == len(tracker.events)


def test_session_scope_error(
    monkeypatch: MonkeyPatch, capsys: CaptureFixture, domain: Domain
):
    tracker_store = SQLTrackerStore(domain)
    tracker_store.sessionmaker = Mock()

    requested_schema = uuid.uuid4().hex

    # `ensure_schema_exists()` raises `ValueError`
    mocked_ensure_schema_exists = Mock(side_effect=ValueError(requested_schema))
    monkeypatch.setattr(
        rasa.core.tracker_store, "ensure_schema_exists", mocked_ensure_schema_exists
    )

    # `SystemExit` is triggered by failing `ensure_schema_exists()`
    with pytest.raises(SystemExit):
        with tracker_store.session_scope() as _:
            pass

    # error message is printed
    assert (
        f"Requested PostgreSQL schema '{requested_schema}' was not found in the "
        f"database." in capsys.readouterr()[0]
    )


@pytest.mark.parametrize(
    "url,is_postgres_url",
    [
        (f"{PGDialect.name}://admin:pw@localhost:5432/rasa", True),
        (f"{SQLiteDialect.name}:///", False),
        (URL(PGDialect.name), True),
        (URL(SQLiteDialect.name), False),
    ],
)
def test_is_postgres_url(url: Union[Text, URL], is_postgres_url: bool):
    assert rasa.core.tracker_store.is_postgresql_url(url) == is_postgres_url


def set_or_delete_postgresql_schema_env_var(
    monkeypatch: MonkeyPatch, value: Optional[Text]
) -> None:
    """Set `POSTGRESQL_SCHEMA` environment variable using `MonkeyPatch`.

    Args:
        monkeypatch: Instance of `MonkeyPatch` to use for patching.
        value: Value of the `POSTGRESQL_SCHEMA` environment variable to set.
    """
    if value is None:
        monkeypatch.delenv(POSTGRESQL_SCHEMA, raising=False)
    else:
        monkeypatch.setenv(POSTGRESQL_SCHEMA, value)


@pytest.mark.parametrize(
    "url,schema_env,kwargs",
    [
        # postgres without schema
        (
            f"{PGDialect.name}://admin:pw@localhost:5432/rasa",
            None,
            {
                "pool_size": rasa.core.tracker_store.POSTGRESQL_DEFAULT_POOL_SIZE,
                "max_overflow": rasa.core.tracker_store.POSTGRESQL_DEFAULT_MAX_OVERFLOW,
            },
        ),
        # postgres with schema
        (
            f"{PGDialect.name}://admin:pw@localhost:5432/rasa",
            "schema1",
            {
                "connect_args": {"options": "-csearch_path=schema1"},
                "pool_size": rasa.core.tracker_store.POSTGRESQL_DEFAULT_POOL_SIZE,
                "max_overflow": rasa.core.tracker_store.POSTGRESQL_DEFAULT_MAX_OVERFLOW,
            },
        ),
        # oracle without schema
        (f"{OracleDialect.name}://admin:pw@localhost:5432/rasa", None, {}),
        # oracle with schema
        (f"{OracleDialect.name}://admin:pw@localhost:5432/rasa", "schema1", {}),
        # sqlite
        (f"{SQLiteDialect.name}:///", None, {}),
    ],
)
def test_create_engine_kwargs(
    monkeypatch: MonkeyPatch,
    url: Union[Text, URL],
    schema_env: Optional[Text],
    kwargs: Dict[Text, Dict[Text, Union[Text, int]]],
):
    set_or_delete_postgresql_schema_env_var(monkeypatch, schema_env)

    assert rasa.core.tracker_store.create_engine_kwargs(url) == kwargs


@contextmanager
def does_not_raise():
    """Contextmanager to be used when an expression is not expected to raise an
    exception.

    This contextmanager can be used in parametrized tests, where some input objects
    are expected to raise and others are not.

    Example:

        @pytest.mark.parametrize(
            "a,b,raises_context",
            [
                # 5/6 is a legal divison
                (5, 6, does_not_raise()),
                # 5/0 raises a `ZeroDivisionError`
                (5, 0, pytest.raises(ZeroDivisionError)),
            ],
        )
        def test_divide(
            a: int, b: int, raises_context: ContextManager,
        ):
            with raises_context:
                _ = a / b

    """
    yield


@pytest.mark.parametrize(
    "is_postgres,schema_env,schema_exists,raises_context",
    [
        (True, "schema1", True, does_not_raise()),
        (True, "schema1", False, pytest.raises(ValueError)),
        (False, "schema1", False, does_not_raise()),
        (True, None, False, does_not_raise()),
        (False, None, False, does_not_raise()),
    ],
)
def test_ensure_schema_exists(
    monkeypatch: MonkeyPatch,
    is_postgres: bool,
    schema_env: Optional[Text],
    schema_exists: bool,
    raises_context: ContextManager,
):
    set_or_delete_postgresql_schema_env_var(monkeypatch, schema_env)
    monkeypatch.setattr(
        rasa.core.tracker_store, "is_postgresql_url", lambda _: is_postgres
    )
    monkeypatch.setattr(sqlalchemy, "exists", Mock())

    # mock the `session.query().scalar()` query which returns whether the schema
    # exists in the db
    scalar = Mock(return_value=schema_exists)
    query = Mock(scalar=scalar)
    session = Mock()
    session.query = Mock(return_value=query)

    with raises_context:
        rasa.core.tracker_store.ensure_schema_exists(session)


def test_current_state_without_events(domain: Domain):
    tracker_store = MockedMongoTrackerStore(domain)

    # insert some events
    events = [
        UserUttered("Hola", {"name": "greet"}),
        BotUttered("Hi"),
        UserUttered("Ciao", {"name": "greet"}),
        BotUttered("Hi2"),
    ]

    sender_id = "test_mongo_tracker_store_current_state_without_events"
    tracker = DialogueStateTracker.from_events(sender_id, events)

    # get current state without events
    # noinspection PyProtectedMember
    state = tracker_store._current_tracker_state_without_events(tracker)

    # `events` key should not be in there
    assert state and "events" not in state


def test_login_db_with_no_postgresql(tmp_path: Path):
    with pytest.warns(UserWarning):
        SQLTrackerStore(db=str(tmp_path / "rasa.db"), login_db=str(tmp_path / "other"))


@pytest.mark.parametrize(
    "config",
    [
        {
            "type": "mongod",
            "url": "mongodb://0.0.0.0:42/?serverSelectionTimeoutMS=5000",
        },
        {"type": "dynamo"},
    ],
)
def test_tracker_store_connection_error(config: Dict, domain: Domain):
    store = EndpointConfig.from_dict(config)

    with pytest.raises(ConnectionException):
        TrackerStore.create(store, domain)


async def prepare_token_serialisation(
    tracker_store: TrackerStore, response_selector_agent: Agent, sender_id: Text
):
    text = "Good morning"
    tokenizer = WhitespaceTokenizer(WhitespaceTokenizer.get_default_config())
    tokens = tokenizer.tokenize(Message(data={"text": text}), "text")
    indices = [[t.start, t.end] for t in tokens]

    tracker = await tracker_store.get_or_create_tracker(sender_id=sender_id)
    parse_data = await response_selector_agent.parse_message(text)
    event = UserUttered(
        "Good morning",
        parse_data.get("intent"),
        parse_data.get("entities", []),
        parse_data,
    )

    tracker.update(event)
    await tracker_store.save(tracker)

    retrieved_tracker = await tracker_store.retrieve(sender_id=sender_id)
    event = retrieved_tracker.get_last_event_for(event_type=UserUttered)
    event_tokens = event.as_dict().get("parse_data").get("text_tokens")

    assert event_tokens == indices


def test_inmemory_tracker_store_with_token_serialisation(
    domain: Domain, response_selector_agent: Agent
):
    tracker_store = InMemoryTrackerStore(domain)
    prepare_token_serialisation(tracker_store, response_selector_agent, "inmemory")


def test_mongo_tracker_store_with_token_serialisation(
    domain: Domain, response_selector_agent: Agent
):
    tracker_store = MockedMongoTrackerStore(domain)
    prepare_token_serialisation(tracker_store, response_selector_agent, "mongo")


def test_sql_tracker_store_with_token_serialisation(
    domain: Domain, response_selector_agent: Agent
):
    tracker_store = SQLTrackerStore(domain, **{"host": "sqlite:///"})
    prepare_token_serialisation(tracker_store, response_selector_agent, "sql")
<|MERGE_RESOLUTION|>--- conflicted
+++ resolved
@@ -591,13 +591,9 @@
     "tracker_store_type,tracker_store_kwargs",
     [(MockedMongoTrackerStore, {}), (SQLTrackerStore, {"host": "sqlite:///"})],
 )
-<<<<<<< HEAD
+
 async def test_tracker_store_retrieve_with_session_started_events(
     tracker_store_type: Type[TrackerStore], tracker_store_kwargs: Dict, domain: Domain,
-=======
-def test_tracker_store_retrieve_with_session_started_events(
-    tracker_store_type: Type[TrackerStore], tracker_store_kwargs: Dict, domain: Domain
->>>>>>> 413ac055
 ):
     tracker_store = tracker_store_type(domain, **tracker_store_kwargs)
     events = [
@@ -625,13 +621,8 @@
     "tracker_store_type,tracker_store_kwargs",
     [(MockedMongoTrackerStore, {}), (SQLTrackerStore, {"host": "sqlite:///"})],
 )
-<<<<<<< HEAD
 async def test_tracker_store_retrieve_without_session_started_events(
     tracker_store_type: Type[TrackerStore], tracker_store_kwargs: Dict, domain,
-=======
-def test_tracker_store_retrieve_without_session_started_events(
-    tracker_store_type: Type[TrackerStore], tracker_store_kwargs: Dict, domain
->>>>>>> 413ac055
 ):
     tracker_store = tracker_store_type(domain, **tracker_store_kwargs)
 
