--- conflicted
+++ resolved
@@ -491,7 +491,6 @@
     assert str(marker) == "(intent_not_detected: intent1)"
 
 
-<<<<<<< HEAD
 def test_markers_cli_results_save_correctly(tmp_path: Text):
     domain = Domain.empty()
     store = InMemoryTrackerStore(domain)
@@ -532,7 +531,8 @@
                 assert row["num_preceding_user_turns"] == "1"
 
         assert len(senders) == 5
-=======
+
+
 def test_all_operators_in_schema():
     operators_in_schema = rasa.shared.utils.schemas.markers.OPERATOR_SCHEMA["enum"]
     operators_in_schema = {tag.lower() for tag in operators_in_schema}
@@ -543,5 +543,4 @@
         if operator.negated_tag():
             actual_operators.add(operator.negated_tag())
 
-    assert actual_operators == operators_in_schema
->>>>>>> 9196c4c2
+    assert actual_operators == operators_in_schema