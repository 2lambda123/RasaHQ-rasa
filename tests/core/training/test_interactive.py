--- conflicted
+++ resolved
@@ -480,14 +480,7 @@
         assert corrected_event["event"] == "undo"
 
 
-<<<<<<< HEAD
-async def test_write_stories_to_file(
-    mock_endpoint: EndpointConfig,
-    tmp_path,
-):
-=======
 async def test_write_stories_to_file(mock_endpoint: EndpointConfig, tmp_path):
->>>>>>> a9932b4a
     tracker_dump = rasa.shared.utils.io.read_file(
         "data/test_trackers/tracker_moodbot_with_new_utterances.json"
     )
@@ -625,15 +618,7 @@
 
 @pytest.mark.parametrize(
     "path, expected_format",
-<<<<<<< HEAD
-    [
-        ("bla.json", RASA),
-        ("other.yml", RASA_YAML),
-        ("unknown", UNK),
-    ],
-=======
     [("bla.json", RASA), ("other.yml", RASA_YAML), ("unknown", UNK)],
->>>>>>> a9932b4a
 )
 def test_get_nlu_target_format(path: Text, expected_format: Text):
     assert interactive._get_nlu_target_format(path) == expected_format
@@ -783,16 +768,7 @@
     monkeypatch.setattr(
         interactive,
         "_request_action_from_user",
-<<<<<<< HEAD
-        AsyncMock(
-            return_value=(
-                "action_another_one",
-                False,
-            )
-        ),
-=======
         AsyncMock(return_value=("action_another_one", False)),
->>>>>>> a9932b4a
     )
 
     mocked_send_action = AsyncMock()
