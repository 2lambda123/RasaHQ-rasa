--- conflicted
+++ resolved
@@ -348,12 +348,8 @@
     assert "# predicted: chitchat/ask_name" in failed_stories
 
 
-<<<<<<< HEAD
-@pytest.mark.skip_on_windows
-=======
 # FIXME: these tests take too long to run in the CI, disabling them for now
 @pytest.mark.skip_on_ci
->>>>>>> f741bec7
 @pytest.mark.timeout(240, func_only=True)
 async def test_e2e_with_entity_evaluation(e2e_bot_agent: Agent, tmp_path: Path):
     test_file = "data/test_e2ebot/tests/test_stories.yml"
