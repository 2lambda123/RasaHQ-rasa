--- conflicted
+++ resolved
@@ -363,12 +363,7 @@
 
 @pytest.fixture
 def input_converter(
-<<<<<<< HEAD
-    default_model_storage: ModelStorage,
-    default_execution_context: ExecutionContext,
-=======
     default_model_storage: ModelStorage, default_execution_context: ExecutionContext
->>>>>>> a9932b4a
 ):
     return CoreFeaturizationInputConverter.create(
         CoreFeaturizationInputConverter.get_default_config(),
@@ -476,12 +471,7 @@
 
 @pytest.fixture
 def collector(
-<<<<<<< HEAD
-    default_model_storage: ModelStorage,
-    default_execution_context: ExecutionContext,
-=======
     default_model_storage: ModelStorage, default_execution_context: ExecutionContext
->>>>>>> a9932b4a
 ):
     return CoreFeaturizationCollector.create(
         CoreFeaturizationCollector.get_default_config(),
