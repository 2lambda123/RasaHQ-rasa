--- conflicted
+++ resolved
@@ -227,14 +227,7 @@
     if is_sparse:
         matrix = scipy.sparse.coo_matrix(matrix)
     return Features(
-<<<<<<< HEAD
-        features=matrix,
-        attribute=attribute,
-        feature_type=type,
-        origin="whatever",
-=======
         features=matrix, attribute=attribute, feature_type=type, origin="whatever"
->>>>>>> a9932b4a
     )
 
 
@@ -317,20 +310,8 @@
     action_text = "throw a ball"
     intent = "inform"
     state = {
-<<<<<<< HEAD
-        USER: {
-            TEXT: text,
-            INTENT: intent,
-            ENTITIES: entity_name_list,
-        },
-        PREVIOUS_ACTION: {
-            ACTION_NAME: action_name,
-            ACTION_TEXT: action_text,
-        },
-=======
         USER: {TEXT: text, INTENT: intent, ENTITIES: entity_name_list},
         PREVIOUS_ACTION: {ACTION_NAME: action_name, ACTION_TEXT: action_text},
->>>>>>> a9932b4a
         ACTIVE_LOOP: {"name": "active_loop_4"},
         SLOTS: {"slot_1": (1.0,)},
     }
@@ -392,14 +373,7 @@
         precomputations.add(Message(data={ACTION_NAME: action_name}))
 
     # encode the state
-<<<<<<< HEAD
-    encoded = f.encode_state(
-        state,
-        precomputations=precomputations,
-    )
-=======
     encoded = f.encode_state(state, precomputations=precomputations)
->>>>>>> a9932b4a
 
     # check all the features are encoded and *_text features are encoded by a
     # dense featurizer
@@ -484,12 +458,7 @@
 
     # encode!
     encoded = f.encode_entities(
-<<<<<<< HEAD
-        entity_data={TEXT: text, ENTITIES: entities},
-        precomputations=precomputations,
-=======
         entity_data={TEXT: text, ENTITIES: entities}, precomputations=precomputations
->>>>>>> a9932b4a
     )
 
     # check
@@ -549,14 +518,7 @@
 
     # encode!
     encoded = f.encode_entities(
-<<<<<<< HEAD
-        {
-            TEXT: text,
-            ENTITIES: entities,
-        },
-=======
         {TEXT: text, ENTITIES: entities},
->>>>>>> a9932b4a
         precomputations=precomputations,
         bilou_tagging=True,
     )
@@ -589,14 +551,7 @@
 
     # encode!
     encoded = f.encode_entities(
-<<<<<<< HEAD
-        {
-            TEXT: text,
-            ENTITIES: entities,
-        },
-=======
         {TEXT: text, ENTITIES: entities},
->>>>>>> a9932b4a
         precomputations=precomputations,
         bilou_tagging=True,
     )
