--- conflicted
+++ resolved
@@ -11,7 +11,6 @@
 from _pytest.monkeypatch import MonkeyPatch
 from _pytest.capture import CaptureFixture
 from rasa.core.agent import Agent
-<<<<<<< HEAD
 from rasa.utils.tensorflow.constants import (
     QUERY_INTENT_KEY,
     NAME,
@@ -20,9 +19,7 @@
     SCORE_KEY,
 )
 from rasa.core.constants import STORIES_WITH_WARNINGS_FILE
-=======
 from rasa.shared.core.constants import ACTION_UNLIKELY_INTENT_NAME
->>>>>>> bc88676d
 
 
 def _probabilities_with_action_unlikely_intent_for(
@@ -50,17 +47,14 @@
             # here we simply trigger it by
             # predicting `action_unlikely_intent` in a specified moment
             # to make the tests deterministic.
-<<<<<<< HEAD
             return PolicyPrediction.for_action_name(
                 domain,
-                "action_unlikely_intent",
+                ACTION_UNLIKELY_INTENT_NAME,
                 action_metadata=metadata_for_intent.get(intent_name)
                 if metadata_for_intent
                 else None,
             )
-=======
-            return PolicyPrediction.for_action_name(domain, ACTION_UNLIKELY_INTENT_NAME)
->>>>>>> bc88676d
+          
         return _original(self, tracker, domain, interpreter, **kwargs)
 
     return probabilities_using_best_policy
