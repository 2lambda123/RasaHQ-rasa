import uuid
from pathlib import Path
from typing import Type, List, Text, Optional, Dict, Any

import dataclasses
import numpy as np
import pytest
from _pytest.tmpdir import TempPathFactory
from rasa.core.constants import DEFAULT_POLICY_PRIORITY, POLICY_MAX_HISTORY
from rasa.engine.graph import ExecutionContext, GraphSchema, GraphComponent
from rasa.engine.storage.local_model_storage import LocalModelStorage
from rasa.engine.storage.resource import Resource
from rasa.engine.storage.storage import ModelStorage

from rasa.shared.core.generator import TrackerWithCachedStates

from rasa.core import training
from rasa.shared.constants import DEFAULT_SENDER_ID
from rasa.shared.core.constants import (
    ACTION_LISTEN_NAME,
    ACTION_UNLIKELY_INTENT_NAME,
)
from rasa.shared.core.domain import Domain
from rasa.shared.core.events import (
    ActionExecuted,
    Event,
    UserUttered,
    EntitiesAdded,
    SlotSet,
)
from rasa.core.featurizers.single_state_featurizer import (
    SingleStateFeaturizer,
    IntentTokenizerSingleStateFeaturizer,
)
from rasa.core.featurizers.tracker_featurizers import (
    MaxHistoryTrackerFeaturizer,
    TrackerFeaturizer,
    IntentMaxHistoryTrackerFeaturizer,
)
from rasa.shared.nlu.interpreter import RegexInterpreter
from rasa.core.policies.policy import SupportedData, Policy, InvalidPolicyConfig
from rasa.core.policies.rule_policy import RulePolicy
from rasa.core.policies.ted_policy import TEDPolicy
from rasa.core.policies.memoization import AugmentedMemoizationPolicy, MemoizationPolicy
from rasa.shared.core.trackers import DialogueStateTracker
from tests.dialogues import TEST_DEFAULT_DIALOGUE
from tests.core.utilities import get_tracker, tracker_from_dialogue


def train_trackers(
    domain: Domain, stories_file: Text, augmentation_factor: int = 20
) -> List[TrackerWithCachedStates]:
    return training.load_data(
        stories_file, domain, augmentation_factor=augmentation_factor
    )


# We are going to use class style testing here since unfortunately pytest
# doesn't support using fixtures as arguments to its own parameterize yet
# (hence, we can't train a policy, declare it as a fixture and use the
# different fixtures of the different policies for the functional tests).
# Therefore, we are going to reverse this and train the policy within a class
# and collect the tests in a base class.
# noinspection PyMethodMayBeStatic
class PolicyTestCollection:
    """Tests every policy needs to fulfill.

    Each policy can declare further tests on its own."""

    max_history = 3  # this is the amount of history we test on

    @pytest.fixture(scope="class")
    def resource(self,) -> Resource:
        return Resource(uuid.uuid4().hex)

    @pytest.fixture(scope="class")
    def model_storage(self, tmp_path_factory: TempPathFactory) -> ModelStorage:
        return LocalModelStorage(tmp_path_factory.mktemp(uuid.uuid4().hex))

    @pytest.fixture(scope="class")
    def execution_context(self) -> ExecutionContext:
        return ExecutionContext(GraphSchema({}), uuid.uuid4().hex)

    def _config(
        self, priority: int, config_override: Optional[Dict[Text, Any]] = None
    ) -> Dict[Text, Any]:
        raise NotImplementedError

    def create_policy(
        self,
        featurizer: Optional[TrackerFeaturizer],
        priority: Optional[int],
        model_storage: ModelStorage,
        resource: Resource,
        execution_context: ExecutionContext,
        config: Optional[Dict[Text, Any]] = None,
    ) -> Policy:
        raise NotImplementedError

    @pytest.fixture(scope="class")
    def featurizer(self) -> TrackerFeaturizer:
        featurizer = MaxHistoryTrackerFeaturizer(
            SingleStateFeaturizer(), max_history=self.max_history
        )
        return featurizer

    @pytest.fixture(scope="class")
    def priority(self) -> int:
        return 1

    @pytest.fixture(scope="class")
    def default_domain(self, domain_path: Text) -> Domain:
        return Domain.load(domain_path)

    @pytest.fixture(scope="class")
    def tracker(self, default_domain: Domain) -> DialogueStateTracker:
        return DialogueStateTracker(DEFAULT_SENDER_ID, default_domain.slots)

    @pytest.fixture(scope="class")
    def trained_policy(
        self,
        featurizer: Optional[TrackerFeaturizer],
        priority: int,
        stories_path: Text,
        default_domain: Domain,
        model_storage: ModelStorage,
        resource: Resource,
        execution_context: ExecutionContext,
    ) -> Policy:
<<<<<<< HEAD
        policy = self.create_policy(
            featurizer, priority, model_storage, resource, execution_context
        )
        training_trackers = await train_trackers(
=======
        policy = self.create_policy(featurizer, priority)
        training_trackers = train_trackers(
>>>>>>> 742d20ce
            default_domain, stories_path, augmentation_factor=20
        )
        policy.train(training_trackers, default_domain, RegexInterpreter())
        return policy

    def test_featurizer(
        self,
        trained_policy: Policy,
        resource: Resource,
        model_storage: ModelStorage,
        tmp_path: Path,
        execution_context: ExecutionContext,
    ):
        assert isinstance(trained_policy.featurizer, MaxHistoryTrackerFeaturizer)
        assert trained_policy.featurizer.max_history == self.max_history
        assert isinstance(
            trained_policy.featurizer.state_featurizer, SingleStateFeaturizer
        )

        if isinstance(trained_policy, GraphComponent):
            loaded = trained_policy.__class__.load(
                self._config(trained_policy.priority),
                model_storage,
                resource,
                execution_context,
            )
        else:
            # TODO: Drop after all policies are migrated to `GraphComponent`
            trained_policy.persist(str(tmp_path))
            loaded = trained_policy.__class__.load(str(tmp_path))

        assert isinstance(loaded.featurizer, MaxHistoryTrackerFeaturizer)
        assert loaded.featurizer.max_history == self.max_history
        assert isinstance(loaded.featurizer.state_featurizer, SingleStateFeaturizer)

    @pytest.mark.parametrize("should_finetune", [False, True])
    def test_persist_and_load(
        self,
        trained_policy: Policy,
        default_domain: Domain,
        tmp_path: Path,
        should_finetune: bool,
        stories_path: Text,
        model_storage: ModelStorage,
        resource: Resource,
        execution_context: ExecutionContext,
    ):
        if isinstance(trained_policy, GraphComponent):
            loaded = trained_policy.__class__.load(
                self._config(trained_policy.priority),
                model_storage,
                resource,
                dataclasses.replace(execution_context, is_finetuning=should_finetune),
            )
        else:
            # TODO: Drop after all policies are migrated to `GraphComponent`
            trained_policy.persist(str(tmp_path))
            loaded = trained_policy.__class__.load(
                str(tmp_path), should_finetune=should_finetune
            )
        assert loaded.finetune_mode == should_finetune

        trackers = train_trackers(default_domain, stories_path, augmentation_factor=20)

        for tracker in trackers:
            predicted_probabilities = loaded.predict_action_probabilities(
                tracker, default_domain, RegexInterpreter()
            )
            actual_probabilities = trained_policy.predict_action_probabilities(
                tracker, default_domain, RegexInterpreter()
            )
            assert predicted_probabilities == actual_probabilities

    def test_prediction_on_empty_tracker(
        self, trained_policy: Policy, default_domain: Domain
    ):
        tracker = DialogueStateTracker(DEFAULT_SENDER_ID, default_domain.slots)
        prediction = trained_policy.predict_action_probabilities(
            tracker, default_domain, RegexInterpreter()
        )
        assert not prediction.is_end_to_end_prediction
        assert len(prediction.probabilities) == default_domain.num_actions
        assert max(prediction.probabilities) <= 1.0
        assert min(prediction.probabilities) >= 0.0

    @pytest.mark.filterwarnings(
        "ignore:.*without a trained model present.*:UserWarning"
    )
    def test_persist_and_load_empty_policy(
        self,
        tmp_path: Path,
        default_domain: Domain,
        default_model_storage: ModelStorage,
        execution_context: ExecutionContext,
    ):
        resource = Resource(uuid.uuid4().hex)
        empty_policy = self.create_policy(
            DEFAULT_POLICY_PRIORITY,
            None,
            default_model_storage,
            resource,
            execution_context,
        )
        empty_policy.train([], default_domain, RegexInterpreter())

        if isinstance(empty_policy, GraphComponent):
            loaded = empty_policy.__class__.load(
                self._config(DEFAULT_POLICY_PRIORITY),
                default_model_storage,
                resource,
                execution_context,
            )
        else:
            # TODO: Drop after all policies are migrated to `GraphComponent`
            empty_policy.persist(str(tmp_path))
            loaded = empty_policy.__class__.load(str(tmp_path))

        assert loaded is not None

    @staticmethod
    def _get_next_action(policy: Policy, events: List[Event], domain: Domain) -> Text:
        tracker = get_tracker(events)

        scores = policy.predict_action_probabilities(
            tracker, domain, RegexInterpreter()
        ).probabilities
        index = scores.index(max(scores))
        return domain.action_names_or_texts[index]

    @pytest.mark.parametrize(
        "featurizer_config, tracker_featurizer, state_featurizer",
        [
            (None, MaxHistoryTrackerFeaturizer(), SingleStateFeaturizer),
            ([], MaxHistoryTrackerFeaturizer(), SingleStateFeaturizer),
            (
                [
                    {
                        "name": "MaxHistoryTrackerFeaturizer",
                        "max_history": 12,
                        "state_featurizer": [],
                    }
                ],
                MaxHistoryTrackerFeaturizer(max_history=12),
                type(None),
            ),
            (
                [{"name": "MaxHistoryTrackerFeaturizer", "max_history": 12}],
                MaxHistoryTrackerFeaturizer(max_history=12),
                type(None),
            ),
            (
                [
                    {
                        "name": "IntentMaxHistoryTrackerFeaturizer",
                        "max_history": 12,
                        "state_featurizer": [
                            {"name": "IntentTokenizerSingleStateFeaturizer"}
                        ],
                    }
                ],
                IntentMaxHistoryTrackerFeaturizer(max_history=12),
                IntentTokenizerSingleStateFeaturizer,
            ),
        ],
    )
    def test_different_featurizer_configs(
        self,
        featurizer_config: Optional[Dict[Text, Any]],
        model_storage: ModelStorage,
        resource: Resource,
        execution_context: ExecutionContext,
        tracker_featurizer: MaxHistoryTrackerFeaturizer,
        state_featurizer: Type[SingleStateFeaturizer],
    ):
        policy = self.create_policy(
            None,
            priority=1,
            model_storage=model_storage,
            resource=resource,
            execution_context=execution_context,
            config={"featurizer": featurizer_config},
        )

        if not isinstance(policy, GraphComponent):
            # TODO: Drop this after all policies have been migration to graph components
            return

        featurizer = policy.featurizer
        assert isinstance(featurizer, tracker_featurizer.__class__)

        expected_max_history = self._config(DEFAULT_POLICY_PRIORITY).get(
            POLICY_MAX_HISTORY, tracker_featurizer.max_history
        )
        assert featurizer.max_history == expected_max_history

        assert isinstance(featurizer.state_featurizer, state_featurizer)

    @pytest.mark.parametrize(
        "featurizer_config",
        [
            [
                {"name": "MaxHistoryTrackerFeaturizer", "max_history": 12},
                {"name": "MaxHistoryTrackerFeaturizer", "max_history": 12},
            ],
            [
                {
                    "name": "IntentMaxHistoryTrackerFeaturizer",
                    "max_history": 12,
                    "state_featurizer": [
                        {"name": "IntentTokenizerSingleStateFeaturizer"},
                        {"name": "IntentTokenizerSingleStateFeaturizer"},
                    ],
                }
            ],
        ],
    )
    def test_different_invalid_featurizer_configs(
        self,
        trained_policy: Policy,
        featurizer_config: Optional[Dict[Text, Any]],
        model_storage: ModelStorage,
        resource: Resource,
        execution_context: ExecutionContext,
    ):
        if not isinstance(trained_policy, GraphComponent):
            # TODO: Drop this after all policies have been migration to graph components
            return

        with pytest.raises(InvalidPolicyConfig):
            self.create_policy(
                None,
                priority=1,
                model_storage=model_storage,
                resource=resource,
                execution_context=execution_context,
                config={"featurizer": featurizer_config},
            )


class TestMemoizationPolicy(PolicyTestCollection):
    def create_policy(
        self,
        featurizer: Optional[TrackerFeaturizer],
        priority: int,
        model_storage: ModelStorage,
        resource: Resource,
        execution_context: ExecutionContext,
        config: Optional[Dict[Text, Any]] = None,
    ) -> Policy:
        max_history = None
        if isinstance(featurizer, MaxHistoryTrackerFeaturizer):
            max_history = featurizer.max_history
        return MemoizationPolicy(priority=priority, max_history=max_history)

    def test_featurizer(self, trained_policy: Policy, tmp_path: Path):
        assert isinstance(trained_policy.featurizer, MaxHistoryTrackerFeaturizer)
        assert trained_policy.featurizer.state_featurizer is None
        trained_policy.persist(str(tmp_path))
        loaded = trained_policy.__class__.load(str(tmp_path))
        assert isinstance(loaded.featurizer, MaxHistoryTrackerFeaturizer)
        assert loaded.featurizer.state_featurizer is None

    def test_memorise(
        self,
        trained_policy: MemoizationPolicy,
        default_domain: Domain,
        stories_path: Text,
    ):
        trackers = train_trackers(default_domain, stories_path, augmentation_factor=20)
        trained_policy.train(trackers, default_domain, RegexInterpreter())
        lookup_with_augmentation = trained_policy.lookup

        trackers = [
            t for t in trackers if not hasattr(t, "is_augmented") or not t.is_augmented
        ]

        (
            all_states,
            all_actions,
        ) = trained_policy.featurizer.training_states_and_labels(
            trackers, default_domain
        )

        for tracker, states, actions in zip(trackers, all_states, all_actions):
            recalled = trained_policy.recall(states, tracker, default_domain)
            assert recalled == actions[0]

        nums = np.random.randn(default_domain.num_states)
        random_states = [{f: num for f, num in zip(default_domain.input_states, nums)}]
        assert trained_policy._recall_states(random_states) is None

        # compare augmentation for augmentation_factor of 0 and 20:
        trackers_no_augmentation = train_trackers(
            default_domain, stories_path, augmentation_factor=0
        )
        trained_policy.train(
            trackers_no_augmentation, default_domain, RegexInterpreter()
        )
        lookup_no_augmentation = trained_policy.lookup

        assert lookup_no_augmentation == lookup_with_augmentation

    def test_memorise_with_nlu(
        self, trained_policy: MemoizationPolicy, default_domain: Domain
    ):
        tracker = tracker_from_dialogue(TEST_DEFAULT_DIALOGUE, default_domain)
        states = trained_policy._prediction_states(tracker, default_domain)

        recalled = trained_policy.recall(states, tracker, default_domain)
        assert recalled is not None

    def test_finetune_after_load(
        self,
        trained_policy: MemoizationPolicy,
        default_domain: Domain,
        tmp_path: Path,
        stories_path: Text,
    ):

        trained_policy.persist(tmp_path)

        loaded_policy = MemoizationPolicy.load(tmp_path, should_finetune=True)

        assert loaded_policy.finetune_mode

        new_story = TrackerWithCachedStates.from_events(
            "channel",
            domain=default_domain,
            slots=default_domain.slots,
            evts=[
                ActionExecuted(ACTION_LISTEN_NAME),
                UserUttered(intent={"name": "why"}),
                ActionExecuted("utter_channel"),
                ActionExecuted(ACTION_LISTEN_NAME),
            ],
        )
        original_train_data = train_trackers(
            default_domain, stories_path, augmentation_factor=20
        )
        loaded_policy.train(
            original_train_data + [new_story], default_domain, RegexInterpreter()
        )

        # Get the hash of the tracker state of new story
        new_story_states, _ = loaded_policy.featurizer.training_states_and_labels(
            [new_story], default_domain
        )

        # Feature keys for each new state should be present in the lookup
        for states in new_story_states:
            state_key = loaded_policy._create_feature_key(states)
            assert state_key in loaded_policy.lookup

    @pytest.mark.parametrize(
        "tracker_events_with_action, tracker_events_without_action",
        [
            (
                [
                    ActionExecuted(ACTION_LISTEN_NAME),
                    UserUttered(text="hello", intent={"name": "greet"}),
                    ActionExecuted(ACTION_UNLIKELY_INTENT_NAME),
                ],
                [
                    ActionExecuted(ACTION_LISTEN_NAME),
                    UserUttered(text="hello", intent={"name": "greet"}),
                ],
            ),
            (
                [
                    ActionExecuted(ACTION_LISTEN_NAME),
                    UserUttered(text="hello", intent={"name": "greet"}),
                    EntitiesAdded(entities=[{"entity": "name", "value": "Peter"}]),
                    SlotSet("name", "Peter"),
                    ActionExecuted(ACTION_UNLIKELY_INTENT_NAME),
                ],
                [
                    ActionExecuted(ACTION_LISTEN_NAME),
                    UserUttered(text="hello", intent={"name": "greet"}),
                    SlotSet("name", "Peter"),
                    EntitiesAdded(entities=[{"entity": "name", "value": "Peter"}]),
                ],
            ),
        ],
    )
    def test_ignore_action_unlikely_intent(
        self,
        trained_policy: MemoizationPolicy,
        default_domain: Domain,
        tracker_events_with_action: List[Event],
        tracker_events_without_action: List[Event],
    ):
        interpreter = RegexInterpreter()
        tracker_with_action = DialogueStateTracker.from_events(
            "test 1", evts=tracker_events_with_action, slots=default_domain.slots
        )
        tracker_without_action = DialogueStateTracker.from_events(
            "test 2", evts=tracker_events_without_action, slots=default_domain.slots
        )
        prediction_with_action = trained_policy.predict_action_probabilities(
            tracker_with_action, default_domain, interpreter
        )
        prediction_without_action = trained_policy.predict_action_probabilities(
            tracker_without_action, default_domain, interpreter
        )

        # Memoization shouldn't be affected with the
        # presence of action_unlikely_intent.
        assert (
            prediction_with_action.probabilities
            == prediction_without_action.probabilities
        )


class TestAugmentedMemoizationPolicy(TestMemoizationPolicy):
    def create_policy(
        self,
        featurizer: Optional[TrackerFeaturizer],
        priority: int,
        model_storage: ModelStorage,
        resource: Resource,
        execution_context: ExecutionContext,
        config: Optional[Dict[Text, Any]] = None,
    ) -> Policy:
        max_history = None
        if isinstance(featurizer, MaxHistoryTrackerFeaturizer):
            max_history = featurizer.max_history
        return AugmentedMemoizationPolicy(priority=priority, max_history=max_history)


@pytest.mark.parametrize(
    "policy,supported_data",
    [
        (TEDPolicy, SupportedData.ML_DATA),
        (RulePolicy, SupportedData.ML_AND_RULE_DATA),
        (MemoizationPolicy, SupportedData.ML_DATA),
    ],
)
def test_supported_data(policy: Type[Policy], supported_data: SupportedData):
    assert policy.supported_data() == supported_data


class OnlyRulePolicy(Policy):
    """Test policy that supports only rule-based training data."""

    @staticmethod
    def supported_data() -> SupportedData:
        return SupportedData.RULE_DATA


@pytest.mark.parametrize(
    "policy,n_rule_trackers,n_ml_trackers",
    [
        (TEDPolicy(), 0, 3),
        (RulePolicy(), 2, 3),
        (OnlyRulePolicy, 2, 0),  # policy can be passed as a `type` as well
    ],
)
def test_get_training_trackers_for_policy(
    policy: Policy, n_rule_trackers: int, n_ml_trackers: int
):
    # create five trackers (two rule-based and three ML trackers)
    trackers = [
        DialogueStateTracker("id1", slots=[], is_rule_tracker=True),
        DialogueStateTracker("id2", slots=[], is_rule_tracker=False),
        DialogueStateTracker("id3", slots=[], is_rule_tracker=False),
        DialogueStateTracker("id4", slots=[], is_rule_tracker=True),
        DialogueStateTracker("id5", slots=[], is_rule_tracker=False),
    ]

    trackers = SupportedData.trackers_for_policy(policy, trackers)

    rule_trackers = [tracker for tracker in trackers if tracker.is_rule_tracker]
    ml_trackers = [tracker for tracker in trackers if not tracker.is_rule_tracker]

    assert len(rule_trackers) == n_rule_trackers
    assert len(ml_trackers) == n_ml_trackers<|MERGE_RESOLUTION|>--- conflicted
+++ resolved
@@ -127,15 +127,10 @@
         resource: Resource,
         execution_context: ExecutionContext,
     ) -> Policy:
-<<<<<<< HEAD
         policy = self.create_policy(
             featurizer, priority, model_storage, resource, execution_context
         )
-        training_trackers = await train_trackers(
-=======
-        policy = self.create_policy(featurizer, priority)
         training_trackers = train_trackers(
->>>>>>> 742d20ce
             default_domain, stories_path, augmentation_factor=20
         )
         policy.train(training_trackers, default_domain, RegexInterpreter())
