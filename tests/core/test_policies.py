--- conflicted
+++ resolved
@@ -6,19 +6,8 @@
 import numpy as np
 import pytest
 from _pytest.tmpdir import TempPathFactory
-<<<<<<< HEAD
-
-from rasa.core import training
-from rasa.core.constants import DEFAULT_POLICY_PRIORITY, POLICY_MAX_HISTORY
-from rasa.core.policies.policy import SupportedData, Policy, InvalidPolicyConfig
-from rasa.core.policies.rule_policy import RulePolicy
-from rasa.core.policies.ted_policy import TEDPolicy
-from rasa.core.policies.memoization import AugmentedMemoizationPolicy, MemoizationPolicy
+
 from rasa.engine.graph import ExecutionContext, GraphSchema, GraphComponent
-=======
-from rasa.core.constants import POLICY_MAX_HISTORY
-from rasa.engine.graph import ExecutionContext, GraphSchema
->>>>>>> 9dc91a6a
 from rasa.engine.storage.local_model_storage import LocalModelStorage
 from rasa.engine.storage.resource import Resource
 from rasa.engine.storage.storage import ModelStorage
@@ -36,24 +25,17 @@
     EntitiesAdded,
     SlotSet,
 )
+from rasa.core import training
+from rasa.core.constants import POLICY_MAX_HISTORY
 from rasa.core.featurizers.tracker_featurizers import (
     TrackerFeaturizer2 as TrackerFeaturizer,
-)
-from rasa.core.featurizers.tracker_featurizers import (
     MaxHistoryTrackerFeaturizer2 as MaxHistoryTrackerFeaturizer,
-)
-from rasa.core.featurizers.tracker_featurizers import (
     IntentMaxHistoryTrackerFeaturizer2 as IntentMaxHistoryTrackerFeaturizer,
 )
 from rasa.core.featurizers.single_state_featurizer import (
     SingleStateFeaturizer2 as SingleStateFeaturizer,
-)
-from rasa.core.featurizers.single_state_featurizer import (
     IntentTokenizerSingleStateFeaturizer2 as IntentTokenizerSingleStateFeaturizer,
 )
-<<<<<<< HEAD
-=======
-from rasa.shared.nlu.interpreter import RegexInterpreter
 from rasa.core.policies.policy import (
     SupportedData,
     Policy,
@@ -67,7 +49,6 @@
     MemoizationPolicyGraphComponent as MemoizationPolicy,
 )
 
->>>>>>> 9dc91a6a
 from rasa.shared.core.trackers import DialogueStateTracker
 from rasa.shared.core.generator import TrackerWithCachedStates
 from tests.dialogues import TEST_DEFAULT_DIALOGUE
@@ -166,16 +147,7 @@
         training_trackers = train_trackers(
             default_domain, stories_path, augmentation_factor=20
         )
-<<<<<<< HEAD
-
-        # TODO: drop when policies are migrated
-        precomputations = (
-            None if isinstance(policy, GraphComponent) else RegexInterpreter()
-        )
-        policy.train(training_trackers, default_domain, precomputations)
-=======
-        policy.train(training_trackers, default_domain)
->>>>>>> 9dc91a6a
+        policy.train(training_trackers, default_domain, precomputations=None)
         return policy
 
     def test_featurizer(
@@ -186,10 +158,6 @@
         tmp_path: Path,
         execution_context: ExecutionContext,
     ):
-        if not isinstance(trained_policy, GraphComponent):
-            # TODO: Drop after all policies are migrated to `GraphComponent`
-            return
-
         assert isinstance(trained_policy.featurizer, MaxHistoryTrackerFeaturizer)
         assert trained_policy.featurizer.max_history == self.max_history
         assert isinstance(
@@ -229,10 +197,7 @@
 
         trackers = train_trackers(default_domain, stories_path, augmentation_factor=20)
 
-        # TODO: drop when policies are migrated
-        precomputations = (
-            None if isinstance(loaded, GraphComponent) else RegexInterpreter()
-        )
+        precomputations = None
         for tracker in trackers:
             predicted_probabilities = loaded.predict_action_probabilities(
                 tracker, default_domain, precomputations,
@@ -245,13 +210,12 @@
     def test_prediction_on_empty_tracker(
         self, trained_policy: Policy, default_domain: Domain
     ):
+        # TODO: remove after all graph components have been migrated
+        if not isinstance(trained_policy, PolicyGraphComponent):
+            return
         tracker = DialogueStateTracker(DEFAULT_SENDER_ID, default_domain.slots)
-        # TODO: drop when policies are migrated
-        precomputations = (
-            None if isinstance(trained_policy, GraphComponent) else RegexInterpreter()
-        )
         prediction = trained_policy.predict_action_probabilities(
-            tracker, default_domain, precomputations,
+            tracker, default_domain, precomputations=None,
         )
         assert not prediction.is_end_to_end_prediction
         assert len(prediction.probabilities) == default_domain.num_actions
@@ -272,26 +236,10 @@
             None, default_model_storage, resource, execution_context,
         )
 
-<<<<<<< HEAD
-        if isinstance(empty_policy, GraphComponent):
-            empty_policy.train([], default_domain, precomputations=None)
-            # TODO: add persist step
-            loaded = empty_policy.__class__.load(
-                self._config(DEFAULT_POLICY_PRIORITY),
-                default_model_storage,
-                resource,
-                execution_context,
-            )
-        else:
-            # TODO: Drop after all policies are migrated to `GraphComponent`
-            empty_policy.persist(str(tmp_path))
-            loaded = empty_policy.__class__.load(str(tmp_path))
-=======
         empty_policy.train([], default_domain)
         loaded = empty_policy.__class__.load(
             self._config(), default_model_storage, resource, execution_context,
         )
->>>>>>> 9dc91a6a
 
         assert loaded is not None
 
@@ -300,13 +248,8 @@
         policy: PolicyGraphComponent, events: List[Event], domain: Domain
     ) -> Text:
         tracker = get_tracker(events)
-
-        # TODO: drop when policies are migrated
-        precomputations = (
-            None if isinstance(policy, GraphComponent) else RegexInterpreter()
-        )
         scores = policy.predict_action_probabilities(
-            tracker, domain, precomputations,
+            tracker, domain, precomputations=None,
         ).probabilities
         index = scores.index(max(scores))
         return domain.action_names_or_texts[index]
@@ -317,14 +260,9 @@
             (
                 [
                     {
-<<<<<<< HEAD
                         # TODO: remove "2" when migration of policies is done
                         "name": "MaxHistoryTrackerFeaturizer2",
                         "max_history": 12,
-=======
-                        "name": "MaxHistoryTrackerFeaturizer",
-                        POLICY_MAX_HISTORY: 12,
->>>>>>> 9dc91a6a
                         "state_featurizer": [],
                     }
                 ],
@@ -332,26 +270,17 @@
                 type(None),
             ),
             (
-<<<<<<< HEAD
                 # TODO: remove "2" when migration of policies is done
                 [{"name": "MaxHistoryTrackerFeaturizer2", "max_history": 12}],
-=======
-                [{"name": "MaxHistoryTrackerFeaturizer", POLICY_MAX_HISTORY: 12}],
->>>>>>> 9dc91a6a
                 MaxHistoryTrackerFeaturizer(max_history=12),
                 type(None),
             ),
             (
                 [
                     {
-<<<<<<< HEAD
                         # TODO: remove "2" when migration of policies is done
                         "name": "IntentMaxHistoryTrackerFeaturizer2",
                         "max_history": 12,
-=======
-                        "name": "IntentMaxHistoryTrackerFeaturizer",
-                        POLICY_MAX_HISTORY: 12,
->>>>>>> 9dc91a6a
                         "state_featurizer": [
                             {"name": "IntentTokenizerSingleStateFeaturizer2"}
                         ],
@@ -398,7 +327,6 @@
         "featurizer_config",
         [
             [
-<<<<<<< HEAD
                 # TODO: remove "2" when migration of policies is done
                 {"name": "MaxHistoryTrackerFeaturizer2", "max_history": 12},
                 {"name": "MaxHistoryTrackerFeaturizer2", "max_history": 12},
@@ -408,15 +336,6 @@
                     # TODO: remove "2" when migration of policies is done
                     "name": "IntentMaxHistoryTrackerFeaturizer2",
                     "max_history": 12,
-=======
-                {"name": "MaxHistoryTrackerFeaturizer", POLICY_MAX_HISTORY: 12},
-                {"name": "MaxHistoryTrackerFeaturizer", POLICY_MAX_HISTORY: 12},
-            ],
-            [
-                {
-                    "name": "IntentMaxHistoryTrackerFeaturizer",
-                    POLICY_MAX_HISTORY: 12,
->>>>>>> 9dc91a6a
                     "state_featurizer": [
                         {"name": "IntentTokenizerSingleStateFeaturizer2"},
                         {"name": "IntentTokenizerSingleStateFeaturizer2"},
@@ -460,21 +379,7 @@
         model_storage: ModelStorage,
         tmp_path: Path,
         execution_context: ExecutionContext,
-<<<<<<< HEAD
-        config: Optional[Dict[Text, Any]] = None,
     ) -> Policy:
-        max_history = None
-        if isinstance(featurizer, MaxHistoryTrackerFeaturizer):
-            max_history = featurizer.max_history
-        return MemoizationPolicy(priority=priority, max_history=max_history)
-
-    def test_featurizer(self, trained_policy: Policy, tmp_path: Path):
-        if not isinstance(trained_policy, GraphComponent):
-            # TODO: Drop after all policies are migrated to `GraphComponent`
-            return
-=======
-    ):
->>>>>>> 9dc91a6a
         assert isinstance(trained_policy.featurizer, MaxHistoryTrackerFeaturizer)
         assert trained_policy.featurizer.state_featurizer is None
         loaded = trained_policy.__class__.load(
@@ -493,16 +398,8 @@
         stories_path: Text,
     ):
         trackers = train_trackers(default_domain, stories_path, augmentation_factor=20)
-<<<<<<< HEAD
-
-        # TODO: drop when policies are migrated
-        precomputations = (
-            None if isinstance(trained_policy, GraphComponent) else RegexInterpreter()
-        )
-        trained_policy.train(trackers, default_domain, precomputations)
-=======
+
         trained_policy.train(trackers, default_domain)
->>>>>>> 9dc91a6a
         lookup_with_augmentation = trained_policy.lookup
 
         trackers = [
@@ -528,17 +425,8 @@
         trackers_no_augmentation = train_trackers(
             default_domain, stories_path, augmentation_factor=0
         )
-<<<<<<< HEAD
-
-        # TODO: drop when policies are migrated
-        precomputations = (
-            None if isinstance(trained_policy, GraphComponent) else RegexInterpreter()
-        )
-        trained_policy.train(trackers_no_augmentation, default_domain, precomputations)
-=======
+
         trained_policy.train(trackers_no_augmentation, default_domain)
-
->>>>>>> 9dc91a6a
         lookup_no_augmentation = trained_policy.lookup
 
         assert lookup_no_augmentation == lookup_with_augmentation
@@ -583,18 +471,10 @@
         original_train_data = train_trackers(
             default_domain, stories_path, augmentation_factor=20
         )
-<<<<<<< HEAD
-
-        # TODO: drop when policies are migrated
-        precomputations = (
-            None if isinstance(loaded_policy, GraphComponent) else RegexInterpreter()
-        )
+
         loaded_policy.train(
-            original_train_data + [new_story], default_domain, precomputations,
-        )
-=======
-        loaded_policy.train(original_train_data + [new_story], default_domain)
->>>>>>> 9dc91a6a
+            original_train_data + [new_story], default_domain,
+        )
 
         # Get the hash of the tracker state of new story
         new_story_states, _ = loaded_policy.featurizer.training_states_and_labels(
