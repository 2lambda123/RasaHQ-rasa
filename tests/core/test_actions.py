--- conflicted
+++ resolved
@@ -167,13 +167,8 @@
                     "message_id": None,
                     "metadata": {},
                 },
-<<<<<<< HEAD
-                "active_form": {},
+                ACTIVE_LOOP_KEY: {},
                 "latest_action": {},
-=======
-                ACTIVE_LOOP_KEY: {},
-                "latest_action_name": None,
->>>>>>> c00a6214
                 "sender_id": "my-sender",
                 "paused": False,
                 "latest_event_time": None,
@@ -226,13 +221,8 @@
                     "message_id": None,
                     "metadata": {},
                 },
-<<<<<<< HEAD
-                "active_form": {},
+                ACTIVE_LOOP_KEY: {},
                 "latest_action": {},
-=======
-                ACTIVE_LOOP_KEY: {},
-                "latest_action_name": None,
->>>>>>> c00a6214
                 "sender_id": "my-sender",
                 "paused": False,
                 "followup_action": "action_listen",
