import asyncio
import json
import os
import time
import urllib.parse
import uuid
import sys
from http import HTTPStatus
from multiprocessing import Process, Manager
from multiprocessing.managers import DictProxy
from pathlib import Path
from typing import List, Text, Type, Generator, NoReturn, Dict, Optional
from unittest.mock import Mock, ANY

from _pytest.tmpdir import TempPathFactory
import pytest
import requests
from _pytest import pathlib
from _pytest.monkeypatch import MonkeyPatch
from aioresponses import aioresponses
from freezegun import freeze_time
from unittest.mock import MagicMock
from ruamel.yaml import StringIO
from sanic import Sanic
from sanic_testing.testing import SanicASGITestClient

import rasa
import rasa.constants
import rasa.core.jobs
from rasa.engine.storage.local_model_storage import LocalModelStorage
import rasa.nlu
import rasa.server
import rasa.shared.constants
import rasa.shared.utils.io
import rasa.utils.io
from rasa.core import utils
from rasa.core.agent import Agent, load_agent
from rasa.core.channels import (
    channel,
    CollectingOutputChannel,
    RestInput,
    SlackInput,
    CallbackInput,
)
from rasa.core.channels.slack import SlackBot
from rasa.core.tracker_store import InMemoryTrackerStore
import rasa.nlu.test
from rasa.nlu.test import CVEvaluationResult
from rasa.shared.core import events
from rasa.shared.core.constants import (
    ACTION_SESSION_START_NAME,
    ACTION_LISTEN_NAME,
    REQUESTED_SLOT,
    SESSION_START_METADATA_SLOT,
)
from rasa.shared.core.domain import Domain, SessionConfig
from rasa.shared.core.events import (
    Event,
    UserUttered,
    SlotSet,
    BotUttered,
    ActionExecuted,
    SessionStarted,
)
from rasa.shared.core.trackers import DialogueStateTracker
from rasa.shared.nlu.constants import (
    INTENT_NAME_KEY,
    ENTITY_ATTRIBUTE_TYPE,
    ENTITY_ATTRIBUTE_VALUE,
    PREDICTED_CONFIDENCE_KEY,
)
from rasa.model_training import TrainingResult
from rasa.utils.endpoints import EndpointConfig
from tests.conftest import AsyncMock, with_model_id, with_model_ids
from tests.nlu.utilities import ResponseTest
from tests.utilities import json_of_latest_request, latest_request

# a couple of event instances that we can use for testing
test_events = [
    Event.from_parameters(
        {
            "event": UserUttered.type_name,
            "text": "/goodbye",
            "parse_data": {
                "intent": {"confidence": 1.0, INTENT_NAME_KEY: "greet"},
                "entities": [],
            },
        }
    ),
    BotUttered("Welcome!", {"test": True}),
    SlotSet("cuisine", 34),
    SlotSet("cuisine", "34"),
    SlotSet("location", None),
    SlotSet("location", [34, "34", None]),
]

# sequence of events expected at the beginning of trackers
session_start_sequence: List[Event] = [
    ActionExecuted(ACTION_SESSION_START_NAME),
    SessionStarted(),
    ActionExecuted(ACTION_LISTEN_NAME),
]


@pytest.fixture
def rasa_app_without_api(rasa_server_without_api: Sanic) -> SanicASGITestClient:
    return rasa_server_without_api.asgi_client


@pytest.fixture
def rasa_app(rasa_server: Sanic) -> SanicASGITestClient:
    return rasa_server.asgi_client


@pytest.fixture
def rasa_non_trained_app(rasa_non_trained_server: Sanic) -> SanicASGITestClient:
    return rasa_non_trained_server.asgi_client


@pytest.fixture
def rasa_app_nlu(rasa_nlu_server: Sanic) -> SanicASGITestClient:
    return rasa_nlu_server.asgi_client


@pytest.fixture
def rasa_app_core(rasa_core_server: Sanic) -> SanicASGITestClient:
    return rasa_core_server.asgi_client


@pytest.fixture
def rasa_secured_app(rasa_server_secured: Sanic) -> SanicASGITestClient:
    return rasa_server_secured.asgi_client


@pytest.fixture
def rasa_non_trained_secured_app(
    rasa_non_trained_server_secured: Sanic,
) -> SanicASGITestClient:
    return rasa_non_trained_server_secured.asgi_client


@pytest.fixture()
async def tear_down_scheduler() -> Generator[None, None, None]:
    yield None
    rasa.core.jobs.__scheduler = None


async def test_root(rasa_non_trained_app: SanicASGITestClient):
    _, response = await rasa_non_trained_app.get("/")
    assert response.status == HTTPStatus.OK
    assert response.text.startswith("Hello from Rasa:")


async def test_root_without_enable_api(rasa_app_without_api: SanicASGITestClient):
    _, response = await rasa_app_without_api.get("/")
    assert response.status == HTTPStatus.OK
    assert response.text.startswith("Hello from Rasa:")


async def test_root_secured(rasa_non_trained_secured_app: SanicASGITestClient):
    _, response = await rasa_non_trained_secured_app.get("/")
    assert response.status == HTTPStatus.OK
    assert response.text.startswith("Hello from Rasa:")


async def test_version(rasa_non_trained_app: SanicASGITestClient):
    _, response = await rasa_non_trained_app.get("/version")
    content = response.json
    assert response.status == HTTPStatus.OK
    assert content.get("version") == rasa.__version__
    assert (
        content.get("minimum_compatible_version")
        == rasa.constants.MINIMUM_COMPATIBLE_VERSION
    )


async def test_status(rasa_app: SanicASGITestClient, trained_rasa_model: Text):
    _, response = await rasa_app.get("/status")
    model_file = response.json["model_file"]
    assert response.status == HTTPStatus.OK
    assert "model_id" in response.json
    assert model_file == Path(trained_rasa_model).name


async def test_status_nlu_only(
    rasa_app_nlu: SanicASGITestClient, trained_nlu_model: Text
):
    _, response = await rasa_app_nlu.get("/status")
    model_file = response.json["model_file"]
    assert response.status == HTTPStatus.OK
    assert "model_id" in response.json
    assert "model_file" in response.json
    assert model_file == Path(trained_nlu_model).name


async def test_status_secured(rasa_secured_app: SanicASGITestClient):
    _, response = await rasa_secured_app.get("/status")
    assert response.status == HTTPStatus.UNAUTHORIZED


async def test_status_not_ready_agent(rasa_app: SanicASGITestClient):
    rasa_app.sanic_app.agent = None
    _, response = await rasa_app.get("/status")
    assert response.status == HTTPStatus.CONFLICT


@pytest.fixture
def shared_statuses() -> DictProxy:
    return Manager().dict()


@pytest.fixture
def background_server(
    shared_statuses: DictProxy, tmpdir: pathlib.Path, monkeypatch: MonkeyPatch
) -> Generator[Process, None, None]:
    # Create a fake model archive which the mocked train function can return

    fake_model = Path(tmpdir) / "fake_model.tar.gz"
    fake_model.touch()
    fake_model_path = str(fake_model)

    # Fake training function which blocks until we tell it to stop blocking
    # If we can send a status request while this is blocking, we can be sure that the
    # actual training is also not blocking
    def mocked_training_function(*_, **__) -> TrainingResult:
        # Tell the others that we are now blocking
        shared_statuses["started_training"] = True
        # Block until somebody tells us to not block anymore
        while shared_statuses.get("stop_training") is not True:
            time.sleep(1)

        return TrainingResult(model=fake_model_path)

    def run_server(monkeypatch: MonkeyPatch) -> NoReturn:
        import sys

        monkeypatch.setattr(
<<<<<<< HEAD
            sys.modules["rasa.model_training"],
            "train",
            mocked_training_function,
=======
            sys.modules["rasa.model_training"], "train", mocked_training_function
>>>>>>> a9932b4a
        )

        from rasa import __main__

        sys.argv = ["rasa", "run", "--enable-api"]
        __main__.main()

    server = Process(target=run_server, args=(monkeypatch,))
    yield server
    server.terminate()


@pytest.fixture()
def training_request(
    shared_statuses: DictProxy, tmp_path: Path
) -> Generator[Process, None, None]:
    def send_request() -> None:
        payload = {}
        project_path = Path("examples") / "formbot"

        for file in [
            "domain.yml",
            "config.yml",
            Path("data") / "rules.yml",
            Path("data") / "stories.yml",
            Path("data") / "nlu.yml",
        ]:
            full_path = project_path / file
            # Read in as dictionaries to avoid that keys, which are specified in
            # multiple files (such as 'version'), clash.
            content = rasa.shared.utils.io.read_yaml_file(full_path)
            payload.update(content)

        concatenated_payload_file = tmp_path / "concatenated.yml"
        rasa.shared.utils.io.write_yaml(payload, concatenated_payload_file)

        payload_as_yaml = concatenated_payload_file.read_text()

        response = requests.post(
            "http://localhost:5005/model/train",
            data=payload_as_yaml,
            headers={"Content-type": rasa.server.YAML_CONTENT_TYPE},
            params={"force_training": True},
        )
        shared_statuses["training_result"] = response.status_code

    train_request = Process(target=send_request)
    yield train_request
    train_request.terminate()


# Due to unknown reasons this test can not be run in pycharm, it
# results in segfaults...will skip in that case - test will still get run on CI.
# It also doesn't run on Windows because of Process-related calls and an attempt
# to start/terminate a process. We will investigate this case further later:
# https://github.com/RasaHQ/rasa/issues/6302
@pytest.mark.skipif("PYCHARM_HOSTED" in os.environ, reason="results in segfault")
@pytest.mark.skip_on_windows
def test_train_status_is_not_blocked_by_training(
    background_server: Process, shared_statuses: DictProxy, training_request: Process
):
    background_server.start()

    def is_server_ready() -> bool:
        try:
            return (
                requests.get("http://localhost:5005/status").status_code
                == HTTPStatus.OK
            )
        except Exception:
            return False

    # wait until server is up before sending train request and status test loop
    start = time.time()
    while not is_server_ready() and time.time() - start < 60:
        time.sleep(1)

    assert is_server_ready()

    training_request.start()

    # Wait until the blocking training function was called
    start = time.time()
    while (
        shared_statuses.get("started_training") is not True and time.time() - start < 60
    ):
        time.sleep(1)

    # Check if the number of currently running trainings was incremented
    response = requests.get("http://localhost:5005/status")
    assert response.status_code == HTTPStatus.OK
    assert response.json()["num_active_training_jobs"] == 1

    # Tell the blocking training function to stop
    shared_statuses["stop_training"] = True

    start = time.time()
    while shared_statuses.get("training_result") is None and time.time() - start < 60:
        time.sleep(1)
    assert shared_statuses.get("training_result")

    # Check that the training worked correctly
    assert shared_statuses["training_result"] == HTTPStatus.OK

    # Check if the number of currently running trainings was decremented
    response = requests.get("http://localhost:5005/status")
    assert response.status_code == HTTPStatus.OK
    assert response.json()["num_active_training_jobs"] == 0


@pytest.mark.parametrize(
    "response_test",
    [
        ResponseTest(
            "/model/parse",
            {
                "entities": [],
                "intent": {"confidence": 1.0, INTENT_NAME_KEY: "greet"},
                "text": "hello",
            },
            payload={"text": "hello"},
        ),
        ResponseTest(
            "/model/parse",
            {
                "entities": [],
                "intent": {"confidence": 1.0, INTENT_NAME_KEY: "greet"},
                "text": "hello",
            },
            payload={"text": "hello"},
        ),
        ResponseTest(
            "/model/parse",
            {
                "entities": [],
                "intent": {"confidence": 1.0, INTENT_NAME_KEY: "greet"},
                "text": "hello ńöñàśçií",
            },
            payload={"text": "hello ńöñàśçií"},
        ),
    ],
)
async def test_parse(rasa_app: SanicASGITestClient, response_test: ResponseTest):
    _, response = await rasa_app.post(
        response_test.endpoint, json=response_test.payload
    )
    rjs = response.json
    assert response.status == HTTPStatus.OK
    assert all(prop in rjs for prop in ["entities", "intent", "text"])
    assert rjs["entities"] == response_test.expected_response["entities"]
    assert rjs["text"] == response_test.expected_response["text"]
    assert rjs["intent"] == response_test.expected_response["intent"]


@pytest.mark.parametrize(
    "response_test",
    [
        ResponseTest(
            "/model/parse?emulation_mode=wit",
            {
                "entities": [],
                "intent": {"confidence": 1.0, INTENT_NAME_KEY: "greet"},
                "text": "hello",
            },
            payload={"text": "hello"},
        ),
        ResponseTest(
            "/model/parse?emulation_mode=dialogflow",
            {
                "entities": [],
                "intent": {"confidence": 1.0, INTENT_NAME_KEY: "greet"},
                "text": "hello",
            },
            payload={"text": "hello"},
        ),
        ResponseTest(
            "/model/parse?emulation_mode=luis",
            {
                "entities": [],
                "intent": {"confidence": 1.0, INTENT_NAME_KEY: "greet"},
                "text": "hello ńöñàśçií",
            },
            payload={"text": "hello ńöñàśçií"},
        ),
    ],
)
async def test_parse_with_different_emulation_mode(
    rasa_app: SanicASGITestClient, response_test: ResponseTest
):
    _, response = await rasa_app.post(
        response_test.endpoint, json=response_test.payload
    )
    assert response.status == HTTPStatus.OK


async def test_parse_without_nlu_model(rasa_app_core: SanicASGITestClient):
    _, response = await rasa_app_core.post("/model/parse", json={"text": "hello"})
    assert response.status == HTTPStatus.OK

    rjs = response.json
    assert all(prop in rjs for prop in ["entities", "intent", "text"])


<<<<<<< HEAD
async def test_parse_on_invalid_emulation_mode(
    rasa_app: SanicASGITestClient,
):
=======
async def test_parse_on_invalid_emulation_mode(rasa_app: SanicASGITestClient):
>>>>>>> a9932b4a
    _, response = await rasa_app.post(
        "/model/parse?emulation_mode=ANYTHING", json={"text": "hello"}
    )
    assert response.status == HTTPStatus.BAD_REQUEST


async def test_train_nlu_success(
    rasa_app: SanicASGITestClient,
    stack_config_path: Text,
    nlu_data_path: Text,
    domain_path: Text,
    tmp_path_factory: TempPathFactory,
):
    domain_data = rasa.shared.utils.io.read_yaml_file(domain_path)
    config_data = rasa.shared.utils.io.read_yaml_file(stack_config_path)
    nlu_data = rasa.shared.utils.io.read_yaml_file(nlu_data_path)

    # combine all data into our payload
    payload = {
        key: val for d in [domain_data, config_data, nlu_data] for key, val in d.items()
    }

    data = StringIO()
    rasa.shared.utils.io.write_yaml(payload, data)

    _, response = await rasa_app.post(
        "/model/train",
        data=data.getvalue(),
        headers={"Content-type": rasa.server.YAML_CONTENT_TYPE},
    )
    assert response.status == HTTPStatus.OK

    # save model to temporary file
    model_path = str(Path(tmp_path_factory.mktemp("model_dir")) / "model.tar.gz")
    with open(model_path, "wb") as f:
        f.write(response.body)

    storage_path = tmp_path_factory.mktemp("storage_path")
    model_storage, model_metadata = LocalModelStorage.from_model_archive(
        storage_path, model_path
    )
    assert model_metadata.model_id


async def test_train_core_success_with(
    rasa_app: SanicASGITestClient,
    stack_config_path: Text,
    stories_path: Text,
    domain_path: Text,
    tmp_path_factory: TempPathFactory,
):
    payload = f"""
{Path(domain_path).read_text()}
{Path(stack_config_path).read_text()}
{Path(stories_path).read_text()}
    """

    _, response = await rasa_app.post(
        "/model/train",
        data=payload,
        headers={"Content-type": rasa.server.YAML_CONTENT_TYPE},
    )
    assert response.status == HTTPStatus.OK

    # save model to temporary file
    model_path = str(Path(tmp_path_factory.mktemp("model_dir")) / "model.tar.gz")
    with open(model_path, "wb") as f:
        f.write(response.body)

    storage_path = tmp_path_factory.mktemp("storage_path")
    model_storage, model_metadata = LocalModelStorage.from_model_archive(
        storage_path, model_path
    )
    assert model_metadata.model_id


async def test_train_with_retrieval_events_success(
    rasa_app: SanicASGITestClient,
    stack_config_path: Text,
    tmp_path_factory: TempPathFactory,
):
    payload = {}

    tmp_path = tmp_path_factory.mktemp("tmp")

    for file in [
        "data/test_domains/default_retrieval_intents.yml",
        stack_config_path,
        "data/test_yaml_stories/stories_retrieval_intents.yml",
        "data/test_responses/default.yml",
        "data/test/stories_default_retrieval_intents.yml",
    ]:
        # Read in as dictionaries to avoid that keys, which are specified in
        # multiple files (such as 'version'), clash.
        content = rasa.shared.utils.io.read_yaml_file(file)
        payload.update(content)

        concatenated_payload_file = tmp_path / "concatenated.yml"
        rasa.shared.utils.io.write_yaml(payload, concatenated_payload_file)

        payload_as_yaml = concatenated_payload_file.read_text()

    # it usually takes a bit longer on windows so we're going to double the timeout
    timeout = 60 * 10 if sys.platform == "win32" else 60 * 5

    _, response = await rasa_app.post(
        "/model/train",
        data=payload_as_yaml,
        timeout=timeout,
        headers={"Content-type": rasa.server.YAML_CONTENT_TYPE},
    )
    assert response.status == HTTPStatus.OK

    assert_trained_model(response.body, tmp_path_factory)


def assert_trained_model(
<<<<<<< HEAD
    response_body: bytes,
    tmp_path_factory: TempPathFactory,
=======
    response_body: bytes, tmp_path_factory: TempPathFactory
>>>>>>> a9932b4a
) -> None:
    # save model to temporary file

    model_path = str(Path(tmp_path_factory.mktemp("model_dir")) / "model.tar.gz")
    with open(model_path, "wb") as f:
        f.write(response_body)

    storage_path = tmp_path_factory.mktemp("storage_path")
    model_storage, model_metadata = LocalModelStorage.from_model_archive(
        storage_path, model_path
    )
    assert model_metadata.model_id


async def test_train_with_yaml(
<<<<<<< HEAD
    rasa_app: SanicASGITestClient,
    tmp_path_factory: TempPathFactory,
=======
    rasa_app: SanicASGITestClient, tmp_path_factory: TempPathFactory
>>>>>>> a9932b4a
):
    training_data = """
version: "3.0"

stories:
- story: My story
  steps:
  - intent: greet
  - action: utter_greet

rules:
- rule: My rule
  steps:
  - intent: greet
  - action: utter_greet

intents:
- greet

nlu:
- intent: greet
  examples: |
    - hi
    - hello

responses:
 utter_greet:
 - text: Hi

recipe: default.v1
language: en

policies:
- name: RulePolicy

pipeline:
  - name: KeywordIntentClassifier
"""
    _, response = await rasa_app.post(
        "/model/train",
        data=training_data,
        headers={"Content-type": rasa.server.YAML_CONTENT_TYPE},
    )

    assert response.status == HTTPStatus.OK
    assert_trained_model(response.body, tmp_path_factory)


@pytest.mark.parametrize(
    "params", [{}, {"augmentation": 20, "num_threads": 2, "force_training": True}]
)
async def test_train_with_yaml_with_params(
    monkeypatch: MonkeyPatch,
    rasa_non_trained_app: SanicASGITestClient,
    tmp_path: Path,
    params: Dict,
):
    fake_model = Path(tmp_path) / "fake_model.tar.gz"
    fake_model.touch()
    fake_model_path = str(fake_model)
    mock_train = Mock(return_value=TrainingResult(model=fake_model_path))
    monkeypatch.setattr(rasa.model_training, "train", mock_train)

    training_data = """
stories: []
rules: []
intents: []
nlu: []
responses: {}
recipe: default.v1
language: en
policies: []
pipeline: []
"""
    _, response = await rasa_non_trained_app.post(
        "/model/train",
        data=training_data,
        params=params,
        headers={"Content-type": rasa.server.YAML_CONTENT_TYPE},
    )

    assert response.status == HTTPStatus.OK
    assert mock_train.call_count == 1
    args, kwargs = mock_train.call_args_list[0]
    assert kwargs["core_additional_arguments"]["augmentation_factor"] == params.get(
        "augmentation", 50
    )
    assert kwargs["nlu_additional_arguments"]["num_threads"] == params.get(
        "num_threads", 1
    )
    assert kwargs["force_training"] == params.get("force_training", False)


async def test_train_with_invalid_yaml(rasa_non_trained_app: SanicASGITestClient):
    invalid_yaml = """
rules:
rule my rule
"""

    _, response = await rasa_non_trained_app.post(
        "/model/train",
        data=invalid_yaml,
        headers={"Content-type": rasa.server.YAML_CONTENT_TYPE},
    )
    assert response.status == HTTPStatus.BAD_REQUEST


@pytest.mark.parametrize(
    "headers, expected",
    [({}, False), ({"force_training": False}, False), ({"force_training": True}, True)],
)
def test_training_payload_from_yaml_force_training(
    headers: Dict, expected: bool, tmp_path: Path
):
    request = Mock()
    request.body = b""
    request.args = headers

    payload = rasa.server._training_payload_from_yaml(request, tmp_path)
    assert payload.get("force_training") == expected


@pytest.mark.parametrize(
    "headers, expected",
    [
        ({}, rasa.shared.constants.DEFAULT_MODELS_PATH),
        ({"save_to_default_model_directory": False}, ANY),
        (
            {"save_to_default_model_directory": True},
            rasa.shared.constants.DEFAULT_MODELS_PATH,
        ),
    ],
)
def test_training_payload_from_yaml_save_to_default_model_directory(
    headers: Dict, expected: Text, tmp_path: Path
):
    request = Mock()
    request.body = b""
    request.args = headers

    payload = rasa.server._training_payload_from_yaml(request, tmp_path)
    assert payload.get("output")
    assert payload.get("output") == expected


async def xtest_evaluate_stories(rasa_app: SanicASGITestClient, stories_path: Text):
    stories = rasa.shared.utils.io.read_file(stories_path)

    _, response = await rasa_app.post(
        "/model/test/stories",
        data=stories,
        headers={"Content-type": rasa.server.YAML_CONTENT_TYPE},
    )

    assert response.status == HTTPStatus.OK

    js = response.json
    assert set(js.keys()) == {
        "report",
        "precision",
        "f1",
        "accuracy",
        "actions",
        "in_training_data_fraction",
        "is_end_to_end_evaluation",
    }
    assert not js["is_end_to_end_evaluation"]
    assert set(js["actions"][0].keys()) == {
        "action",
        "predicted",
        "confidence",
        "policy",
    }


async def test_evaluate_stories_not_ready_agent(
    rasa_non_trained_app: SanicASGITestClient, stories_path: Text
):
    stories = rasa.shared.utils.io.read_file(stories_path)

    _, response = await rasa_non_trained_app.post("/model/test/stories", data=stories)

    assert response.status == HTTPStatus.CONFLICT


async def test_evaluate_stories_end_to_end(
    rasa_app: SanicASGITestClient, end_to_end_story_path: Text
):
    stories = rasa.shared.utils.io.read_file(end_to_end_story_path)

    _, response = await rasa_app.post(
        "/model/test/stories?e2e=true",
        data=stories,
        headers={"Content-type": rasa.server.YAML_CONTENT_TYPE},
    )

    assert response.status == HTTPStatus.OK
    js = response.json
    assert set(js.keys()) == {
        "report",
        "precision",
        "f1",
        "accuracy",
        "actions",
        "in_training_data_fraction",
        "is_end_to_end_evaluation",
    }
    assert js["is_end_to_end_evaluation"]
    assert js["actions"] != []
    assert set(js["actions"][0].keys()) == {
        "action",
        "predicted",
        "confidence",
        "policy",
    }


<<<<<<< HEAD
async def test_add_message(
    rasa_app: SanicASGITestClient,
):
=======
async def test_add_message(rasa_app: SanicASGITestClient):
>>>>>>> a9932b4a

    conversation_id = "test_add_message_test_id"

    _, response = await rasa_app.get(f"/conversations/{conversation_id}/tracker")
    previous_num_events = len(response.json["events"])

    unique_text = f"test_add_message_text_{time.time()}"
    unique_slot_value = f"test_add_message_entity_{time.time()}"
    data = {
        "text": unique_text,
        "sender": "user",  # must be "user"
        "parse_data": {
            "text": unique_text,  # this is what is used for "latest_message"
            "intent": {PREDICTED_CONFIDENCE_KEY: 0.57, INTENT_NAME_KEY: "greet"},
            "entities": [
                {
                    ENTITY_ATTRIBUTE_TYPE: "name",
                    ENTITY_ATTRIBUTE_VALUE: unique_slot_value,
                }
            ],
        },
    }
    _, response = await rasa_app.post(
        f"/conversations/{conversation_id}/messages",
        headers={"Content-Type": rasa.server.JSON_CONTENT_TYPE},
        json=data,
    )
    assert response.json["latest_message"]["text"] == unique_text

    _, response = await rasa_app.get(f"/conversations/{conversation_id}/tracker")
    updated_events = response.json["events"]
    assert len(updated_events) == previous_num_events + 2
    assert updated_events[-2]["text"] == unique_text
    assert updated_events[-1]["event"] == "slot"
    assert updated_events[-1]["value"] == unique_slot_value


async def test_evaluate_intent(rasa_app: SanicASGITestClient, nlu_data_path: Text):
    nlu_data = rasa.shared.utils.io.read_file(nlu_data_path)

    _, response = await rasa_app.post(
        "/model/test/intents",
        data=nlu_data,
        headers={"Content-type": rasa.server.YAML_CONTENT_TYPE},
    )

    assert response.status == HTTPStatus.OK
    assert set(response.json.keys()) == {
        "intent_evaluation",
        "entity_evaluation",
        "response_selection_evaluation",
    }


async def test_evaluate_invalid_intent_model_file(rasa_app: SanicASGITestClient):
    _, response = await rasa_app.post(
        "/model/test/intents?model=invalid.tar.gz",
        json={},
        headers={"Content-type": rasa.server.JSON_CONTENT_TYPE},
    )

    assert response.status == HTTPStatus.INTERNAL_SERVER_ERROR


async def test_evaluate_intent_without_body(rasa_app: SanicASGITestClient):
    _, response = await rasa_app.post(
<<<<<<< HEAD
        "/model/test/intents",
        headers={"Content-type": rasa.server.YAML_CONTENT_TYPE},
=======
        "/model/test/intents", headers={"Content-type": rasa.server.YAML_CONTENT_TYPE}
>>>>>>> a9932b4a
    )

    assert response.status == HTTPStatus.BAD_REQUEST


async def test_evaluate_intent_on_just_nlu_model(
    rasa_app_nlu: SanicASGITestClient, nlu_data_path: Text
):
    nlu_data = rasa.shared.utils.io.read_file(nlu_data_path)

    _, response = await rasa_app_nlu.post(
        "/model/test/intents",
        data=nlu_data,
        headers={"Content-type": rasa.server.YAML_CONTENT_TYPE},
    )

    assert response.status == HTTPStatus.OK
    assert set(response.json.keys()) == {
        "intent_evaluation",
        "entity_evaluation",
        "response_selection_evaluation",
    }


async def test_evaluate_intent_with_model_param(
    rasa_app: SanicASGITestClient, trained_nlu_model: Text, nlu_data_path: Text
):
    _, response = await rasa_app.get("/status")
    previous_model_file = response.json["model_file"]

    nlu_data = rasa.shared.utils.io.read_file(nlu_data_path)

    _, response = await rasa_app.post(
        f"/model/test/intents?model={trained_nlu_model}",
        data=nlu_data,
        headers={"Content-type": rasa.server.YAML_CONTENT_TYPE},
    )

    assert response.status == HTTPStatus.OK
    assert set(response.json.keys()) == {
        "intent_evaluation",
        "entity_evaluation",
        "response_selection_evaluation",
    }

    _, response = await rasa_app.get("/status")
    assert previous_model_file == response.json["model_file"]


async def test_evaluate_intent_with_model_server(
    rasa_app: SanicASGITestClient,
    trained_rasa_model: Text,
    nlu_data_path: Text,
    tear_down_scheduler: None,
):
    production_model_server_url = (
        "https://example.com/webhooks/actions?model=production"
    )
    test_model_server_url = "https://example.com/webhooks/actions?model=test"

    nlu_data = rasa.shared.utils.io.read_file(nlu_data_path)

    with aioresponses() as mocked:
        # Mock retrieving the production model from the model server
        mocked.get(
            production_model_server_url,
            body=Path(trained_rasa_model).read_bytes(),
            headers={"ETag": "production", "filename": "prod_model.tar.gz"},
        )
        # Mock retrieving the test model from the model server
        mocked.get(
            test_model_server_url,
            body=Path(trained_rasa_model).read_bytes(),
            headers={"ETag": "test", "filename": "test_model.tar.gz"},
        )

        agent_with_model_server = await load_agent(
            model_server=EndpointConfig(production_model_server_url)
        )
        rasa_app.sanic_app.agent = agent_with_model_server

        _, response = await rasa_app.post(
            f"/model/test/intents?model={test_model_server_url}",
            data=nlu_data,
            headers={"Content-type": rasa.server.YAML_CONTENT_TYPE},
        )

    assert response.status == HTTPStatus.OK
    assert set(response.json.keys()) == {
        "intent_evaluation",
        "entity_evaluation",
        "response_selection_evaluation",
    }

    production_model_server = rasa_app.sanic_app.agent.model_server
    # Assert that the model server URL for the test didn't override the production
    # model server URL
    assert production_model_server.url == production_model_server_url
    # Assert the tests didn't break pulling the models
    assert production_model_server.kwargs.get("wait_time_between_pulls") != 0


async def test_cross_validation(
    rasa_non_trained_app: SanicASGITestClient,
    nlu_data_path: Text,
    stack_config_path: Text,
):
    nlu_data = Path(nlu_data_path).read_text()
    config = Path(stack_config_path).read_text()
    payload = f"{nlu_data}\n{config}"

    _, response = await rasa_non_trained_app.post(
        "/model/test/intents",
        data=payload,
        headers={"Content-type": rasa.server.YAML_CONTENT_TYPE},
        params={"cross_validation_folds": 3},
    )

    assert response.status == HTTPStatus.OK
    response_body = response.json
    for required_key in {
        "intent_evaluation",
        "entity_evaluation",
        "response_selection_evaluation",
    }:
        assert required_key in response_body

        details = response_body[required_key]
        assert all(
            key in details for key in ["precision", "f1_score", "report", "errors"]
        )


async def test_cross_validation_with_callback_success(
    rasa_non_trained_app: SanicASGITestClient,
    nlu_data_path: Text,
    monkeypatch: MonkeyPatch,
    stack_config_path: Text,
):
    nlu_data = Path(nlu_data_path).read_text()
    config = Path(stack_config_path).read_text()
    payload = f"{nlu_data}\n{config}"

    callback_url = "https://example.com/webhooks/actions"
    with aioresponses() as mocked:
        mocked.post(callback_url, payload={})

        mocked_cross_validation = AsyncMock(
            return_value=(
                CVEvaluationResult({}, {}, {}),
                CVEvaluationResult({}, {}, {}),
                CVEvaluationResult({}, {}, {}),
            )
        )
        monkeypatch.setattr(
            rasa.nlu.test,
            rasa.nlu.test.cross_validate.__name__,
            mocked_cross_validation,
        )

        _, response = await rasa_non_trained_app.post(
            "/model/test/intents",
            data=payload,
            headers={"Content-type": rasa.server.YAML_CONTENT_TYPE},
            params={"cross_validation_folds": 3, "callback_url": callback_url},
        )

        assert response.status == HTTPStatus.NO_CONTENT

        # Sleep to give event loop time to process things in the background
        await asyncio.sleep(1)

        mocked_cross_validation.assert_called_once()

        last_request = latest_request(mocked, "POST", callback_url)
        assert last_request

        content = last_request[0].kwargs["data"]
        response_body = json.loads(content)
        for required_key in {
            "intent_evaluation",
            "entity_evaluation",
            "response_selection_evaluation",
        }:
            assert required_key in response_body

            details = response_body[required_key]
            assert all(
                key in details for key in ["precision", "f1_score", "report", "errors"]
            )


async def test_cross_validation_with_callback_error(
    rasa_non_trained_app: SanicASGITestClient,
    nlu_data_path: Text,
    monkeypatch: MonkeyPatch,
    stack_config_path: Text,
):
    nlu_data = Path(nlu_data_path).read_text()
    config = Path(stack_config_path).read_text()
    payload = f"{nlu_data}\n{config}"

    monkeypatch.setattr(
        rasa.nlu.test,
        rasa.nlu.test.cross_validate.__name__,
        Mock(side_effect=ValueError()),
    )

    callback_url = "https://example.com/webhooks/actions"
    with aioresponses() as mocked:
        mocked.post(callback_url, payload={})

        _, response = await rasa_non_trained_app.post(
            "/model/test/intents",
            data=payload,
            headers={"Content-type": rasa.server.YAML_CONTENT_TYPE},
            params={"cross_validation_folds": 3, "callback_url": callback_url},
        )

        assert response.status == HTTPStatus.NO_CONTENT

        await asyncio.sleep(1)

        last_request = latest_request(mocked, "POST", callback_url)
        assert last_request

        content = last_request[0].kwargs["json"]
        assert content["code"] == HTTPStatus.INTERNAL_SERVER_ERROR


async def test_callback_unexpected_error(
    rasa_non_trained_app: SanicASGITestClient,
    nlu_data_path: Text,
    monkeypatch: MonkeyPatch,
    stack_config_path: Text,
):
    nlu_data = Path(nlu_data_path).read_text()
    config = Path(stack_config_path).read_text()
    payload = f"{nlu_data}\n{config}"

    async def raiseUnexpectedError() -> NoReturn:
        raise ValueError()

    monkeypatch.setattr(
        rasa.server,
        rasa.server._training_payload_from_yaml.__name__,
        Mock(side_effect=ValueError()),
    )

    callback_url = "https://example.com/webhooks/actions"
    with aioresponses() as mocked:
        mocked.post(callback_url, payload={})

        _, response = await rasa_non_trained_app.post(
            "/model/test/intents",
            data=payload,
            headers={"Content-type": rasa.server.YAML_CONTENT_TYPE},
            params={"cross_validation_folds": 3, "callback_url": callback_url},
        )

        assert response.status == HTTPStatus.NO_CONTENT

        await asyncio.sleep(1)

        last_request = latest_request(mocked, "POST", callback_url)
        assert last_request

        content = last_request[0].kwargs["json"]
        assert content["code"] == HTTPStatus.INTERNAL_SERVER_ERROR


async def test_predict(rasa_app: SanicASGITestClient):
    data = [
        {"event": "action", "name": "action_listen"},
        {
            "event": "user",
            "text": "hello",
            "parse_data": {
                "entities": [],
                "intent": {"confidence": 0.57, INTENT_NAME_KEY: "greet"},
                "text": "hello",
            },
        },
    ]

    _, response = await rasa_app.post(
        "/model/predict",
        json=data,
        headers={"Content-Type": rasa.server.JSON_CONTENT_TYPE},
    )
    content = response.json
    assert response.status == HTTPStatus.OK
    assert "scores" in content
    assert "tracker" in content
    assert "policy" in content


async def test_predict_invalid_entities_format(rasa_app: SanicASGITestClient):
    data = [
        {"event": "action", "name": "action_listen"},
        {
            "event": "user",
            "text": "hello",
            "parse_data": {
                "entities": {},
                "intent": {"confidence": 0.57, INTENT_NAME_KEY: "greet"},
                "text": "hello",
            },
        },
    ]

    _, response = await rasa_app.post(
        "/model/predict",
        json=data,
        headers={"Content-Type": rasa.server.JSON_CONTENT_TYPE},
    )
    assert response.status == HTTPStatus.BAD_REQUEST


async def test_predict_empty_request_body(rasa_app: SanicASGITestClient):
    _, response = await rasa_app.post(
<<<<<<< HEAD
        "/model/predict",
        headers={"Content-Type": rasa.server.JSON_CONTENT_TYPE},
=======
        "/model/predict", headers={"Content-Type": rasa.server.JSON_CONTENT_TYPE}
>>>>>>> a9932b4a
    )
    assert response.status == HTTPStatus.BAD_REQUEST


<<<<<<< HEAD
async def test_append_events_empty_request_body(
    rasa_app: SanicASGITestClient,
):
=======
async def test_append_events_empty_request_body(rasa_app: SanicASGITestClient):
>>>>>>> a9932b4a
    _, response = await rasa_app.post(
        "/conversations/testid/tracker/events",
        headers={"Content-Type": rasa.server.JSON_CONTENT_TYPE},
    )
    assert response.status == HTTPStatus.BAD_REQUEST


async def test_replace_events_empty_request_body(rasa_app: SanicASGITestClient):
    _, response = await rasa_app.put(
        "/conversations/testid/tracker/events",
        headers={"Content-Type": rasa.server.JSON_CONTENT_TYPE},
    )
    assert response.status == HTTPStatus.BAD_REQUEST


@freeze_time("2018-01-01")
async def test_requesting_non_existent_tracker(rasa_app: SanicASGITestClient):
    model_id = rasa_app.sanic_app.agent.model_id
    _, response = await rasa_app.get("/conversations/madeupid/tracker")
    content = response.json
    assert response.status == HTTPStatus.OK
    assert content["paused"] is False
    assert content["slots"] == {
        "name": None,
        REQUESTED_SLOT: None,
        SESSION_START_METADATA_SLOT: None,
    }
    assert content["sender_id"] == "madeupid"
    assert content["events"] == [
        {
            "event": "action",
            "name": "action_session_start",
            "policy": None,
            "confidence": 1,
            "timestamp": 1514764800,
            "action_text": None,
            "hide_rule_turn": False,
            "metadata": {"model_id": model_id},
        },
        {
            "event": "session_started",
            "timestamp": 1514764800,
            "metadata": {"model_id": model_id},
        },
        {
            "event": "action",
            INTENT_NAME_KEY: "action_listen",
            "policy": None,
            "confidence": None,
            "timestamp": 1514764800,
            "action_text": None,
            "hide_rule_turn": False,
            "metadata": {"model_id": model_id},
        },
    ]
    assert content["latest_message"] == {
        "text": None,
        "intent": {},
        "entities": [],
        "message_id": None,
        "metadata": {},
    }


@pytest.mark.parametrize("event", test_events)
async def test_pushing_event(rasa_app: SanicASGITestClient, event: Event):
    model_id = rasa_app.sanic_app.agent.model_id
    sender_id = str(uuid.uuid1())
    conversation = f"/conversations/{sender_id}"

    serialized_event = event.as_dict()
    # Remove timestamp so that a new one is assigned on the server
    serialized_event.pop("timestamp")

    time_before_adding_events = time.time()
    # Wait a bit so that the server-generated timestamp is strictly greater
    # than time_before_adding_events
    time.sleep(0.01)
    _, response = await rasa_app.post(
        f"{conversation}/tracker/events",
        json=serialized_event,
        headers={"Content-Type": rasa.server.JSON_CONTENT_TYPE},
    )
    assert response.json is not None
    assert response.status == HTTPStatus.OK

    _, tracker_response = await rasa_app.get(f"/conversations/{sender_id}/tracker")
    tracker = tracker_response.json
    assert tracker is not None

    assert len(tracker.get("events")) == 4

    deserialized_events = [Event.from_parameters(event) for event in tracker["events"]]

    # there is an initial session start sequence at the beginning of the tracker

    assert deserialized_events[:3] == with_model_ids(session_start_sequence, model_id)

    assert deserialized_events[3] == with_model_id(event, model_id)
    assert deserialized_events[3].timestamp > time_before_adding_events


async def test_pushing_event_with_existing_model_id(rasa_app: SanicASGITestClient):
    model_id = rasa_app.sanic_app.agent.model_id
    sender_id = str(uuid.uuid1())
    conversation = f"/conversations/{sender_id}"

    existing_model_id = "some_old_id"
    assert existing_model_id != model_id
    event = with_model_id(BotUttered("hello!"), existing_model_id)
    serialized_event = event.as_dict()

    # Wait a bit so that the server-generated timestamp is strictly greater
    # than time_before_adding_events
    _, response = await rasa_app.post(
        f"{conversation}/tracker/events",
        json=serialized_event,
        headers={"Content-Type": rasa.server.JSON_CONTENT_TYPE},
    )
    _, tracker_response = await rasa_app.get(f"/conversations/{sender_id}/tracker")
    tracker = tracker_response.json

    deserialized_events = [Event.from_parameters(event) for event in tracker["events"]]

    # there is an initial session start sequence at the beginning of the tracker
    received_event = deserialized_events[3]
    assert received_event == with_model_id(event, existing_model_id)


async def test_push_multiple_events(rasa_app: SanicASGITestClient):
    model_id = rasa_app.sanic_app.agent.model_id
    conversation_id = str(uuid.uuid1())
    conversation = f"/conversations/{conversation_id}"

    events = [e.as_dict() for e in test_events]
    _, response = await rasa_app.post(
        f"{conversation}/tracker/events",
        json=events,
        headers={"Content-Type": rasa.server.JSON_CONTENT_TYPE},
    )
    assert response.json is not None
    assert response.status == HTTPStatus.OK

    _, tracker_response = await rasa_app.get(
        f"/conversations/{conversation_id}/tracker"
    )
    tracker = tracker_response.json
    assert tracker is not None

    # there is an initial session start sequence at the beginning
    assert [
        Event.from_parameters(event) for event in tracker.get("events")
    ] == with_model_ids(session_start_sequence + test_events, model_id)


@pytest.mark.parametrize(
    "params", ["?execute_side_effects=true&output_channel=callback", ""]
)
async def test_pushing_event_while_executing_side_effects(
    rasa_server: Sanic, params: Text
):
    input_channel = CallbackInput(EndpointConfig("https://example.com/callback"))
    channel.register([input_channel], rasa_server, "/webhooks/")
    rasa_app = rasa_server.asgi_client
    sender_id = str(uuid.uuid1())
    conversation = f"/conversations/{sender_id}"

    serialized_event = test_events[1].as_dict()

    with aioresponses() as mocked:
        mocked.post(
            "https://example.com/callback",
            repeat=True,
            headers={"Content-Type": "application/json"},
        )
        await rasa_app.post(
            f"{conversation}/tracker/events{params}",
            json=serialized_event,
            headers={"Content-Type": rasa.server.JSON_CONTENT_TYPE},
        )

        r = latest_request(mocked, "post", "https://example.com/callback")

        if not params:
            assert r is None
        else:
            message_received = json_of_latest_request(r)
            assert message_received.get("recipient_id") == sender_id
            assert message_received.get("text") == serialized_event.get("text")


async def test_post_conversation_id_with_slash(rasa_app: SanicASGITestClient):
    model_id = rasa_app.sanic_app.agent.model_id
    conversation_id = str(uuid.uuid1())
    id_len = len(conversation_id) // 2
    conversation_id = conversation_id[:id_len] + "/+-_\\=" + conversation_id[id_len:]
    conversation = f"/conversations/{conversation_id}"

    events = [e.as_dict() for e in test_events]
    _, response = await rasa_app.post(
        f"{conversation}/tracker/events",
        json=events,
        headers={"Content-Type": "application/json"},
    )
    assert response.json is not None
    assert response.status == HTTPStatus.OK

    _, tracker_response = await rasa_app.get(
        f"/conversations/{conversation_id}/tracker"
    )
    tracker = tracker_response.json
    assert tracker is not None

    # there is a session start sequence at the start
    assert [
        Event.from_parameters(event) for event in tracker.get("events")
    ] == with_model_ids(session_start_sequence + test_events, model_id)


async def test_put_tracker(rasa_app: SanicASGITestClient):
    data = [event.as_dict() for event in test_events]
    _, response = await rasa_app.put(
        "/conversations/pushtracker/tracker/events",
        json=data,
        headers={"Content-Type": rasa.server.JSON_CONTENT_TYPE},
    )
    content = response.json
    assert response.status == HTTPStatus.OK
    assert len(content["events"]) == len(test_events)
    assert content["sender_id"] == "pushtracker"

    _, tracker_response = await rasa_app.get("/conversations/pushtracker/tracker")
    tracker = tracker_response.json
    assert tracker is not None
    evts = tracker.get("events")
    assert events.deserialise_events(evts) == test_events


async def test_predict_without_conversation_id(rasa_app: SanicASGITestClient):
    _, response = await rasa_app.post("/conversations/non_existent_id/predict")

    assert response.status == HTTPStatus.NOT_FOUND
    assert response.json["message"] == "Conversation ID not found."


async def test_sorted_predict(rasa_app: SanicASGITestClient):
    await _create_tracker_for_sender(rasa_app, "sortedpredict")

    _, response = await rasa_app.post("/conversations/sortedpredict/predict")
    scores = response.json["scores"]
    sorted_scores = sorted(scores, key=lambda k: (-k["score"], k["action"]))
    assert scores == sorted_scores


async def _create_tracker_for_sender(app: SanicASGITestClient, sender_id: Text) -> None:
    data = [event.as_dict() for event in test_events[:3]]
    _, response = await app.put(
        f"/conversations/{sender_id}/tracker/events",
        json=data,
        headers={"Content-Type": rasa.server.JSON_CONTENT_TYPE},
    )

    assert response.status == HTTPStatus.OK


async def test_get_tracker_with_jwt(rasa_secured_app: SanicASGITestClient):
    # token generated with secret "core" and algorithm HS256
    # on https://jwt.io/

    # {"user": {"username": "testadmin", "role": "admin"}}
    jwt_header = {
        "Authorization": "Bearer eyJhbGciOiJIUzI1NiIsInR5cCI6IkpXVCJ9."
        "eyJ1c2VyIjp7InVzZXJuYW1lIjoidGVzdGFkbWluIiwic"
        "m9sZSI6ImFkbWluIn19.NAQr0kbtSrY7d28XTqRzawq2u"
        "QRre7IWTuIDrCn5AIw"
    }
    _, response = await rasa_secured_app.get(
        "/conversations/testadmin/tracker", headers=jwt_header
    )
    assert response.status == HTTPStatus.OK

    _, response = await rasa_secured_app.get(
        "/conversations/testuser/tracker", headers=jwt_header
    )
    assert response.status == HTTPStatus.OK

    # {"user": {"username": "testuser", "role": "user"}}
    jwt_header = {
        "Authorization": "Bearer eyJhbGciOiJIUzI1NiIsInR5cCI6IkpXVCJ9."
        "eyJ1c2VyIjp7InVzZXJuYW1lIjoidGVzdHVzZXIiLCJyb"
        "2xlIjoidXNlciJ9fQ.JnMTLYd56qut2w9h7hRQlDm1n3l"
        "HJHOxxC_w7TtwCrs"
    }
    _, response = await rasa_secured_app.get(
        "/conversations/testadmin/tracker", headers=jwt_header
    )
    assert response.status == HTTPStatus.FORBIDDEN

    _, response = await rasa_secured_app.get(
        "/conversations/testuser/tracker", headers=jwt_header
    )
    assert response.status == HTTPStatus.OK


def test_list_routes(empty_agent: Agent):
    app = rasa.server.create_app(empty_agent, auth_token=None)

    routes = utils.list_routes(app)
    assert set(routes.keys()) == {
        "hello",
        "version",
        "status",
        "retrieve_tracker",
        "append_events",
        "replace_events",
        "retrieve_story",
        "execute_action",
        "trigger_intent",
        "predict",
        "add_message",
        "train",
        "evaluate_stories",
        "evaluate_intents",
        "tracker_predict",
        "parse",
        "load_model",
        "unload_model",
        "get_domain",
    }


async def test_unload_model_error(rasa_app: SanicASGITestClient):
    _, response = await rasa_app.get("/status")
    assert response.status == HTTPStatus.OK
    assert "model_file" in response.json and response.json["model_file"] is not None

    _, response = await rasa_app.delete("/model")
    assert response.status == HTTPStatus.NO_CONTENT


async def test_get_domain(rasa_app: SanicASGITestClient):
    _, response = await rasa_app.get(
        "/domain", headers={"accept": rasa.server.JSON_CONTENT_TYPE}
    )

    content = response.json

    assert response.status == HTTPStatus.OK
    assert "config" in content
    assert "intents" in content
    assert "entities" in content
    assert "slots" in content
    assert "responses" in content
    assert "actions" in content


async def test_get_domain_invalid_accept_header(rasa_app: SanicASGITestClient):
    _, response = await rasa_app.get("/domain")

    assert response.status == HTTPStatus.NOT_ACCEPTABLE


async def test_load_model(rasa_app: SanicASGITestClient, trained_core_model: Text):
    _, response = await rasa_app.get("/status")

    assert response.status == HTTPStatus.OK
    assert "model_id" in response.json

    old_model_id = response.json["model_id"]

    data = {"model_file": trained_core_model}
    _, response = await rasa_app.put("/model", json=data)

    assert response.status == HTTPStatus.NO_CONTENT

    _, response = await rasa_app.get("/status")

    assert response.status == HTTPStatus.OK
    assert "model_id" in response.json

    assert old_model_id != response.json["model_id"]


async def test_load_model_from_model_server(
    rasa_app: SanicASGITestClient, trained_core_model: Text, tear_down_scheduler: None
):
    _, response = await rasa_app.get("/status")

    assert response.status == HTTPStatus.OK
    assert "model_id" in response.json

    old_model_id = response.json["model_id"]

    endpoint = EndpointConfig("https://example.com/model/trained_core_model")
    with open(trained_core_model, "rb") as f:
        with aioresponses(passthrough=["http://127.0.0.1"]) as mocked:
            headers = {}
            fs = os.fstat(f.fileno())
            headers["Content-Length"] = str(fs[6])
            mocked.get(
                "https://example.com/model/trained_core_model",
                content_type="application/x-tar",
                headers={
                    "filename": "some_model_name.tar.gz",
                    "ETag": "new_fingerprint",
                },
                body=f.read(),
            )
            data = {"model_server": {"url": endpoint.url}}
            _, response = await rasa_app.put("/model", json=data)

            assert response.status == HTTPStatus.NO_CONTENT

            _, response = await rasa_app.get("/status")

            assert response.status == HTTPStatus.OK
            assert "model_id" in response.json

            assert old_model_id != response.json["model_id"]


async def test_load_model_invalid_request_body(
    rasa_non_trained_app: SanicASGITestClient,
):
    _, response = await rasa_non_trained_app.put("/model")

    assert response.status == HTTPStatus.BAD_REQUEST


async def test_load_model_invalid_configuration(
    rasa_non_trained_app: SanicASGITestClient,
):
    data = {"model_file": "some-random-path"}
    _, response = await rasa_non_trained_app.put("/model", json=data)

    assert response.status == HTTPStatus.BAD_REQUEST


async def test_execute(rasa_app: SanicASGITestClient):
    await _create_tracker_for_sender(rasa_app, "test_execute")

    data = {INTENT_NAME_KEY: "utter_greet"}
    _, response = await rasa_app.post("/conversations/test_execute/execute", json=data)

    assert response.status == HTTPStatus.OK

    parsed_content = response.json
    assert parsed_content["tracker"]
    assert parsed_content["messages"]


async def test_execute_without_conversation_id(rasa_app: SanicASGITestClient):
    data = {INTENT_NAME_KEY: "utter_greet"}
    _, response = await rasa_app.post(
        "/conversations/non_existent_id/execute", json=data
    )

    assert response.status == HTTPStatus.NOT_FOUND
    assert response.json["message"] == "Conversation ID not found."


async def test_execute_with_missing_action_name(rasa_app: SanicASGITestClient):
    test_sender = "test_execute_with_missing_action_name"
    await _create_tracker_for_sender(rasa_app, test_sender)

    data = {"wrong-key": "utter_greet"}
    _, response = await rasa_app.post(
        f"/conversations/{test_sender}/execute", json=data
    )

    assert response.status == HTTPStatus.BAD_REQUEST


async def test_execute_with_not_existing_action(rasa_app: SanicASGITestClient):
    test_sender = "test_execute_with_not_existing_action"
    await _create_tracker_for_sender(rasa_app, test_sender)

    data = {"name": "ka[pa[opi[opj[oj[oija"}
    _, response = await rasa_app.post(
        f"/conversations/{test_sender}/execute", json=data
    )

    assert response.status == HTTPStatus.INTERNAL_SERVER_ERROR


async def test_trigger_intent(rasa_app: SanicASGITestClient):
    data = {INTENT_NAME_KEY: "greet"}
    _, response = await rasa_app.post(
        "/conversations/test_trigger/trigger_intent", json=data
    )

    assert response.status == HTTPStatus.OK

    parsed_content = response.json
    assert parsed_content["tracker"]
    assert parsed_content["messages"]


async def test_trigger_intent_with_entity(rasa_app: SanicASGITestClient):
    entity_name = "name"
    entity_value = "Sara"
    data = {INTENT_NAME_KEY: "greet", "entities": {entity_name: entity_value}}
    _, response = await rasa_app.post(
        "/conversations/test_trigger/trigger_intent", json=data
    )

    assert response.status == HTTPStatus.OK

    parsed_content = response.json
    last_slot_set_event = [
        event
        for event in parsed_content["tracker"]["events"]
        if event["event"] == "slot"
    ][-1]

    assert parsed_content["tracker"]
    assert parsed_content["messages"]
    assert last_slot_set_event["name"] == entity_name
    assert last_slot_set_event["value"] == entity_value


async def test_trigger_intent_with_missing_intent_name(rasa_app: SanicASGITestClient):
    test_sender = "test_trigger_intent_with_missing_action_name"

    data = {"wrong-key": "greet"}
    _, response = await rasa_app.post(
        f"/conversations/{test_sender}/trigger_intent", json=data
    )

    assert response.status == HTTPStatus.BAD_REQUEST


async def test_trigger_intent_with_not_existing_intent(rasa_app: SanicASGITestClient):
    test_sender = "test_trigger_intent_with_not_existing_intent"
    await _create_tracker_for_sender(rasa_app, test_sender)

    data = {INTENT_NAME_KEY: "ka[pa[opi[opj[oj[oija"}
    _, response = await rasa_app.post(
        f"/conversations/{test_sender}/trigger_intent", json=data
    )

    assert response.status == HTTPStatus.NOT_FOUND


@pytest.mark.parametrize(
    "input_channels, output_channel_to_use, expected_channel",
    [
        (None, "slack", CollectingOutputChannel),
        ([], None, CollectingOutputChannel),
        ([RestInput()], "slack", CollectingOutputChannel),
        ([RestInput()], "rest", CollectingOutputChannel),
        (
            [RestInput(), SlackInput("test", slack_signing_secret="foobar")],
            "slack",
            SlackBot,
        ),
    ],
)
def test_get_output_channel(
    input_channels: List[Text], output_channel_to_use: Text, expected_channel: Type
):
    request = MagicMock()
    app = MagicMock()
    app.input_channels = input_channels
    request.app = app
    request.args = {"output_channel": output_channel_to_use}

    actual = rasa.server._get_output_channel(request, None)

    assert isinstance(actual, expected_channel)


@pytest.mark.parametrize(
    "input_channels, expected_channel",
    [
        ([], CollectingOutputChannel),
        ([RestInput()], CollectingOutputChannel),
        ([RestInput(), SlackInput("test", slack_signing_secret="foobar")], SlackBot),
    ],
)
def test_get_latest_output_channel(input_channels: List[Text], expected_channel: Type):
    request = MagicMock()
    app = MagicMock()
    app.input_channels = input_channels
    request.app = app
    request.args = {"output_channel": "latest"}

    tracker = DialogueStateTracker.from_events(
        "default", [UserUttered("text", input_channel="slack")]
    )

    actual = rasa.server._get_output_channel(request, tracker)

    assert isinstance(actual, expected_channel)


def test_app_when_app_has_no_input_channels():
    request = MagicMock()

    class NoInputChannels:
        pass

    request.app = NoInputChannels()

    actual = rasa.server._get_output_channel(
        request, DialogueStateTracker.from_events("default", [])
    )
    assert isinstance(actual, CollectingOutputChannel)


@pytest.mark.parametrize(
    "conversation_events,until_time,fetch_all_sessions,expected",
    # conversation with one session
    [
        (
            [
                ActionExecuted(ACTION_SESSION_START_NAME),
                SessionStarted(),
                UserUttered("hi", {"name": "greet"}),
                ActionExecuted("utter_greet"),
            ],
            None,
            True,
            """version: "3.0"
stories:
- story: some-conversation-ID
  steps:
  - intent: greet
    user: |-
      hi
  - action: utter_greet""",
        ),
        # conversation with multiple sessions
        (
            [
                ActionExecuted(ACTION_SESSION_START_NAME),
                SessionStarted(),
                UserUttered("hi", {"name": "greet"}),
                ActionExecuted("utter_greet"),
                ActionExecuted(ACTION_SESSION_START_NAME),
                SessionStarted(),
                UserUttered("bye bye", {"name": "goodbye"}),
                ActionExecuted("utter_goodbye"),
            ],
            None,
            True,
            """version: "3.0"
stories:
- story: some-conversation-ID, story 1
  steps:
  - intent: greet
    user: |-
      hi
  - action: utter_greet
- story: some-conversation-ID, story 2
  steps:
  - intent: goodbye
    user: |-
      bye bye
  - action: utter_goodbye""",
        ),
        # conversation with multiple sessions, but setting `all_sessions=false`
        # means only the last one is returned
        (
            [
                ActionExecuted(ACTION_SESSION_START_NAME),
                SessionStarted(),
                UserUttered("hi", {"name": "greet"}),
                ActionExecuted("utter_greet"),
                ActionExecuted(ACTION_SESSION_START_NAME),
                SessionStarted(),
                UserUttered("bye bye", {"name": "goodbye"}),
                ActionExecuted("utter_goodbye"),
            ],
            None,
            False,
            """version: "3.0"
stories:
- story: some-conversation-ID
  steps:
  - intent: goodbye
    user: |-
      bye bye
  - action: utter_goodbye""",
        ),
        # the default for `all_sessions` is `false` - this test checks that
        # only the latest session is returned in that case
        (
            [
                ActionExecuted(ACTION_SESSION_START_NAME),
                SessionStarted(),
                UserUttered("hi", {"name": "greet"}),
                ActionExecuted("utter_greet"),
                ActionExecuted(ACTION_SESSION_START_NAME),
                SessionStarted(),
                UserUttered("bye bye", {"name": "goodbye"}),
                ActionExecuted("utter_goodbye"),
            ],
            None,
            None,
            """version: "3.0"
stories:
- story: some-conversation-ID
  steps:
  - intent: goodbye
    user: |-
      bye bye
  - action: utter_goodbye""",
        ),
        # `until` parameter means only the first session is returned
        (
            [
                ActionExecuted(ACTION_SESSION_START_NAME, timestamp=1),
                SessionStarted(timestamp=2),
                UserUttered("hi", {"name": "greet"}, timestamp=3),
                ActionExecuted("utter_greet", timestamp=4),
                ActionExecuted(ACTION_SESSION_START_NAME, timestamp=5),
                SessionStarted(timestamp=6),
                UserUttered("bye bye", {"name": "goodbye"}, timestamp=7),
                ActionExecuted("utter_goodbye", timestamp=8),
            ],
            4,
            True,
            """version: "3.0"
stories:
- story: some-conversation-ID
  steps:
  - intent: greet
    user: |-
      hi
  - action: utter_greet""",
        ),
        # empty conversation
        ([], None, True, 'version: "3.0"'),
        # Conversation with slot
        (
            [
                ActionExecuted(ACTION_SESSION_START_NAME),
                SessionStarted(),
                UserUttered("hi", {"name": "greet"}),
                ActionExecuted("utter_greet"),
                SlotSet(REQUESTED_SLOT, "some value"),
            ],
            None,
            True,
            """version: "3.0"
stories:
- story: some-conversation-ID
  steps:
  - intent: greet
    user: |-
      hi
  - action: utter_greet
  - slot_was_set:
    - requested_slot: some value""",
        ),
    ],
)
async def test_get_story(
    rasa_app: SanicASGITestClient,
    monkeypatch: MonkeyPatch,
    conversation_events: List[Event],
    until_time: Optional[float],
    fetch_all_sessions: Optional[bool],
    expected: Text,
):
    conversation_id = "some-conversation-ID"

    tracker_store = InMemoryTrackerStore(Domain.empty())
    tracker = DialogueStateTracker.from_events(conversation_id, conversation_events)

    tracker_store.save(tracker)

    monkeypatch.setattr(rasa_app.sanic_app.agent, "tracker_store", tracker_store)
    monkeypatch.setattr(
        rasa_app.sanic_app.agent.processor, "tracker_store", tracker_store
    )

    url = f"/conversations/{conversation_id}/story?"

    query = {}

    if fetch_all_sessions is not None:
        query["all_sessions"] = fetch_all_sessions

    if until_time is not None:
        query["until"] = until_time

    _, response = await rasa_app.get(url + urllib.parse.urlencode(query))

    assert response.status == HTTPStatus.OK
    assert response.content.decode().strip() == expected


async def test_get_story_without_conversation_id(
    rasa_app: SanicASGITestClient, monkeypatch: MonkeyPatch
):
    conversation_id = "some-conversation-ID"
    url = f"/conversations/{conversation_id}/story"

    _, response = await rasa_app.get(url)

    assert response.status == HTTPStatus.NOT_FOUND
    assert response.json["message"] == "Conversation ID not found."


async def test_get_story_does_not_update_conversation_session(
    rasa_app: SanicASGITestClient, monkeypatch: MonkeyPatch
):
    conversation_id = "some-conversation-ID"

    # domain with short session expiration time of one second
    domain = Domain.empty()
    domain.session_config = SessionConfig(
        session_expiration_time=1 / 60, carry_over_slots=True
    )

    monkeypatch.setattr(rasa_app.sanic_app.agent.processor, "domain", domain)

    # conversation contains one session that has expired
    now = time.time()
    conversation_events = [
        ActionExecuted(ACTION_SESSION_START_NAME, timestamp=now - 10),
        SessionStarted(timestamp=now - 9),
        UserUttered("hi", {"name": "greet"}, timestamp=now - 8),
        ActionExecuted("utter_greet", timestamp=now - 7),
    ]

    tracker = DialogueStateTracker.from_events(conversation_id, conversation_events)

    # the conversation session has expired
    assert rasa_app.sanic_app.agent.processor._has_session_expired(tracker)

    tracker_store = InMemoryTrackerStore(domain)

    tracker_store.save(tracker)

    monkeypatch.setattr(rasa_app.sanic_app.agent, "tracker_store", tracker_store)
    monkeypatch.setattr(
        rasa_app.sanic_app.agent.processor, "tracker_store", tracker_store
    )

    _, response = await rasa_app.get(f"/conversations/{conversation_id}/story")

    assert response.status == HTTPStatus.OK

    # expected story is returned
    assert (
        response.content.decode().strip()
        == """version: "3.0"
stories:
- story: some-conversation-ID
  steps:
  - intent: greet
    user: |-
      hi
  - action: utter_greet"""
    )

    # the tracker has the same number of events as were initially added
    assert len(tracker.events) == len(conversation_events)

    # the last event is still the same as before
    assert tracker.events[-1].timestamp == conversation_events[-1].timestamp


@pytest.mark.parametrize(
    "initial_tracker_events,events_to_append,expected_events",
    [
        (
            # the tracker is initially empty, and no events are appended
            # so we'll just expect the session start sequence with an `action_listen`
            [],
            [],
            [
                ActionExecuted(ACTION_SESSION_START_NAME),
                SessionStarted(),
                ActionExecuted(ACTION_LISTEN_NAME),
            ],
        ),
        (
            # the tracker is initially empty, and a user utterance is appended
            # we expect a tracker with a session start sequence and a user utterance
            [],
            [UserUttered("/greet", {"name": "greet", "confidence": 1.0})],
            [
                ActionExecuted(ACTION_SESSION_START_NAME),
                SessionStarted(),
                ActionExecuted(ACTION_LISTEN_NAME),
                UserUttered("/greet", {"name": "greet", "confidence": 1.0}),
            ],
        ),
        (
            # the tracker is initially empty, and a session start sequence is appended
            # we'll just expect the session start sequence
            [],
            [ActionExecuted(ACTION_SESSION_START_NAME), SessionStarted()],
            [ActionExecuted(ACTION_SESSION_START_NAME), SessionStarted()],
        ),
        (
            # the tracker already contains some events - we can simply append events
            [
                ActionExecuted(ACTION_LISTEN_NAME),
                UserUttered("/greet", {"name": "greet", "confidence": 1.0}),
            ],
            [ActionExecuted("utter_greet")],
            [
                ActionExecuted(ACTION_LISTEN_NAME),
                UserUttered("/greet", {"name": "greet", "confidence": 1.0}),
                ActionExecuted("utter_greet"),
            ],
        ),
    ],
)
async def test_update_conversation_with_events(
    rasa_app: SanicASGITestClient,
    monkeypatch: MonkeyPatch,
    initial_tracker_events: List[Event],
    events_to_append: List[Event],
    expected_events: List[Event],
):
    conversation_id = "some-conversation-ID"
    agent = rasa_app.sanic_app.agent
    tracker_store = agent.tracker_store
    domain = agent.domain
    model_id = agent.model_id

    if initial_tracker_events:
        tracker = agent.processor.get_tracker(conversation_id)
        tracker.update_with_events(initial_tracker_events, domain)
        tracker_store.save(tracker)

    fetched_tracker = await rasa.server.update_conversation_with_events(
        conversation_id, agent.processor, domain, events_to_append
    )
    assert list(fetched_tracker.events) == with_model_ids(expected_events, model_id)<|MERGE_RESOLUTION|>--- conflicted
+++ resolved
@@ -235,13 +235,7 @@
         import sys
 
         monkeypatch.setattr(
-<<<<<<< HEAD
-            sys.modules["rasa.model_training"],
-            "train",
-            mocked_training_function,
-=======
             sys.modules["rasa.model_training"], "train", mocked_training_function
->>>>>>> a9932b4a
         )
 
         from rasa import __main__
@@ -445,13 +439,7 @@
     assert all(prop in rjs for prop in ["entities", "intent", "text"])
 
 
-<<<<<<< HEAD
-async def test_parse_on_invalid_emulation_mode(
-    rasa_app: SanicASGITestClient,
-):
-=======
 async def test_parse_on_invalid_emulation_mode(rasa_app: SanicASGITestClient):
->>>>>>> a9932b4a
     _, response = await rasa_app.post(
         "/model/parse?emulation_mode=ANYTHING", json={"text": "hello"}
     )
@@ -569,12 +557,7 @@
 
 
 def assert_trained_model(
-<<<<<<< HEAD
-    response_body: bytes,
-    tmp_path_factory: TempPathFactory,
-=======
     response_body: bytes, tmp_path_factory: TempPathFactory
->>>>>>> a9932b4a
 ) -> None:
     # save model to temporary file
 
@@ -590,12 +573,7 @@
 
 
 async def test_train_with_yaml(
-<<<<<<< HEAD
-    rasa_app: SanicASGITestClient,
-    tmp_path_factory: TempPathFactory,
-=======
     rasa_app: SanicASGITestClient, tmp_path_factory: TempPathFactory
->>>>>>> a9932b4a
 ):
     training_data = """
 version: "3.0"
@@ -813,13 +791,7 @@
     }
 
 
-<<<<<<< HEAD
-async def test_add_message(
-    rasa_app: SanicASGITestClient,
-):
-=======
 async def test_add_message(rasa_app: SanicASGITestClient):
->>>>>>> a9932b4a
 
     conversation_id = "test_add_message_test_id"
 
@@ -886,12 +858,7 @@
 
 async def test_evaluate_intent_without_body(rasa_app: SanicASGITestClient):
     _, response = await rasa_app.post(
-<<<<<<< HEAD
-        "/model/test/intents",
-        headers={"Content-type": rasa.server.YAML_CONTENT_TYPE},
-=======
         "/model/test/intents", headers={"Content-type": rasa.server.YAML_CONTENT_TYPE}
->>>>>>> a9932b4a
     )
 
     assert response.status == HTTPStatus.BAD_REQUEST
@@ -1213,23 +1180,12 @@
 
 async def test_predict_empty_request_body(rasa_app: SanicASGITestClient):
     _, response = await rasa_app.post(
-<<<<<<< HEAD
-        "/model/predict",
-        headers={"Content-Type": rasa.server.JSON_CONTENT_TYPE},
-=======
         "/model/predict", headers={"Content-Type": rasa.server.JSON_CONTENT_TYPE}
->>>>>>> a9932b4a
     )
     assert response.status == HTTPStatus.BAD_REQUEST
 
 
-<<<<<<< HEAD
-async def test_append_events_empty_request_body(
-    rasa_app: SanicASGITestClient,
-):
-=======
 async def test_append_events_empty_request_body(rasa_app: SanicASGITestClient):
->>>>>>> a9932b4a
     _, response = await rasa_app.post(
         "/conversations/testid/tracker/events",
         headers={"Content-Type": rasa.server.JSON_CONTENT_TYPE},
