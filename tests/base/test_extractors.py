--- conflicted
+++ resolved
@@ -30,14 +30,9 @@
             ],
             "spacy_doc": spacy_nlp("central indian restaurant")
         })]
-<<<<<<< HEAD
 
     # uses BILOU and the default features
     ext.train(TrainingData(training_examples=examples), RasaNLUModelConfig())
-=======
-    cfg = {"ner_crf": {"BILOU_flag": True, "features": ext.crf_features}}
-    ext.train(TrainingData(training_examples=examples), cfg)
->>>>>>> 65400729
     sentence = 'anywhere in the west'
     doc = {"spacy_doc": spacy_nlp(sentence)}
     crf_format = ext._from_text_to_crf(Message(sentence, doc))
