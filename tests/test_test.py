import asyncio
import sys
from pathlib import Path
import textwrap
from typing import Text

import pytest
from _pytest.capture import CaptureFixture
from _pytest.monkeypatch import MonkeyPatch

import rasa.utils.io
from rasa.core.agent import Agent
from rasa.core.events import UserUttered
from rasa.core.test import (
    EvaluationStore,
    WronglyClassifiedUserUtterance,
    WronglyPredictedAction,
)
from rasa.core.trackers import DialogueStateTracker
from rasa.core.training.story_writer.yaml_story_writer import YAMLStoryWriter
import rasa.model
import rasa.cli.utils
from rasa.nlu.test import NO_ENTITY
import rasa.core


def monkeypatch_get_latest_model(tmp_path: Path, monkeypatch: MonkeyPatch) -> None:
    latest_model = tmp_path / "my_test_model.tar.gz"
    monkeypatch.setattr(rasa.model, "get_latest_model", lambda: str(latest_model))


def test_get_sanitized_model_directory_when_not_passing_model(
    capsys: CaptureFixture, tmp_path: Path, monkeypatch: MonkeyPatch
):
    from rasa.test import _get_sanitized_model_directory

    monkeypatch_get_latest_model(tmp_path, monkeypatch)

    # Create a fake model on disk so that `is_file` returns `True`
    latest_model = Path(rasa.model.get_latest_model())
    latest_model.touch()

    # Input: default model file
    # => Should return containing directory
    new_modeldir = _get_sanitized_model_directory(str(latest_model))
    captured = capsys.readouterr()
    assert not captured.out
    assert new_modeldir == str(latest_model.parent)


def test_get_sanitized_model_directory_when_passing_model_file_explicitly(
    capsys: CaptureFixture, tmp_path: Path, monkeypatch: MonkeyPatch
):
    from rasa.test import _get_sanitized_model_directory

    monkeypatch_get_latest_model(tmp_path, monkeypatch)

    other_model = tmp_path / "my_test_model1.tar.gz"
    assert str(other_model) != rasa.model.get_latest_model()
    other_model.touch()

    # Input: some file
    # => Should return containing directory and print a warning
    new_modeldir = _get_sanitized_model_directory(str(other_model))
    captured = capsys.readouterr()
    assert captured.out
    assert new_modeldir == str(other_model.parent)


def test_get_sanitized_model_directory_when_passing_other_input(
    capsys: CaptureFixture, tmp_path: Path, monkeypatch: MonkeyPatch
):
    from rasa.test import _get_sanitized_model_directory

    monkeypatch_get_latest_model(tmp_path, monkeypatch)

    # Input: anything that is not an existing file
    # => Should return input
    modeldir = "random_dir"
    assert not Path(modeldir).is_file()
    new_modeldir = _get_sanitized_model_directory(modeldir)
    captured = capsys.readouterr()
    assert not captured.out
    assert new_modeldir == modeldir


@pytest.mark.parametrize(
    "targets,predictions,expected_precision,expected_fscore,expected_accuracy",
    [
        (
            ["no_entity", "location", "no_entity", "location", "no_entity"],
            ["no_entity", "location", "no_entity", "no_entity", "person"],
            1.0,
            0.6666666666666666,
            3 / 5,
        ),
        (
            ["no_entity", "no_entity", "no_entity", "no_entity", "person"],
            ["no_entity", "no_entity", "no_entity", "no_entity", "no_entity"],
            0.0,
            0.0,
            4 / 5,
        ),
    ],
)
def test_get_evaluation_metrics(
    targets, predictions, expected_precision, expected_fscore, expected_accuracy
):
    from rasa.test import get_evaluation_metrics

    report, precision, f1, accuracy = get_evaluation_metrics(
        targets, predictions, True, exclude_label=NO_ENTITY
    )

    assert f1 == expected_fscore
    assert precision == expected_precision
    assert accuracy == expected_accuracy
    assert NO_ENTITY not in report


@pytest.mark.parametrize(
    "targets,exclude_label,expected",
    [
        (
            ["no_entity", "location", "location", "location", "person"],
            NO_ENTITY,
            ["location", "person"],
        ),
        (
            ["no_entity", "location", "location", "location", "person"],
            None,
            ["no_entity", "location", "person"],
        ),
        (["no_entity"], NO_ENTITY, []),
        (["location", "location", "location"], NO_ENTITY, ["location"]),
        ([], None, []),
    ],
)
def test_get_label_set(targets, exclude_label, expected):
    from rasa.test import get_unique_labels

    actual = get_unique_labels(targets, exclude_label)
    assert set(expected) == set(actual)


async def test_e2e_warning_if_no_nlu_model(
    monkeypatch: MonkeyPatch, trained_core_model: Text, capsys: CaptureFixture
):
    from rasa.test import test_core

    # Patching is bit more complicated as we have a module `train` and function
    # with the same name 😬
    monkeypatch.setattr(
        sys.modules["rasa.test"], "_test_core", asyncio.coroutine(lambda *_, **__: True)
    )

    test_core(trained_core_model, additional_arguments={"e2e": True})

    assert "No NLU model found. Using default" in capsys.readouterr().out


def test_write_classification_errors():
    evaluation = EvaluationStore(
        action_predictions=["utter_goodbye"],
        action_targets=["utter_greet"],
        intent_predictions=["goodbye"],
        intent_targets=["greet"],
        entity_predictions=None,
        entity_targets=None,
    )
    events = [
        WronglyClassifiedUserUtterance(
            UserUttered("Hello", {"name": "goodbye"}), evaluation
        ),
        WronglyPredictedAction("utter_greet", "utter_goodbye"),
    ]
    tracker = DialogueStateTracker.from_events("default", events)
    dump = YAMLStoryWriter().dumps(tracker.as_story().story_steps)
    assert (
        dump.strip()
        == textwrap.dedent(
            """
        version: "2.0"
        stories:
        - story: default
          steps:
          - intent: greet  # predicted: goodbye: Hello
            user: |-
              Hello
          - action: utter_greet  # predicted: utter_goodbye

    """
        ).strip()
    )


def test_log_failed_stories(tmp_path: Path):
    path = str(tmp_path / "stories.yml")
    rasa.core.test._log_stories([], path)

    dump = rasa.utils.io.read_file(path)

    assert dump.startswith("#")
    assert len(dump.split("\n")) == 1


<<<<<<< HEAD
    agent_load.assert_called_once()
    _, _, kwargs = agent_load.mock_calls[0]

    assert isinstance(kwargs["interpreter"], RegexInterpreter)
=======
async def test_test_does_not_use_rules(tmp_path: Path, default_agent: Agent):
    from rasa.core.test import _generate_trackers

    test_file = tmp_path / "test.yml"
    test_name = "my test story"
    tests = f"""
stories:
- story: {test_name}
  steps:
  - intent: greet
  - action: utter_greet

rules:
- rule: rule which is ignored
  steps:
  - intent: greet
  - action: utter_greet
    """

    test_file.write_text(tests)

    test_trackers = await _generate_trackers(str(test_file), default_agent)
    assert len(test_trackers) == 1
    assert test_trackers[0].sender_id == test_name
>>>>>>> fe96b7fb
<|MERGE_RESOLUTION|>--- conflicted
+++ resolved
@@ -7,6 +7,7 @@
 import pytest
 from _pytest.capture import CaptureFixture
 from _pytest.monkeypatch import MonkeyPatch
+from unittest.mock import Mock
 
 import rasa.utils.io
 from rasa.core.agent import Agent
@@ -141,6 +142,28 @@
 
     actual = get_unique_labels(targets, exclude_label)
     assert set(expected) == set(actual)
+
+
+async def test_interpreter_passed_to_agent(
+    monkeypatch: MonkeyPatch, trained_rasa_model: Text
+):
+    from rasa.test import test_core
+    from rasa.core.interpreter import RasaNLUInterpreter
+
+    # Patching is bit more complicated as we have a module `train` and function
+    # with the same name 😬
+    monkeypatch.setattr(
+        sys.modules["rasa.test"], "_test_core", asyncio.coroutine(lambda *_, **__: True)
+    )
+
+    agent_load = Mock()
+    monkeypatch.setattr(Agent, "load", agent_load)
+
+    test_core(trained_rasa_model)
+
+    agent_load.assert_called_once()
+    _, _, kwargs = agent_load.mock_calls[0]
+    assert isinstance(kwargs["interpreter"], RasaNLUInterpreter)
 
 
 async def test_e2e_warning_if_no_nlu_model(
@@ -204,12 +227,6 @@
     assert len(dump.split("\n")) == 1
 
 
-<<<<<<< HEAD
-    agent_load.assert_called_once()
-    _, _, kwargs = agent_load.mock_calls[0]
-
-    assert isinstance(kwargs["interpreter"], RegexInterpreter)
-=======
 async def test_test_does_not_use_rules(tmp_path: Path, default_agent: Agent):
     from rasa.core.test import _generate_trackers
 
@@ -233,5 +250,4 @@
 
     test_trackers = await _generate_trackers(str(test_file), default_agent)
     assert len(test_trackers) == 1
-    assert test_trackers[0].sender_id == test_name
->>>>>>> fe96b7fb
+    assert test_trackers[0].sender_id == test_name