--- conflicted
+++ resolved
@@ -8,12 +8,7 @@
 
 
 def test_nlu_message_converter_converts_message(
-<<<<<<< HEAD
-    default_model_storage: ModelStorage,
-    default_execution_context: ExecutionContext,
-=======
     default_model_storage: ModelStorage, default_execution_context: ExecutionContext
->>>>>>> a9932b4a
 ):
     component = NLUMessageConverter.create(
         {**NLUMessageConverter.get_default_config()},
@@ -33,21 +28,10 @@
 
 
 def test_nlu_message_converter_converts_message_with_metadata(
-<<<<<<< HEAD
-    default_model_storage: ModelStorage,
-    default_execution_context: ExecutionContext,
-):
-    component = NLUMessageConverter.create(
-        {},
-        default_model_storage,
-        Resource("with_metadata"),
-        default_execution_context,
-=======
     default_model_storage: ModelStorage, default_execution_context: ExecutionContext
 ):
     component = NLUMessageConverter.create(
         {}, default_model_storage, Resource("with_metadata"), default_execution_context
->>>>>>> a9932b4a
     )
 
     message = UserMessage(text="Hello", metadata={"test_key": "test_value"})
@@ -60,12 +44,7 @@
 
 
 def test_nlu_message_converter_handles_no_user_message(
-<<<<<<< HEAD
-    default_model_storage: ModelStorage,
-    default_execution_context: ExecutionContext,
-=======
     default_model_storage: ModelStorage, default_execution_context: ExecutionContext
->>>>>>> a9932b4a
 ):
     component = NLUMessageConverter.create(
         {},
