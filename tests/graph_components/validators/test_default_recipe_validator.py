--- conflicted
+++ resolved
@@ -115,25 +115,10 @@
 
 
 @pytest.mark.parametrize(
-<<<<<<< HEAD
-    "component_type, warns",
-    [
-        (
-            ResponseSelector,
-            False,
-        ),
-        (None, True),
-    ],
-)
-def test_nlu_warn_if_training_examples_with_intent_response_key_are_unused(
-    component_type: Type[GraphComponent],
-    warns: bool,
-=======
     "component_type, warns", [(ResponseSelector, False), (None, True)]
 )
 def test_nlu_warn_if_training_examples_with_intent_response_key_are_unused(
     component_type: Type[GraphComponent], warns: bool
->>>>>>> a9932b4a
 ):
     messages = [
         Message(
@@ -169,13 +154,7 @@
     if component_type:
         component_types.append(component_type)
     _test_validation_warnings_with_default_configs(
-<<<<<<< HEAD
-        training_data=training_data,
-        component_types=component_types,
-        warnings=warnings,
-=======
         training_data=training_data, component_types=component_types, warnings=warnings
->>>>>>> a9932b4a
     )
 
 
@@ -184,12 +163,7 @@
     [(extractor, False) for extractor in TRAINABLE_EXTRACTORS] + [(None, True)],
 )
 def test_nlu_warn_if_training_examples_with_entities_are_unused(
-<<<<<<< HEAD
-    component_type: Type[GraphComponent],
-    warns: bool,
-=======
     component_type: Type[GraphComponent], warns: bool
->>>>>>> a9932b4a
 ):
     messages = [
         Message(
@@ -218,13 +192,7 @@
     if component_type:
         component_types.append(component_type)
     _test_validation_warnings_with_default_configs(
-<<<<<<< HEAD
-        training_data=training_data,
-        component_types=component_types,
-        warnings=warnings,
-=======
         training_data=training_data, component_types=component_types, warnings=warnings
->>>>>>> a9932b4a
     )
 
 
@@ -241,13 +209,7 @@
     ],
 )
 def test_nlu_warn_if_training_examples_with_entity_roles_are_unused(
-<<<<<<< HEAD
-    component_type: Type[GraphComponent],
-    role_instead_of_group: bool,
-    warns: bool,
-=======
     component_type: Type[GraphComponent], role_instead_of_group: bool, warns: bool
->>>>>>> a9932b4a
 ):
     messages = [
         Message(
@@ -281,27 +243,13 @@
     if component_type:
         component_types.append(component_type)
     _test_validation_warnings_with_default_configs(
-<<<<<<< HEAD
-        training_data=training_data,
-        component_types=component_types,
-        warnings=warnings,
-=======
         training_data=training_data, component_types=component_types, warnings=warnings
->>>>>>> a9932b4a
     )
 
 
 @pytest.mark.parametrize(
     "component_type, warns",
-<<<<<<< HEAD
-    [
-        (RegexFeaturizer, False),
-        (RegexEntityExtractor, False),
-        (None, True),
-    ],
-=======
     [(RegexFeaturizer, False), (RegexEntityExtractor, False), (None, True)],
->>>>>>> a9932b4a
 )
 def test_nlu_warn_if_regex_features_are_not_used(
     component_type: Type[GraphComponent], warns: bool
@@ -332,14 +280,7 @@
     + [
         (featurizer, consumer, False, False)
         for consumer in [DIETClassifier, CRFEntityExtractor]
-<<<<<<< HEAD
-        for featurizer in [
-            RegexFeaturizer,
-            RegexEntityExtractor,
-        ]
-=======
         for featurizer in [RegexFeaturizer, RegexEntityExtractor]
->>>>>>> a9932b4a
     ],
 )
 def test_nlu_warn_if_lookup_table_is_not_used(
@@ -385,17 +326,7 @@
             [
                 SchemaNode({}, WhitespaceTokenizer, "", "", {}),
                 SchemaNode({}, RegexFeaturizer, "", "", {}),
-<<<<<<< HEAD
-                SchemaNode(
-                    {},
-                    CRFEntityExtractor,
-                    "",
-                    "",
-                    {"features": [["pos"]]},
-                ),
-=======
                 SchemaNode({}, CRFEntityExtractor, "", "", {"features": [["pos"]]}),
->>>>>>> a9932b4a
             ],
             True,
         ),
@@ -417,17 +348,7 @@
             [
                 SchemaNode({}, WhitespaceTokenizer, "", "", {}),
                 SchemaNode({}, RegexFeaturizer, "", "", {}),
-<<<<<<< HEAD
-                SchemaNode(
-                    {},
-                    CRFEntityExtractor,
-                    "",
-                    "",
-                    {"features": [["pos"]]},
-                ),
-=======
                 SchemaNode({}, CRFEntityExtractor, "", "", {"features": [["pos"]]}),
->>>>>>> a9932b4a
                 SchemaNode(
                     {},
                     CRFEntityExtractor,
@@ -472,26 +393,8 @@
 @pytest.mark.parametrize(
     "components, warns",
     [
-<<<<<<< HEAD
-        (
-            [
-                WhitespaceTokenizer,
-                CRFEntityExtractor,
-            ],
-            True,
-        ),
-        (
-            [
-                WhitespaceTokenizer,
-                CRFEntityExtractor,
-                EntitySynonymMapper,
-            ],
-            False,
-        ),
-=======
         ([WhitespaceTokenizer, CRFEntityExtractor], True),
         ([WhitespaceTokenizer, CRFEntityExtractor, EntitySynonymMapper], False),
->>>>>>> a9932b4a
     ],
 )
 def test_nlu_warn_if_entity_synonyms_unused(
@@ -591,18 +494,7 @@
             ],
             True,
         ),
-<<<<<<< HEAD
-        (
-            [
-                WhitespaceTokenizer,
-                LexicalSyntacticFeaturizer,
-                DIETClassifier,
-            ],
-            False,
-        ),
-=======
         ([WhitespaceTokenizer, LexicalSyntacticFeaturizer, DIETClassifier], False),
->>>>>>> a9932b4a
     ],
 )
 def test_nlu_warn_of_competing_extractors(
@@ -639,28 +531,12 @@
             True,
         ),
         (
-<<<<<<< HEAD
-            [
-                WhitespaceTokenizer,
-                LexicalSyntacticFeaturizer,
-                RegexEntityExtractor,
-            ],
-=======
             [WhitespaceTokenizer, LexicalSyntacticFeaturizer, RegexEntityExtractor],
->>>>>>> a9932b4a
             "data/test/overlapping_regex_entities.yml",
             False,
         ),
         (
-<<<<<<< HEAD
-            [
-                WhitespaceTokenizer,
-                LexicalSyntacticFeaturizer,
-                DIETClassifier,
-            ],
-=======
             [WhitespaceTokenizer, LexicalSyntacticFeaturizer, DIETClassifier],
->>>>>>> a9932b4a
             "data/test/overlapping_regex_entities.yml",
             False,
         ),
@@ -682,13 +558,7 @@
     data_path: Text,
     should_warn: bool,
 ):
-<<<<<<< HEAD
-    importer = TrainingDataImporter.load_from_dict(
-        training_data_paths=[data_path],
-    )
-=======
     importer = TrainingDataImporter.load_from_dict(training_data_paths=[data_path])
->>>>>>> a9932b4a
     # there are no domain files for the above examples, so:
     monkeypatch.setattr(Domain, "check_missing_responses", lambda *args, **kwargs: None)
 
@@ -819,18 +689,7 @@
         validator.validate(importer)
 
 
-<<<<<<< HEAD
-@pytest.mark.parametrize(
-    "policy_type",
-    [
-        TEDPolicy,
-        RulePolicy,
-        MemoizationPolicy,
-    ],
-)
-=======
 @pytest.mark.parametrize("policy_type", [TEDPolicy, RulePolicy, MemoizationPolicy])
->>>>>>> a9932b4a
 def test_core_warn_if_data_but_no_policy(
     monkeypatch: MonkeyPatch, policy_type: Optional[Type[Policy]]
 ):
@@ -892,13 +751,7 @@
     ],
 )
 def test_core_warn_if_no_rule_policy(
-<<<<<<< HEAD
-    monkeypatch: MonkeyPatch,
-    policy_types: List[Type[Policy]],
-    should_warn: bool,
-=======
     monkeypatch: MonkeyPatch, policy_types: List[Type[Policy]], should_warn: bool
->>>>>>> a9932b4a
 ):
     graph_schema = GraphSchema(
         {
@@ -940,13 +793,7 @@
     ],
 )
 def test_core_raise_if_domain_contains_form_names_but_no_rule_policy_given(
-<<<<<<< HEAD
-    monkeypatch: MonkeyPatch,
-    policy_types: List[Type[Policy]],
-    should_raise: bool,
-=======
     monkeypatch: MonkeyPatch, policy_types: List[Type[Policy]], should_raise: bool
->>>>>>> a9932b4a
 ):
     domain_with_form = Domain.from_dict(
         {KEY_FORMS: {"some-form": {"required_slots": []}}}
@@ -1070,13 +917,7 @@
 
 
 @pytest.mark.parametrize("policy_type_consuming_rule_data", [RulePolicy])
-<<<<<<< HEAD
-def test_core_warn_if_rule_data_missing(
-    policy_type_consuming_rule_data: Type[Policy],
-):
-=======
 def test_core_warn_if_rule_data_missing(policy_type_consuming_rule_data: Type[Policy]):
->>>>>>> a9932b4a
 
     importer = TrainingDataImporter.load_from_dict(
         domain_path="data/test_e2ebot/domain.yml",
@@ -1102,15 +943,7 @@
 
 
 @pytest.mark.parametrize(
-<<<<<<< HEAD
-    "policy_type_not_consuming_rule_data",
-    [
-        TEDPolicy,
-        MemoizationPolicy,
-    ],
-=======
     "policy_type_not_consuming_rule_data", [TEDPolicy, MemoizationPolicy]
->>>>>>> a9932b4a
 )
 def test_core_warn_if_rule_data_unused(
     policy_type_not_consuming_rule_data: Type[Policy],
