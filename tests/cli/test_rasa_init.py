--- conflicted
+++ resolved
@@ -77,16 +77,7 @@
     subparsers = parser.add_subparsers()
     scaffold.add_subparser(subparsers, parents=[])
 
-<<<<<<< HEAD
-    args = parser.parse_args(
-        [
-            "init",
-            "--no-prompt",
-        ]
-    )
-=======
     args = parser.parse_args(["init", "--no-prompt"])
->>>>>>> a9932b4a
 
     # Simple config which should train fast.
     def mock_get_config(*args):
