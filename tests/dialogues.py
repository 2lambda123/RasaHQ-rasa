--- conflicted
+++ resolved
@@ -11,14 +11,7 @@
 TEST_DEFAULT_DIALOGUE = Dialogue(
     name="default",
     events=[
-<<<<<<< HEAD
-        ActionExecuted(
-            action_name="action_listen",
-            timestamp=1551952977.4850519,
-        ),
-=======
         ActionExecuted(action_name="action_listen", timestamp=1551952977.4850519),
->>>>>>> a9932b4a
         UserUttered(
             entities=[{"end": 19, "entity": "name", "start": 14, "value": "Peter"}],
             intent={"confidence": 0.0, "name": "greet"},
@@ -36,14 +29,7 @@
             timestamp=1551953035.076376,
         ),
         SlotSet(key="name", timestamp=1551953035.076385, value="Peter"),
-<<<<<<< HEAD
-        ActionExecuted(
-            action_name="utter_greet",
-            timestamp=1551953040.607782,
-        ),
-=======
         ActionExecuted(action_name="utter_greet", timestamp=1551953040.607782),
->>>>>>> a9932b4a
         BotUttered(
             data={"attachment": None, "buttons": None, "elements": None},
             text="hey there Peter!",
@@ -54,14 +40,7 @@
 TEST_FORMBOT_DIALOGUE = Dialogue(
     name="formbot",
     events=[
-<<<<<<< HEAD
-        ActionExecuted(
-            action_name="action_listen",
-            timestamp=1551884035.892855,
-        ),
-=======
         ActionExecuted(action_name="action_listen", timestamp=1551884035.892855),
->>>>>>> a9932b4a
         UserUttered(
             intent={"confidence": 0.3748943507671356, "name": "greet"},
             parse_data={
@@ -149,12 +128,7 @@
             timestamp=1551884208.092693,
         ),
         ActionExecuted(
-<<<<<<< HEAD
-            action_name="action_deactivate_loop",
-            timestamp=1551884214.951055,
-=======
             action_name="action_deactivate_loop", timestamp=1551884214.951055
->>>>>>> a9932b4a
         ),
         ActiveLoop(name=None, timestamp=1551884214.9510589),
         SlotSet(key="requested_slot", timestamp=1551884214.951062, value=None),
@@ -169,14 +143,7 @@
 TEST_MOODBOT_DIALOGUE = Dialogue(
     name="moodbot",
     events=[
-<<<<<<< HEAD
-        ActionExecuted(
-            action_name="action_listen",
-            timestamp=1551883958.346432,
-        ),
-=======
         ActionExecuted(action_name="action_listen", timestamp=1551883958.346432),
->>>>>>> a9932b4a
         UserUttered(
             intent={"confidence": 0.44488201660555066, "name": "greet"},
             parse_data={
