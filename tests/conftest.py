--- conflicted
+++ resolved
@@ -203,13 +203,7 @@
     config_path = project_path / "config.yml"
     rasa.shared.utils.io.write_text_file(config, config_path)
     model_path = await trained_async(
-<<<<<<< HEAD
-        domain_path,
-        str(config_path),
-        [stories_path, nlu_data_path],
-=======
         domain_path, str(config_path), [stories_path, nlu_data_path]
->>>>>>> a9932b4a
     )
 
     return model_path
@@ -385,13 +379,7 @@
     stories_path: Text,
 ) -> Text:
     trained_core_model_path = await trained_async(
-<<<<<<< HEAD
-        domain=domain_path,
-        config=stack_config_path,
-        training_files=[stories_path],
-=======
         domain=domain_path, config=stack_config_path, training_files=[stories_path]
->>>>>>> a9932b4a
     )
 
     return trained_core_model_path
@@ -405,13 +393,7 @@
     stack_config_path: Text,
 ) -> Text:
     trained_nlu_model_path = await trained_async(
-<<<<<<< HEAD
-        domain=domain_path,
-        config=stack_config_path,
-        training_files=[nlu_data_path],
-=======
         domain=domain_path, config=stack_config_path, training_files=[nlu_data_path]
->>>>>>> a9932b4a
     )
 
     return trained_nlu_model_path
@@ -607,13 +589,7 @@
 
 
 @pytest.fixture(scope="module")
-<<<<<<< HEAD
-async def response_selector_agent(
-    trained_response_selector_bot: Path,
-) -> Agent:
-=======
 async def response_selector_agent(trained_response_selector_bot: Path) -> Agent:
->>>>>>> a9932b4a
     return await load_agent(str(trained_response_selector_bot))
 
 
