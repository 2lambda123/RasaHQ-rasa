import asyncio
import contextlib
import copy
import os
import pathlib
import random
import re
import shutil
import textwrap
import threading
import time

import jwt
import pytest
import sys
import uuid

from pytest import TempdirFactory, MonkeyPatch, Function, TempPathFactory
from spacy import Language
from pytest import WarningsRecorder, Pytester, RunResult

from rasa.cli import scaffold
from rasa.engine.caching import LocalTrainingCache
from rasa.engine.graph import ExecutionContext, GraphSchema
from rasa.engine.storage.local_model_storage import LocalModelStorage
from rasa.engine.storage.storage import ModelStorage
from sanic.request import Request

from typing import Generator, Iterator, Callable

from pathlib import Path
from sanic import Sanic
from typing import Text, List, Optional, Dict, Any
from unittest.mock import Mock

from rasa.shared.core.constants import (
    ACTION_LISTEN_NAME,
    ACTION_RESTART_NAME,
    ACTION_SESSION_START_NAME,
)
from rasa.shared.core.trackers import DialogueStateTracker
from rasa.shared.nlu.constants import METADATA_MODEL_ID
import rasa.shared.utils.io
from rasa import server
from rasa.core.agent import Agent, load_agent
from rasa.core.brokers.broker import EventBroker
from rasa.core.channels import channel, RestInput
from rasa.nlu.tokenizers.whitespace_tokenizer import WhitespaceTokenizer

from rasa.nlu.utils.spacy_utils import SpacyNLP, SpacyModel
from rasa.shared.constants import ASSISTANT_ID_KEY, LATEST_TRAINING_DATA_FORMAT_VERSION
from rasa.shared.core.domain import SessionConfig, Domain
from rasa.shared.core.events import (
    ActionExecuted,
    Event,
    Restarted,
    SessionStarted,
    UserUttered,
)
from rasa.core.exporter import Exporter

import rasa.core.run
from rasa.core.tracker_store import InMemoryTrackerStore, TrackerStore
from rasa.model_training import train, train_nlu
from rasa.shared.exceptions import RasaException
import rasa.utils.common
import rasa.utils.io

# we reuse a bit of pytest's own testing machinery, this should eventually come
# from a separately installable pytest-cli plugin.
pytest_plugins = ["pytester"]


# these tests are run separately
collect_ignore_glob = ["docs/*.py"]

# Defines how tests are parallelized in the CI
PATH_PYTEST_MARKER_MAPPINGS = {
    "acceptance": [Path("tests", "acceptance_tests").absolute()],
    "category_anonymization": [Path("tests", "anonymization").absolute()],
    "category_cli": [Path("tests", "cli").absolute()],
    "category_core_featurizers": [Path("tests", "core", "featurizers").absolute()],
    "category_policies": [
        Path("tests", "core", "test_policies.py").absolute(),
        Path("tests", "core", "policies").absolute(),
    ],
    "category_nlu_featurizers": [
        Path("tests", "nlu", "featurizers").absolute(),
        Path("tests", "nlu", "utils").absolute(),
    ],
    "category_nlu_predictors": [
        Path("tests", "nlu", "classifiers").absolute(),
        Path("tests", "nlu", "extractors").absolute(),
        Path("tests", "nlu", "selectors").absolute(),
    ],
    "category_full_model_training": [
        Path("tests", "test_model_training.py").absolute(),
        Path("tests", "nlu", "test_train.py").absolute(),
        Path("tests", "core", "test_training.py").absolute(),
        Path("tests", "core", "test_examples.py").absolute(),
    ],
    "category_performance": [Path("tests", "test_memory_leak.py").absolute()],
}


@pytest.fixture(scope="session")
def nlu_as_json_path() -> Text:
    return "data/examples/rasa/demo-rasa.json"


@pytest.fixture(scope="session")
def nlu_data_path() -> Text:
    return "data/test_moodbot/data/nlu.yml"


@pytest.fixture(scope="session")
def config_path() -> Text:
    return "rasa/engine/recipes/config_files/default_config.yml"


@pytest.fixture(scope="session")
def default_config(config_path: Text) -> Dict[Text, Any]:
    return rasa.shared.utils.io.read_yaml_file(config_path)


@pytest.fixture(scope="session")
def domain_with_categorical_slot_path() -> Text:
    return "data/test_domains/domain_with_categorical_slot.yml"


@pytest.fixture(scope="session")
def domain_with_mapping_path() -> Text:
    return "data/test_domains/default_with_mapping.yml"


@pytest.fixture(scope="session")
def stories_path() -> Text:
    return "data/test_yaml_stories/stories_defaultdomain.yml"


@pytest.fixture(scope="session")
def e2e_stories_path() -> Text:
    return "data/test_yaml_stories/stories_e2e.yml"


@pytest.fixture(scope="session")
def simple_stories_path() -> Text:
    return "data/test_yaml_stories/stories_simple.yml"


@pytest.fixture(scope="session")
def stack_config_path() -> Text:
    return "data/test_config/stack_config.yml"


@pytest.fixture(scope="session")
def incorrect_nlu_data_path() -> Text:
    return "data/test/incorrect_nlu_format.yml"


@pytest.fixture(scope="session")
def end_to_end_story_path() -> Text:
    return "data/test_evaluations/test_end_to_end_story.yml"


@pytest.fixture(scope="session")
def e2e_story_file_unknown_entity_path() -> Text:
    return "data/test_evaluations/test_story_unknown_entity.yml"


@pytest.fixture(scope="session")
def domain_path() -> Text:
    return "data/test_domains/default_with_slots.yml"


@pytest.fixture(scope="session")
def simple_config_path(tmp_path_factory: TempPathFactory) -> Text:
    project_path = tmp_path_factory.mktemp(uuid.uuid4().hex)

    config = textwrap.dedent(
        f"""
        version: "{LATEST_TRAINING_DATA_FORMAT_VERSION}"
        assistant_id: placeholder_default
        pipeline:
        - name: WhitespaceTokenizer
        - name: KeywordIntentClassifier
        - name: RegexEntityExtractor
        policies:
        - name: AugmentedMemoizationPolicy
          max_history: 3
        - name: RulePolicy
        """
    )
    config_path = project_path / "config.yml"
    rasa.shared.utils.io.write_text_file(config, config_path)

    return str(config_path)


@pytest.fixture(scope="session")
def story_file_trips_circuit_breaker_path() -> Text:
    return "data/test_evaluations/test_stories_trip_circuit_breaker.yml"


@pytest.fixture(scope="session")
def e2e_story_file_trips_circuit_breaker_path() -> Text:
    return "data/test_evaluations/test_end_to_end_trips_circuit_breaker.yml"


@pytest.fixture(scope="session")
def endpoints_path() -> Text:
    return "data/test_endpoints/example_endpoints.yml"


# https://github.com/pytest-dev/pytest-asyncio/issues/68
# this event_loop is used by pytest-asyncio, and redefining it
# is currently the only way of changing the scope of this fixture
# update: implement fix to RuntimeError Event loop is closed issue described
# here: https://github.com/pytest-dev/pytest-asyncio/issues/371
@pytest.fixture(scope="session")
def event_loop(request: Request) -> Iterator[asyncio.AbstractEventLoop]:
    loop = asyncio.get_event_loop_policy().new_event_loop()
    loop._close = loop.close
    loop.close = lambda: None
    yield loop
    loop._close()


# override loop fixture to prevent ScopeMismatch pytest error and
# align the result of the loop fixture with that of the event_loop fixture
@pytest.fixture(scope="session")
def loop(
    event_loop: asyncio.AbstractEventLoop,
) -> Generator[asyncio.AbstractEventLoop, None, None]:
    yield event_loop


@pytest.fixture(scope="session")
async def trained_default_agent_model(
    stories_path: Text,
    domain_path: Text,
    nlu_data_path: Text,
    trained_async: Callable,
    simple_config_path: Text,
) -> Text:
    model_path = await trained_async(
        domain_path, simple_config_path, [stories_path, nlu_data_path]
    )

    return model_path


@pytest.fixture()
def empty_agent() -> Agent:
    agent = Agent(domain=Domain.load("data/test_domains/default_with_slots.yml"))
    return agent


def reset_conversation_state(agent: Agent) -> Agent:
    # Clean tracker store after each test so tests don't affect each other
    agent.tracker_store = InMemoryTrackerStore(agent.domain)
    agent.domain.session_config = SessionConfig.default()
    agent.load_model(agent.processor.model_path)
    return agent


@pytest.fixture
def default_agent(trained_default_agent_model: Text) -> Agent:
    return Agent.load(trained_default_agent_model)


@pytest.fixture(scope="session")
async def trained_moodbot_path(trained_async: Callable) -> Text:
    return await trained_async(
        domain="data/test_moodbot/domain.yml",
        config="data/test_moodbot/config.yml",
        training_files="data/test_moodbot/data/",
    )


@pytest.fixture(scope="session")
async def trained_moodbot_core_path(trained_async: Callable) -> Text:
    return await trained_async(
        domain="data/test_moodbot/domain.yml",
        config="data/test_moodbot/config.yml",
        training_files="data/test_moodbot/data/stories.yml",
    )


@pytest.fixture(scope="session")
async def trained_moodbot_nlu_path(trained_async: Callable) -> Text:
    return await trained_async(
        domain="data/test_moodbot/domain.yml",
        config="data/test_moodbot/config.yml",
        training_files="data/test_moodbot/data/nlu.yml",
    )


@pytest.fixture(scope="session")
async def trained_unexpected_intent_policy_path(trained_async: Callable) -> Text:
    return await trained_async(
        domain="data/test_moodbot/domain.yml",
        config="data/test_moodbot/unexpected_intent_policy_config.yml",
        training_files="data/test_moodbot/data/",
    )


@pytest.fixture(scope="session")
def trained_nlu_moodbot_path(trained_nlu: Callable) -> Text:
    return trained_nlu(
        domain="data/test_moodbot/domain.yml",
        config="data/test_moodbot/config.yml",
        nlu_data="data/test_moodbot/data/nlu.yml",
    )


@pytest.fixture(scope="session")
async def trained_spacybot_path(trained_async: Callable) -> Text:
    return await trained_async(
        domain="data/test_spacybot/domain.yml",
        config="data/test_spacybot/config.yml",
        training_files="data/test_spacybot/data/",
    )


@pytest.fixture(scope="session")
async def stack_agent(trained_rasa_model: Text) -> Agent:
    return await load_agent(model_path=trained_rasa_model)


@pytest.fixture(scope="session")
async def core_agent(trained_core_model: Text) -> Agent:
    return await load_agent(model_path=trained_core_model)


@pytest.fixture(scope="session")
async def nlu_agent(trained_nlu_model: Text) -> Agent:
    return await load_agent(model_path=trained_nlu_model)


@pytest.fixture(scope="module")
async def unexpected_intent_policy_agent(
    trained_unexpected_intent_policy_path: Text,
) -> Agent:
    return await load_agent(model_path=trained_unexpected_intent_policy_path)


@pytest.fixture(scope="module")
async def mood_agent(trained_moodbot_path: Text) -> Agent:
    return await load_agent(model_path=trained_moodbot_path)


@pytest.fixture(scope="session")
def _domain(domain_path: Text) -> Domain:
    return Domain.load(domain_path)


@pytest.fixture()
def domain(_domain: Domain) -> Domain:
    return copy.deepcopy(_domain)


@pytest.fixture(scope="session")
def trained_async(tmp_path_factory: TempPathFactory) -> Callable:
    async def _train(
        *args: Any,
        output_path: Optional[Text] = None,
        cache_dir: Optional[Path] = None,
        **kwargs: Any,
    ) -> Optional[Text]:
        if not cache_dir:
            cache_dir = tmp_path_factory.mktemp("cache")

        if output_path is None:
            output_path = str(tmp_path_factory.mktemp("models"))

        with enable_cache(cache_dir):
            result = train(*args, output=output_path, **kwargs)

        return result.model

    return _train


@pytest.fixture(scope="session")
def trained_nlu(tmp_path_factory: TempPathFactory) -> Callable:
    def _train_nlu(
        *args: Any, output_path: Optional[Text] = None, **kwargs: Any
    ) -> Optional[Text]:
        if output_path is None:
            output_path = str(tmp_path_factory.mktemp("models"))

        return train_nlu(*args, output=output_path, **kwargs)

    return _train_nlu


@pytest.fixture(scope="session")
async def trained_rasa_model(
    trained_async: Callable,
    domain_path: Text,
    nlu_data_path: Text,
    stories_path: Text,
    stack_config_path: Text,
) -> Text:
    trained_stack_model_path = await trained_async(
        domain=domain_path,
        config=stack_config_path,
        training_files=[nlu_data_path, stories_path],
    )

    return trained_stack_model_path


@pytest.fixture(scope="session")
async def trained_core_model(
    trained_async: Callable,
    domain_path: Text,
    stack_config_path: Text,
    stories_path: Text,
) -> Text:
    trained_core_model_path = await trained_async(
        domain=domain_path, config=stack_config_path, training_files=[stories_path]
    )

    return trained_core_model_path


@pytest.fixture(scope="session")
async def trained_nlu_model(
    trained_async: Callable,
    domain_path: Text,
    nlu_data_path: Text,
    stack_config_path: Text,
) -> Text:
    trained_nlu_model_path = await trained_async(
        domain=domain_path, config=stack_config_path, training_files=[nlu_data_path]
    )

    return trained_nlu_model_path


@pytest.fixture(scope="session")
def _trained_e2e_model_cache(tmp_path_factory: TempPathFactory) -> Path:
    return tmp_path_factory.mktemp("cache")


@pytest.fixture()
def trained_e2e_model_cache(
    _trained_e2e_model_cache: Path,
    tmp_path_factory: TempPathFactory,
    monkeypatch: MonkeyPatch,
) -> Path:
    copied_cache = tmp_path_factory.mktemp("copy")
    rasa.utils.common.copy_directory(_trained_e2e_model_cache, copied_cache)

    with enable_cache(copied_cache):
        yield copied_cache


@pytest.fixture(scope="session")
async def trained_e2e_model(
    trained_async: Callable,
    moodbot_domain_path: Text,
    e2e_bot_config_file: Path,
    nlu_data_path: Text,
    e2e_stories_path: Text,
    _trained_e2e_model_cache: Path,
) -> Text:
    return await trained_async(
        domain=moodbot_domain_path,
        config=str(e2e_bot_config_file),
        training_files=[nlu_data_path, e2e_stories_path],
        cache_dir=_trained_e2e_model_cache,
    )


@pytest.fixture(scope="session")
def moodbot_domain_path() -> Path:
    return Path("data", "test_moodbot", "domain.yml")


@pytest.fixture(scope="session")
def moodbot_domain(moodbot_domain_path: Path) -> Domain:
    return Domain.load(moodbot_domain_path)


@pytest.fixture(scope="session")
def moodbot_nlu_data_path() -> Path:
    return Path(os.getcwd()) / "data" / "test_moodbot" / "data" / "nlu.yml"


@pytest.fixture
def rasa_server(stack_agent: Agent) -> Sanic:
    app = server.create_app(agent=stack_agent)
    channel.register([RestInput()], app, "/webhooks/")
    return app


@pytest.fixture
def rasa_non_trained_server(empty_agent: Agent) -> Sanic:
    app = server.create_app(agent=empty_agent)
    channel.register([RestInput()], app, "/webhooks/")
    return app


@pytest.fixture
def rasa_core_server(core_agent: Agent) -> Sanic:
    app = server.create_app(agent=core_agent)
    channel.register([RestInput()], app, "/webhooks/")
    return app


@pytest.fixture
def rasa_nlu_server(nlu_agent: Agent) -> Sanic:
    app = server.create_app(agent=nlu_agent)
    channel.register([RestInput()], app, "/webhooks/")
    return app


@pytest.fixture
def rasa_server_secured(default_agent: Agent) -> Sanic:
    app = server.create_app(agent=default_agent, auth_token="rasa", jwt_secret="core")
    channel.register([RestInput()], app, "/webhooks/")
    return app


@pytest.fixture
def test_public_key() -> Text:
    test_public_key = """-----BEGIN PUBLIC KEY-----
MIGfMA0GCSqGSIb3DQEBAQUAA4GNADCBiQKBgQC34ht9inqGq79HecpyOAnu2Cgv
jvgcpFifpFLPmCNdiomAgE48tfUAXJRoOGlVtrqc8KgQWjTFLjqDjUh1sBFF69Fl
wQGt7pgH10ZbERWpMTAbpjI9EoH74gDcmZ6Fy1VgQPbAwty3liw5Q5zqZLj7JhuX
Sa0EqvZQP+Hnayab7QIDAQAB
-----END PUBLIC KEY-----"""

    return test_public_key


@pytest.fixture
def test_private_key() -> Text:
    test_private_key = """-----BEGIN RSA PRIVATE KEY-----
MIICXQIBAAKBgQC34ht9inqGq79HecpyOAnu2CgvjvgcpFifpFLPmCNdiomAgE48
tfUAXJRoOGlVtrqc8KgQWjTFLjqDjUh1sBFF69FlwQGt7pgH10ZbERWpMTAbpjI9
EoH74gDcmZ6Fy1VgQPbAwty3liw5Q5zqZLj7JhuXSa0EqvZQP+Hnayab7QIDAQAB
AoGBAIfUE25mjh9QWljX0/0O+/db4ENRHmE53OT/otQJk4YTQYKURDaASdvchxt9
IAHamno3Ik4B9Bz7CuoFwNJ+HiMBf32KwJ75n/NZL17lBKst71z3r0gYCz6jcJxv
brbNs8qsLFyRMQz6NvS4d4GnXpGhc54IoJqtr/vR+Q87UwtZAkEA3AG78E7Fd5zT
sU/BO9E0VisQOysGcwPd9+rQPSyF8ncvaiMJ7STNvVsgrtJuw4DJq2RsMSJ77QgS
Ku6BJxB58wJBANX3dOEiNEZLJR+4LdNYRoR4gx2LcJW5PthwLi8ZOHBZeh9q3f2i
r5X5iPJ5kBRqajtYm634f/j8P4fxSdWzKp8CQQCNimQR92udR3z+HxRvWml0YmIf
3s9YYY2FeUEdii5mznznqMEzGzFt+Fmvf1yZVJrqNEJS3h+iYEXn7ueSbUw3AkBm
xSK4d+tP0AwWvioUlxPX0OJ5MF51K7LJ1qf4K072d6O2r2fMyXU4vdBPVqAjjjFU
K+0qlG8zMkV5kCV8pT/VAkA8bM5KRa73JY0bfGX4i8UZMFHzIq2KGjHlRES4vd+L
h18+hpcBAAyUR/jDT8nnG5YaYFz8rf2DnOy+elmmaYVm
-----END RSA PRIVATE KEY-----"""

    return test_private_key


@pytest.fixture
def asymmetric_jwt_method() -> Text:
    return "RS256"


@pytest.fixture
def rasa_server_secured_asymmetric(
    default_agent: Agent,
    test_public_key: Text,
    test_private_key: Text,
    asymmetric_jwt_method: Text,
) -> Sanic:
    app = server.create_app(
        agent=default_agent,
        auth_token="rasa",
        jwt_secret=test_public_key,
        jwt_private_key=test_private_key,
        jwt_method=asymmetric_jwt_method,
    )
    channel.register([RestInput()], app, "/webhooks/")
    return app


@pytest.fixture
def encoded_jwt(test_private_key: Text, asymmetric_jwt_method: Text) -> Text:
    payload = {"user": {"username": "myuser", "role": "admin"}}
    encoded_jwt = jwt.encode(
        payload=payload,
        key=test_private_key,
        algorithm=asymmetric_jwt_method,
    )
    return encoded_jwt


@pytest.fixture
def rasa_non_trained_server_secured(empty_agent: Agent) -> Sanic:
    app = server.create_app(agent=empty_agent, auth_token="rasa", jwt_secret="core")
    channel.register([RestInput()], app, "/webhooks/")
    return app


@pytest.fixture
def rasa_server_without_api() -> Sanic:
    app = rasa.core.run._create_app_without_api()
    channel.register([RestInput()], app, "/webhooks/")
    return app


@pytest.fixture(scope="session")
def project() -> Text:
    import tempfile
    from rasa.cli.scaffold import create_initial_project

    directory = tempfile.mkdtemp()
    create_initial_project(directory)

    return directory


@pytest.fixture(scope="session")
def spacy_nlp_component() -> SpacyNLP:
    return SpacyNLP.create({"model": "en_core_web_md"}, Mock(), Mock(), Mock())


@pytest.fixture(scope="session")
def spacy_case_sensitive_nlp_component() -> SpacyNLP:
    return SpacyNLP.create(
        {"model": "en_core_web_md", "case_sensitive": True}, Mock(), Mock(), Mock()
    )


@pytest.fixture(scope="session")
def spacy_model(spacy_nlp_component: SpacyNLP) -> SpacyModel:
    return spacy_nlp_component.provide()


@pytest.fixture(scope="session")
def spacy_nlp(spacy_model: SpacyModel) -> Language:
    return spacy_model.model


@pytest.fixture(scope="session")
async def response_selector_test_stories() -> Path:
    return Path("data/test_response_selector_bot/tests/test_stories.yml")


@pytest.fixture(scope="session")
async def trained_response_selector_bot(trained_async: Callable) -> Path:
    zipped_model = await trained_async(
        domain="data/test_response_selector_bot/domain.yml",
        config="data/test_response_selector_bot/config.yml",
        training_files=[
            "data/test_response_selector_bot/data/rules.yml",
            "data/test_response_selector_bot/data/nlu.yml",
        ],
    )

    if not zipped_model:
        raise RasaException("Model training for responseselectorbot failed.")

    return Path(zipped_model)


@pytest.fixture(scope="session")
def e2e_bot_domain_file() -> Path:
    return Path("data/test_e2ebot/domain.yml")


@pytest.fixture(scope="session")
def e2e_bot_config_file() -> Path:
    return Path("data/test_e2ebot/config.yml")


@pytest.fixture(scope="session")
def e2e_bot_training_files() -> List[Path]:
    return [
        Path("data/test_e2ebot/data/stories.yml"),
        Path("data/test_e2ebot/data/nlu.yml"),
    ]


@pytest.fixture(scope="session")
def e2e_bot_test_stories_with_unknown_bot_utterances() -> Path:
    return Path("data/test_e2ebot/tests/test_stories_with_unknown_bot_utterances.yml")


# FIXME: This fixture is very slow, do not use it without fixing that first
@pytest.fixture(scope="session")
async def e2e_bot(
    trained_async: Callable,
    e2e_bot_domain_file: Path,
    e2e_bot_config_file: Path,
    e2e_bot_training_files: List[Path],
) -> Path:
    zipped_model = await trained_async(
        domain=e2e_bot_domain_file,
        config=e2e_bot_config_file,
        training_files=e2e_bot_training_files,
    )

    if not zipped_model:
        raise RasaException("Model training for e2ebot failed.")

    return Path(zipped_model)


@pytest.fixture(scope="module")
async def response_selector_agent(trained_response_selector_bot: Path) -> Agent:
    return await load_agent(str(trained_response_selector_bot))


@pytest.fixture(scope="module")
async def e2e_bot_agent(e2e_bot: Path) -> Agent:
    return await load_agent(str(e2e_bot))


def write_endpoint_config_to_yaml(
    path: Path, data: Dict[Text, Any], endpoints_filename: Text = "endpoints.yml"
) -> Path:
    endpoints_path = path / endpoints_filename

    # write endpoints config to file
    rasa.shared.utils.io.write_yaml(data, endpoints_path)
    return endpoints_path


def random_user_uttered_event(timestamp: Optional[float] = None) -> UserUttered:
    return UserUttered(
        uuid.uuid4().hex,
        timestamp=timestamp if timestamp is not None else random.random(),
    )


def pytest_runtest_setup(item: Function) -> None:
    if (
        "skip_on_windows" in [mark.name for mark in item.iter_markers()]
        and sys.platform == "win32"
    ):
        pytest.skip("cannot run on Windows")
    if "skip_on_ci" in [mark.name for mark in item.iter_markers()] and os.environ.get(
        "CI"
    ) in ["true", "True", "yes", "t", "1"]:
        pytest.skip("cannot run on CI")


class MockExporter(Exporter):
    """Mocked `Exporter` class."""

    def __init__(
        self,
        tracker_store: TrackerStore = Mock(),
        event_broker: EventBroker = Mock(),
        endpoints_path: Text = "",
    ) -> None:
        super().__init__(tracker_store, event_broker, endpoints_path)


class AsyncMock(Mock):
    """Helper class to mock async functions and methods."""

    async def __call__(self, *args: Any, **kwargs: Any) -> Any:
        return super().__call__(*args, **kwargs)


def _get_marker_for_ci_matrix(item: Function) -> Text:
    """Returns pytest marker which is used to parallelize the tests in GitHub actions.

    Args:
        item: The test case.

    Returns:
        A marker for this test based on which directory / python module the test is in.
    """
    test_path = Path(item.fspath).absolute()

    matching_markers = [
        marker
        for marker, paths_for_marker in PATH_PYTEST_MARKER_MAPPINGS.items()
        if any(
            path == test_path or path in test_path.parents for path in paths_for_marker
        )
    ]

    if not matching_markers:
        return "category_other_unit_tests"
    if len(matching_markers) > 1:
        raise ValueError(
            f"Each test should only be in one category. Test '{item.name}' is assigned "
            f"to these categories: {matching_markers}. Please fix the "
            "mapping in `PATH_PYTEST_MARKER_MAPPINGS`."
        )

    return matching_markers[0]


def pytest_collection_modifyitems(items: List[Function]) -> None:
    """Adds pytest markers dynamically when the tests are run.

    This is automatically called by pytest during its execution.

    Args:
        items: Tests to be run.
    """
    for item in items:
        marker = _get_marker_for_ci_matrix(item)
        item.add_marker(marker)


def create_test_file_with_size(directory: Path, size_in_mb: float) -> Path:
    file_path = directory / uuid.uuid4().hex
    with open(file_path, mode="wb") as f:
        f.seek(int(1024 * 1024 * size_in_mb))
        f.write(b"\0")

    return file_path


@pytest.fixture()
def default_model_storage(tmp_path: Path, monkeypatch: MonkeyPatch) -> ModelStorage:
    return LocalModelStorage.create(tmp_path)


@pytest.fixture()
def default_execution_context() -> ExecutionContext:
    return ExecutionContext(GraphSchema({}), uuid.uuid4().hex)


@pytest.fixture(scope="session", autouse=True)
def temp_cache_for_fixtures(tmp_path_factory: TempPathFactory) -> None:
    # This fixture makes sure that wide fixtures which don't have `function` scope
    # (session, package, module) don't use the global
    # cache. If you want to use the cache in a session scoped fixture, then please
    # consider using the `enable_cache` context manager.
    LocalTrainingCache._get_cache_location = lambda: tmp_path_factory.mktemp(
        f"cache-{uuid.uuid4()}"
    )

    # We can omit reverting the monkeypatch as this fixture is torn down after all the
    # tests ran


@pytest.fixture(autouse=True)
def use_temp_dir_for_cache(
    monkeypatch: MonkeyPatch, tmp_path_factory: TempdirFactory
) -> None:
    # This fixture makes sure that a single test function has a constant cache
    # cache.
    cache_dir = tmp_path_factory.mktemp(uuid.uuid4().hex)
    monkeypatch.setattr(LocalTrainingCache, "_get_cache_location", lambda: cache_dir)


@contextlib.contextmanager
def enable_cache(cache_dir: Path):
    old_get_cache_location = LocalTrainingCache._get_cache_location
    LocalTrainingCache._get_cache_location = Mock(return_value=cache_dir)

    yield

    LocalTrainingCache._get_cache_location = old_get_cache_location


@pytest.fixture()
def whitespace_tokenizer() -> WhitespaceTokenizer:
    return WhitespaceTokenizer(WhitespaceTokenizer.get_default_config())


def with_model_ids(events: List[Event], model_id: Text) -> List[Event]:
    return [with_model_id(event, model_id) for event in events]


def with_model_id(event: Event, model_id: Text) -> Event:
    new_event = copy.deepcopy(event)
    new_event.metadata[METADATA_MODEL_ID] = model_id
    return new_event


def with_assistant_id(event: Event, assistant_id: Text) -> Event:
    event.metadata[ASSISTANT_ID_KEY] = assistant_id
    return event


def with_assistant_ids(events: List[Event], assistant_id: Text) -> List[Event]:
    return [with_assistant_id(event, assistant_id) for event in events]


@pytest.fixture(autouse=True)
def sanic_test_mode(monkeypatch: MonkeyPatch):
    monkeypatch.setattr(Sanic, "test_mode", True)


def filter_expected_warnings(records: WarningsRecorder) -> WarningsRecorder:
    records_copy = copy.deepcopy(records.list)

    for warning_type, warning_message in rasa.utils.common.EXPECTED_WARNINGS:
        for record in records_copy:
            if type(record.message) == warning_type and re.search(
                warning_message, str(record.message)
            ):
                records.pop(type(record.message))

    return records


@pytest.fixture
def initial_events_including_restart() -> List[Event]:
    return [
        ActionExecuted(ACTION_SESSION_START_NAME, timestamp=1),
        SessionStarted(timestamp=2),
        ActionExecuted(ACTION_LISTEN_NAME, timestamp=3),
        UserUttered("hi", timestamp=4),
        ActionExecuted("utter_greet", timestamp=5),
        ActionExecuted(ACTION_LISTEN_NAME, timestamp=6),
        UserUttered("/restart", timestamp=7),
        Restarted(timestamp=8),
        ActionExecuted(ACTION_RESTART_NAME, timestamp=9),
    ]


@pytest.fixture
def events_after_restart() -> List[Event]:
    return [
        ActionExecuted(ACTION_SESSION_START_NAME, timestamp=10),
        SessionStarted(timestamp=11),
        ActionExecuted(ACTION_LISTEN_NAME, timestamp=12),
        UserUttered("Let's start again.", timestamp=13),
    ]


@pytest.fixture
def tracker_with_restarted_event(
    initial_events_including_restart: List[Event],
    events_after_restart: List[Event],
) -> DialogueStateTracker:
    sender_id = uuid.uuid4().hex
    events = initial_events_including_restart + events_after_restart

    return DialogueStateTracker.from_events(sender_id=sender_id, evts=events)


@pytest.fixture(scope="session")
def tests_folder() -> str:
    tests_folder = os.path.dirname(os.path.abspath(__file__))
    assert os.path.isdir(tests_folder)
    return tests_folder


@pytest.fixture(scope="session")
def tests_data_folder(tests_folder: str) -> str:
    tests_data_folder = os.path.join(os.path.split(tests_folder)[0], "data")
    assert os.path.isdir(tests_data_folder)
    return tests_data_folder


def read_license_file(license_file: Text) -> Text:
    filepath = str(pathlib.Path(__file__).parent / "utils" / "fixtures" / license_file)
    return open(filepath).read().strip()


@pytest.fixture()
def valid_license() -> Text:
    return read_license_file("valid_license")


def wait(
    func: Callable,
    result_available_event: threading.Event,
    timeout_seconds: int,
    max_sleep: int = 0,
    waiting_for: Text = "",
) -> None:
    def wait_for_func_to_complete() -> None:
        i = 0
        while not func():
            time.sleep(2**max_sleep)
            if i < max_sleep:
                i += 1

        result_available_event.set()

    thread = threading.Thread(target=wait_for_func_to_complete)
    thread.start()

    not_timed_out = result_available_event.wait(timeout=timeout_seconds)
    timeout_msg = (
        f"Timeout of {timeout_seconds} seconds expired waiting for " + waiting_for
    )

    if not_timed_out is False:
        raise TimeoutError(timeout_msg)


def create_simple_project(path: Path):
    scaffold.create_initial_project(str(path))

    # create a config file
    # for the cli test the resulting model is not important, use components that are
    # fast to train
    rasa.shared.utils.io.write_yaml(
        {
            "assistant_id": "placeholder_default",
            "language": "en",
            "pipeline": [{"name": "KeywordIntentClassifier"}],
            "policies": [
<<<<<<< HEAD
                # {"name": "RulePolicy"},
=======
                {"name": "RulePolicy"},
>>>>>>> 9e9a7193
                {"name": "MemoizationPolicy", "max_history": 3},
            ],
        },
        path / "config.yml",
    )
    return path


@pytest.fixture
def run_in_simple_project(pytester: Pytester) -> Callable[..., RunResult]:
    os.environ["LOG_LEVEL"] = "DEBUG"

    create_simple_project(pytester.path)

    def do_run(*args):
        args = [shutil.which("rasa")] + list(args)
        return pytester.run(*args)

    return do_run<|MERGE_RESOLUTION|>--- conflicted
+++ resolved
@@ -1001,11 +1001,7 @@
             "language": "en",
             "pipeline": [{"name": "KeywordIntentClassifier"}],
             "policies": [
-<<<<<<< HEAD
-                # {"name": "RulePolicy"},
-=======
                 {"name": "RulePolicy"},
->>>>>>> 9e9a7193
                 {"name": "MemoizationPolicy", "max_history": 3},
             ],
         },
