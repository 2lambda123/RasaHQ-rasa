import asyncio
import copy
import os
import random
import textwrap

import pytest
import sys
import uuid

from _pytest.python import Function
from spacy import Language

from rasa.engine.graph import ExecutionContext, GraphSchema
from rasa.engine.storage.local_model_storage import LocalModelStorage
from rasa.engine.storage.storage import ModelStorage
from sanic.request import Request

from typing import Iterator, Callable, Generator

from _pytest.tmpdir import TempPathFactory
from pathlib import Path
from sanic import Sanic
from typing import Text, List, Optional, Dict, Any
from unittest.mock import Mock

import rasa.shared.utils.io
from rasa.nlu.components import ComponentBuilder
from rasa.nlu.config import RasaNLUModelConfig
from rasa import server
from rasa.core.agent import Agent, load_agent
from rasa.core.brokers.broker import EventBroker
from rasa.core.channels import channel, RestInput

from rasa.nlu.model import Interpreter
from rasa.nlu.utils.spacy_utils import SpacyModelProvider
from rasa.shared.constants import LATEST_TRAINING_DATA_FORMAT_VERSION
from rasa.shared.core.domain import SessionConfig, Domain
from rasa.shared.core.events import UserUttered
from rasa.core.exporter import Exporter

import rasa.core.run
from rasa.core.tracker_store import InMemoryTrackerStore, TrackerStore
from rasa.model import get_model
from rasa.model_training import train_async, train_nlu_async
from rasa.utils.common import TempDirectoryPath
from rasa.shared.exceptions import RasaException

# we reuse a bit of pytest's own testing machinery, this should eventually come
# from a separatedly installable pytest-cli plugin.
pytest_plugins = ["pytester"]


# these tests are run separately
collect_ignore_glob = ["docs/*.py"]

# Defines how tests are parallelized in the CI
PATH_PYTEST_MARKER_MAPPINGS = {
    "category_cli": [Path("tests", "cli").absolute()],
    "category_core_featurizers": [Path("tests", "core", "featurizers").absolute()],
    "category_policies": [
        Path("tests", "core", "test_policies.py").absolute(),
        Path("tests", "core", "policies").absolute(),
    ],
    "category_nlu_featurizers": [
        Path("tests", "nlu", "featurizers").absolute(),
        Path("tests", "nlu", "utils").absolute(),
    ],
    "category_nlu_predictors": [
        Path("tests", "nlu", "classifiers").absolute(),
        Path("tests", "nlu", "extractors").absolute(),
        Path("tests", "nlu", "selectors").absolute(),
    ],
    "category_full_model_training": [
        Path("tests", "test_model_training.py").absolute(),
        Path("tests", "nlu", "test_train.py").absolute(),
        Path("tests", "core", "test_training.py").absolute(),
        Path("tests", "core", "test_examples.py").absolute(),
    ],
    "category_performance": [Path("tests", "test_memory_leak.py").absolute()],
}


@pytest.fixture(scope="session")
def nlu_as_json_path() -> Text:
    return "data/examples/rasa/demo-rasa.json"


@pytest.fixture(scope="session")
def nlu_data_path() -> Text:
    return "data/test_moodbot/data/nlu.yml"


@pytest.fixture(scope="session")
def config_path() -> Text:
    return "rasa/shared/importers/default_config.yml"


@pytest.fixture(scope="session")
def domain_with_categorical_slot_path() -> Text:
    return "data/test_domains/domain_with_categorical_slot.yml"


@pytest.fixture(scope="session")
def domain_with_mapping_path() -> Text:
    return "data/test_domains/default_with_mapping.yml"


@pytest.fixture(scope="session")
def stories_path() -> Text:
    return "data/test_yaml_stories/stories_defaultdomain.yml"


@pytest.fixture(scope="session")
def e2e_stories_path() -> Text:
    return "data/test_yaml_stories/stories_e2e.yml"


@pytest.fixture(scope="session")
def simple_stories_path() -> Text:
    return "data/test_yaml_stories/stories_simple.yml"


@pytest.fixture(scope="session")
def stack_config_path() -> Text:
    return "data/test_config/stack_config.yml"


@pytest.fixture(scope="session")
def incorrect_nlu_data_path() -> Text:
    return "data/test/incorrect_nlu_format.yml"


@pytest.fixture(scope="session")
def end_to_end_story_path() -> Text:
    return "data/test_evaluations/test_end_to_end_story.yml"


@pytest.fixture(scope="session")
def e2e_story_file_unknown_entity_path() -> Text:
    return "data/test_evaluations/test_story_unknown_entity.yml"


@pytest.fixture(scope="session")
def domain_path() -> Text:
    return "data/test_domains/default_with_slots.yml"


@pytest.fixture(scope="session")
def story_file_trips_circuit_breaker_path() -> Text:
    return "data/test_evaluations/test_stories_trip_circuit_breaker.yml"


@pytest.fixture(scope="session")
def e2e_story_file_trips_circuit_breaker_path() -> Text:
    return "data/test_evaluations/test_end_to_end_trips_circuit_breaker.yml"


@pytest.fixture(scope="session")
def endpoints_path() -> Text:
    return "data/test_endpoints/example_endpoints.yml"


# https://github.com/pytest-dev/pytest-asyncio/issues/68
# this event_loop is used by pytest-asyncio, and redefining it
# is currently the only way of changing the scope of this fixture
@pytest.fixture(scope="session")
def event_loop(request: Request) -> Iterator[asyncio.AbstractEventLoop]:
    loop = asyncio.get_event_loop_policy().new_event_loop()
    yield loop
    loop.close()


@pytest.fixture(scope="session")
async def _trained_default_agent(
    tmp_path_factory: TempPathFactory, stories_path: Text, trained_async: Callable
) -> Agent:
    project_path = tmp_path_factory.mktemp("project")

    config = textwrap.dedent(
        f"""
    version: "{LATEST_TRAINING_DATA_FORMAT_VERSION}"
    policies:
    - name: AugmentedMemoizationPolicy
      max_history: 3
    - name: RulePolicy
    """
    )
    config_path = project_path / "config.yml"
    rasa.shared.utils.io.write_text_file(config, config_path)
    model_path = await trained_async(
        "data/test_domains/default_with_slots.yml", str(config_path), [stories_path]
    )

    return Agent.load_local_model(model_path)


@pytest.fixture()
async def empty_agent() -> Agent:
    agent = Agent(
        "data/test_domains/default_with_slots.yml",
    )
    return agent


def reset_conversation_state(agent: Agent) -> Agent:
    # Clean tracker store after each test so tests don't affect each other
    agent.tracker_store = InMemoryTrackerStore(agent.domain)
    agent.domain.session_config = SessionConfig.default()
    return agent


@pytest.fixture
async def default_agent(_trained_default_agent: Agent) -> Agent:
    return reset_conversation_state(_trained_default_agent)


@pytest.fixture(scope="session")
async def trained_moodbot_path(trained_async: Callable) -> Text:
    return await trained_async(
        domain="data/test_moodbot/domain.yml",
        config="data/test_moodbot/config.yml",
        training_files="data/test_moodbot/data/",
    )


@pytest.fixture(scope="session")
async def trained_unexpected_intent_policy_path(trained_async: Callable) -> Text:
    return await trained_async(
        domain="data/test_moodbot/domain.yml",
        config="data/test_moodbot/unexpected_intent_policy_config.yml",
        training_files="data/test_moodbot/data/",
    )


@pytest.fixture(scope="session")
async def trained_nlu_moodbot_path(trained_nlu_async: Callable) -> Text:
    return await trained_nlu_async(
        domain="data/test_moodbot/domain.yml",
        config="data/test_moodbot/config.yml",
        nlu_data="data/test_moodbot/data/nlu.yml",
    )


@pytest.fixture(scope="session")
async def unpacked_trained_moodbot_path(
    trained_moodbot_path: Text,
) -> TempDirectoryPath:
    return get_model(trained_moodbot_path)


@pytest.fixture(scope="session")
async def trained_spacybot_path(trained_async: Callable) -> Text:
    return await trained_async(
        domain="data/test_spacybot/domain.yml",
        config="data/test_spacybot/config.yml",
        training_files="data/test_spacybot/data/",
    )


@pytest.fixture(scope="session")
async def unpacked_trained_spacybot_path(
    trained_spacybot_path: Text,
) -> TempDirectoryPath:
    return get_model(trained_spacybot_path)


@pytest.fixture(scope="session")
async def stack_agent(trained_rasa_model: Text) -> Agent:
    return await load_agent(model_path=trained_rasa_model)


@pytest.fixture(scope="session")
async def core_agent(trained_core_model: Text) -> Agent:
    return await load_agent(model_path=trained_core_model)


@pytest.fixture(scope="session")
async def nlu_agent(trained_nlu_model: Text) -> Agent:
    return await load_agent(model_path=trained_nlu_model)


@pytest.fixture(scope="module")
async def unexpected_intent_policy_agent(
    trained_unexpected_intent_policy_path: Text,
) -> Agent:
    return await load_agent(model_path=trained_unexpected_intent_policy_path)


@pytest.fixture(scope="module")
def mood_agent(trained_moodbot_path: Text) -> Agent:
    return Agent.load_local_model(model_path=trained_moodbot_path)


@pytest.fixture(scope="session")
def _domain(domain_path: Text) -> Domain:
    return Domain.load(domain_path)


@pytest.fixture()
def domain(_domain: Domain) -> Domain:
    return copy.deepcopy(_domain)


@pytest.fixture(scope="session")
def trained_async(tmp_path_factory: TempPathFactory) -> Callable:
    async def _train(
        *args: Any, output_path: Optional[Text] = None, **kwargs: Any
    ) -> Optional[Text]:
        if output_path is None:
            output_path = str(tmp_path_factory.mktemp("models"))

        result = await train_async(*args, output=output_path, **kwargs)
        return result.model

    return _train


@pytest.fixture(scope="session")
def trained_nlu_async(tmp_path_factory: TempPathFactory) -> Callable:
    async def _train_nlu(
        *args: Any, output_path: Optional[Text] = None, **kwargs: Any
    ) -> Optional[Text]:
        if output_path is None:
            output_path = str(tmp_path_factory.mktemp("models"))

        return await train_nlu_async(*args, output=output_path, **kwargs)

    return _train_nlu


@pytest.fixture(scope="session")
async def trained_rasa_model(
    trained_async: Callable,
    domain_path: Text,
    nlu_data_path: Text,
    stories_path: Text,
    stack_config_path: Text,
) -> Text:
    trained_stack_model_path = await trained_async(
        domain=domain_path,
        config=stack_config_path,
        training_files=[nlu_data_path, stories_path],
    )

    return trained_stack_model_path


@pytest.fixture(scope="session")
async def trained_simple_rasa_model(
    trained_async: Callable,
    domain_path: Text,
    nlu_data_path: Text,
    simple_stories_path: Text,
    stack_config_path: Text,
) -> Text:
    trained_stack_model_path = await trained_async(
        domain=domain_path,
        config=stack_config_path,
        training_files=[nlu_data_path, simple_stories_path],
    )

    return trained_stack_model_path


@pytest.fixture(scope="session")
async def unpacked_trained_rasa_model(
    trained_rasa_model: Text,
) -> Generator[Text, None, None]:
    with get_model(trained_rasa_model) as path:
        yield path


@pytest.fixture(scope="session")
async def trained_core_model(
    trained_async: Callable,
    domain_path: Text,
    stack_config_path: Text,
    stories_path: Text,
) -> Text:
    trained_core_model_path = await trained_async(
        domain=domain_path,
        config=stack_config_path,
        training_files=[stories_path],
    )

    return trained_core_model_path


@pytest.fixture(scope="session")
async def trained_nlu_model(
    trained_async: Callable,
    domain_path: Text,
    nlu_data_path: Text,
    stack_config_path: Text,
) -> Text:
    trained_nlu_model_path = await trained_async(
        domain=domain_path,
        config=stack_config_path,
        training_files=[nlu_data_path],
    )

    return trained_nlu_model_path


@pytest.fixture(scope="session")
async def trained_e2e_model(
    trained_async: Callable,
    domain_path: Text,
    stack_config_path: Text,
    nlu_data_path: Text,
    e2e_stories_path: Text,
) -> Text:
    return await trained_async(
        domain=domain_path,
        config=stack_config_path,
        training_files=[nlu_data_path, e2e_stories_path],
    )


@pytest.fixture(scope="session")
def moodbot_domain_path() -> Path:
    return Path("data", "test_moodbot", "domain.yml")


@pytest.fixture(scope="session")
def moodbot_domain(moodbot_domain_path: Path) -> Domain:
    return Domain.load(moodbot_domain_path)


@pytest.fixture(scope="session")
def moodbot_nlu_data_path() -> Path:
    return Path(os.getcwd()) / "data" / "test_moodbot" / "data" / "nlu.yml"


@pytest.fixture
async def rasa_server(stack_agent: Agent) -> Sanic:
    app = server.create_app(agent=stack_agent)
    channel.register([RestInput()], app, "/webhooks/")
    return app


@pytest.fixture
async def rasa_non_trained_server(empty_agent: Agent) -> Sanic:
    app = server.create_app(agent=empty_agent)
    channel.register([RestInput()], app, "/webhooks/")
    return app


@pytest.fixture
async def rasa_core_server(core_agent: Agent) -> Sanic:
    app = server.create_app(agent=core_agent)
    channel.register([RestInput()], app, "/webhooks/")
    return app


@pytest.fixture
async def rasa_nlu_server(nlu_agent: Agent) -> Sanic:
    app = server.create_app(agent=nlu_agent)
    channel.register([RestInput()], app, "/webhooks/")
    return app


@pytest.fixture
async def rasa_server_secured(default_agent: Agent) -> Sanic:
    app = server.create_app(agent=default_agent, auth_token="rasa", jwt_secret="core")
    channel.register([RestInput()], app, "/webhooks/")
    return app


@pytest.fixture
async def rasa_non_trained_server_secured(empty_agent: Agent) -> Sanic:
    app = server.create_app(agent=empty_agent, auth_token="rasa", jwt_secret="core")
    channel.register([RestInput()], app, "/webhooks/")
    return app


@pytest.fixture
async def rasa_server_without_api() -> Sanic:
    app = rasa.core.run._create_app_without_api()
    channel.register([RestInput()], app, "/webhooks/")
    return app


@pytest.fixture(scope="session")
def project() -> Text:
    import tempfile
    from rasa.cli.scaffold import create_initial_project

    directory = tempfile.mkdtemp()
    create_initial_project(directory)

    return directory


@pytest.fixture(scope="session")
def component_builder():
    return ComponentBuilder()


@pytest.fixture(scope="session")
def spacy_nlp() -> Language:
    spacy_provider = SpacyModelProvider.create(
        {"model": "en_core_web_md"}, Mock(), Mock(), Mock()
    )

    return spacy_provider.provide().model


@pytest.fixture(scope="session")
def blank_config() -> RasaNLUModelConfig:
    return RasaNLUModelConfig({"language": "en", "pipeline": []})


@pytest.fixture(scope="session")
async def trained_response_selector_bot(trained_async: Callable) -> Path:
    zipped_model = await trained_async(
        domain="data/test_response_selector_bot/domain.yml",
        config="data/test_response_selector_bot/config.yml",
        training_files=[
            "data/test_response_selector_bot/data/rules.yml",
            "data/test_response_selector_bot/data/stories.yml",
            "data/test_response_selector_bot/data/nlu.yml",
        ],
    )

    if not zipped_model:
        raise RasaException("Model training for responseselectorbot failed.")

    return Path(zipped_model)


@pytest.fixture(scope="session")
async def e2e_bot_domain_file() -> Path:
    return Path("data/test_e2ebot/domain.yml")


@pytest.fixture(scope="session")
async def e2e_bot_config_file() -> Path:
    return Path("data/test_e2ebot/config.yml")


@pytest.fixture(scope="session")
async def e2e_bot_training_files() -> List[Path]:
    return [
        Path("data/test_e2ebot/data/rules.yml"),
        Path("data/test_e2ebot/data/stories.yml"),
        Path("data/test_e2ebot/data/nlu.yml"),
    ]


@pytest.fixture(scope="session")
async def e2e_bot_test_stories_with_unknown_bot_utterances() -> Path:
    return Path("data/test_e2ebot/tests/test_stories_with_unknown_bot_utterances.yml")


@pytest.fixture(scope="session")
async def e2e_bot(
    trained_async: Callable,
    e2e_bot_domain_file: Path,
    e2e_bot_config_file: Path,
    e2e_bot_training_files: List[Path],
) -> Path:
    zipped_model = await trained_async(
        domain=e2e_bot_domain_file,
        config=e2e_bot_config_file,
        training_files=e2e_bot_training_files,
    )

    if not zipped_model:
        raise RasaException("Model training for e2ebot failed.")

    return Path(zipped_model)


@pytest.fixture(scope="module")
async def response_selector_agent(
    trained_response_selector_bot: Optional[Path],
) -> Agent:
    return Agent.load_local_model(trained_response_selector_bot)


@pytest.fixture(scope="module")
async def response_selector_interpreter(
    response_selector_agent: Agent,
) -> Interpreter:
    return response_selector_agent.interpreter.interpreter


@pytest.fixture(scope="module")
async def e2e_bot_agent(
    e2e_bot: Optional[Path],
) -> Agent:
    return Agent.load_local_model(e2e_bot)


def write_endpoint_config_to_yaml(
    path: Path, data: Dict[Text, Any], endpoints_filename: Text = "endpoints.yml"
) -> Path:
    endpoints_path = path / endpoints_filename

    # write endpoints config to file
    rasa.shared.utils.io.write_yaml(data, endpoints_path)
    return endpoints_path


def random_user_uttered_event(timestamp: Optional[float] = None) -> UserUttered:
    return UserUttered(
        uuid.uuid4().hex,
        timestamp=timestamp if timestamp is not None else random.random(),
    )


def pytest_runtest_setup(item: Function) -> None:
    if (
        "skip_on_windows" in [mark.name for mark in item.iter_markers()]
        and sys.platform == "win32"
    ):
        pytest.skip("cannot run on Windows")


class MockExporter(Exporter):
    """Mocked `Exporter` class."""

    def __init__(
        self,
        tracker_store: TrackerStore = Mock(),
        event_broker: EventBroker = Mock(),
        endpoints_path: Text = "",
    ) -> None:
        super().__init__(tracker_store, event_broker, endpoints_path)


class AsyncMock(Mock):
    """Helper class to mock async functions and methods."""

    async def __call__(self, *args: Any, **kwargs: Any) -> Any:
        return super().__call__(*args, **kwargs)


def _get_marker_for_ci_matrix(item: Function) -> Text:
    """Returns pytest marker which is used to parallelize the tests in GitHub actions.

    Args:
        item: The test case.

    Returns:
        A marker for this test based on which directory / python module the test is in.
    """
    test_path = Path(item.fspath).absolute()

    matching_markers = [
        marker
        for marker, paths_for_marker in PATH_PYTEST_MARKER_MAPPINGS.items()
        if any(
            path == test_path or path in test_path.parents for path in paths_for_marker
        )
    ]

    if not matching_markers:
        return "category_other_unit_tests"
    if len(matching_markers) > 1:
        raise ValueError(
            f"Each test should only be in one category. Test '{item.name}' is assigned "
            f"to these categories: {matching_markers}. Please fix the "
            "mapping in `PATH_PYTEST_MARKER_MAPPINGS`."
        )

    return matching_markers[0]


def pytest_collection_modifyitems(items: List[Function]) -> None:
    """Adds pytest markers dynamically when the tests are run.

    This is automatically called by pytest during its execution.

    Args:
        items: Tests to be run.
    """
    for item in items:
        marker = _get_marker_for_ci_matrix(item)
        item.add_marker(marker)


def create_test_file_with_size(directory: Path, size_in_mb: float) -> None:
    with open(directory / f"{uuid.uuid4().hex}", mode="wb") as f:
        f.seek(int(1024 * 1024 * size_in_mb))
        f.write(b"\0")


@pytest.fixture()
def default_model_storage(tmp_path: Path) -> ModelStorage:
    return LocalModelStorage.create(tmp_path)


@pytest.fixture()
def default_execution_context() -> ExecutionContext:
<<<<<<< HEAD
    return ExecutionContext(GraphSchema({}), uuid.uuid4().hex)
=======
    return ExecutionContext(GraphSchema({}), uuid.uuid4().hex)


@pytest.fixture(scope="session", autouse=True)
def temp_cache_for_fixtures(tmp_path_factory: TempPathFactory) -> None:
    # This fixture makes sure that wide fixtures which don't have `function` scope
    # (session, package, module) don't use the global
    # cache. If you want to use the cache in a session scoped fixture, then please
    # consider using the `enable_cache` context manager.
    LocalTrainingCache._get_cache_location = lambda: tmp_path_factory.mktemp(
        f"cache-{uuid.uuid4()}"
    )

    # We can omit reverting the monkeypatch as this fixture is torn down after all the
    # tests ran


@pytest.fixture(autouse=True)
def use_temp_dir_for_cache(
    monkeypatch: MonkeyPatch, tmp_path_factory: TempdirFactory
) -> None:
    # This fixture makes sure that a single test function has a constant cache
    # cache.
    cache_dir = tmp_path_factory.mktemp(uuid.uuid4().hex)
    monkeypatch.setattr(LocalTrainingCache, "_get_cache_location", lambda: cache_dir)


@contextlib.contextmanager
def enable_cache(cache_dir: Path):
    old_get_cache_location = LocalTrainingCache._get_cache_location
    LocalTrainingCache._get_cache_location = Mock(return_value=cache_dir)

    yield

    LocalTrainingCache._get_cache_location = old_get_cache_location


@pytest.fixture()
def whitespace_tokenizer() -> WhitespaceTokenizer:
    return WhitespaceTokenizer(WhitespaceTokenizer.get_default_config())


def with_model_ids(events: List[Event], model_id: Text) -> List[Event]:
    return [with_model_id(event, model_id) for event in events]


def with_model_id(event: Event, model_id: Text) -> Event:
    new_event = copy.deepcopy(event)
    new_event.metadata[METADATA_MODEL_ID] = model_id
    return new_event


@pytest.fixture(autouse=True)
def sanic_test_mode(monkeypatch: MonkeyPatch):
    monkeypatch.setattr(Sanic, "test_mode", True)
>>>>>>> 649c690b
<|MERGE_RESOLUTION|>--- conflicted
+++ resolved
@@ -1,4 +1,5 @@
 import asyncio
+import contextlib
 import copy
 import os
 import random
@@ -8,46 +9,47 @@
 import sys
 import uuid
 
+from _pytest.monkeypatch import MonkeyPatch
 from _pytest.python import Function
 from spacy import Language
 
+from rasa.engine.caching import LocalTrainingCache
 from rasa.engine.graph import ExecutionContext, GraphSchema
 from rasa.engine.storage.local_model_storage import LocalModelStorage
 from rasa.engine.storage.storage import ModelStorage
 from sanic.request import Request
 
-from typing import Iterator, Callable, Generator
-
-from _pytest.tmpdir import TempPathFactory
+from typing import Iterator, Callable
+
+from _pytest.tmpdir import TempPathFactory, TempdirFactory
 from pathlib import Path
 from sanic import Sanic
 from typing import Text, List, Optional, Dict, Any
 from unittest.mock import Mock
 
+from rasa.shared.nlu.constants import METADATA_MODEL_ID
 import rasa.shared.utils.io
-from rasa.nlu.components import ComponentBuilder
-from rasa.nlu.config import RasaNLUModelConfig
 from rasa import server
 from rasa.core.agent import Agent, load_agent
 from rasa.core.brokers.broker import EventBroker
 from rasa.core.channels import channel, RestInput
-
-from rasa.nlu.model import Interpreter
-from rasa.nlu.utils.spacy_utils import SpacyModelProvider
+from rasa.nlu.tokenizers.whitespace_tokenizer import WhitespaceTokenizer
+
+from rasa.nlu.utils.spacy_utils import SpacyNLP, SpacyModel
 from rasa.shared.constants import LATEST_TRAINING_DATA_FORMAT_VERSION
 from rasa.shared.core.domain import SessionConfig, Domain
-from rasa.shared.core.events import UserUttered
+from rasa.shared.core.events import Event, UserUttered
 from rasa.core.exporter import Exporter
 
 import rasa.core.run
 from rasa.core.tracker_store import InMemoryTrackerStore, TrackerStore
-from rasa.model import get_model
-from rasa.model_training import train_async, train_nlu_async
-from rasa.utils.common import TempDirectoryPath
+from rasa.model_training import train, train_nlu
 from rasa.shared.exceptions import RasaException
+import rasa.utils.common
+
 
 # we reuse a bit of pytest's own testing machinery, this should eventually come
-# from a separatedly installable pytest-cli plugin.
+# from a separately installable pytest-cli plugin.
 pytest_plugins = ["pytester"]
 
 
@@ -97,6 +99,11 @@
 
 
 @pytest.fixture(scope="session")
+def default_config(config_path: Text) -> Dict[Text, Any]:
+    return rasa.shared.utils.io.read_yaml_file(config_path)
+
+
+@pytest.fixture(scope="session")
 def domain_with_categorical_slot_path() -> Text:
     return "data/test_domains/domain_with_categorical_slot.yml"
 
@@ -172,14 +179,21 @@
 
 
 @pytest.fixture(scope="session")
-async def _trained_default_agent(
-    tmp_path_factory: TempPathFactory, stories_path: Text, trained_async: Callable
-) -> Agent:
-    project_path = tmp_path_factory.mktemp("project")
+async def trained_default_agent_model(
+    tmp_path_factory: TempPathFactory,
+    stories_path: Text,
+    domain_path: Text,
+    nlu_data_path: Text,
+    trained_async: Callable,
+) -> Text:
+    project_path = tmp_path_factory.mktemp(uuid.uuid4().hex)
 
     config = textwrap.dedent(
         f"""
     version: "{LATEST_TRAINING_DATA_FORMAT_VERSION}"
+    pipeline:
+    - name: KeywordIntentClassifier
+    - name: RegexEntityExtractor
     policies:
     - name: AugmentedMemoizationPolicy
       max_history: 3
@@ -189,17 +203,15 @@
     config_path = project_path / "config.yml"
     rasa.shared.utils.io.write_text_file(config, config_path)
     model_path = await trained_async(
-        "data/test_domains/default_with_slots.yml", str(config_path), [stories_path]
-    )
-
-    return Agent.load_local_model(model_path)
+        domain_path, str(config_path), [stories_path, nlu_data_path],
+    )
+
+    return model_path
 
 
 @pytest.fixture()
-async def empty_agent() -> Agent:
-    agent = Agent(
-        "data/test_domains/default_with_slots.yml",
-    )
+def empty_agent() -> Agent:
+    agent = Agent(domain=Domain.load("data/test_domains/default_with_slots.yml"))
     return agent
 
 
@@ -207,12 +219,13 @@
     # Clean tracker store after each test so tests don't affect each other
     agent.tracker_store = InMemoryTrackerStore(agent.domain)
     agent.domain.session_config = SessionConfig.default()
+    agent.load_model(agent.processor.model_path)
     return agent
 
 
 @pytest.fixture
-async def default_agent(_trained_default_agent: Agent) -> Agent:
-    return reset_conversation_state(_trained_default_agent)
+def default_agent(trained_default_agent_model: Text) -> Agent:
+    return Agent.load(trained_default_agent_model)
 
 
 @pytest.fixture(scope="session")
@@ -225,6 +238,24 @@
 
 
 @pytest.fixture(scope="session")
+async def trained_moodbot_core_path(trained_async: Callable) -> Text:
+    return await trained_async(
+        domain="data/test_moodbot/domain.yml",
+        config="data/test_moodbot/config.yml",
+        training_files="data/test_moodbot/data/stories.yml",
+    )
+
+
+@pytest.fixture(scope="session")
+async def trained_moodbot_nlu_path(trained_async: Callable) -> Text:
+    return await trained_async(
+        domain="data/test_moodbot/domain.yml",
+        config="data/test_moodbot/config.yml",
+        training_files="data/test_moodbot/data/nlu.yml",
+    )
+
+
+@pytest.fixture(scope="session")
 async def trained_unexpected_intent_policy_path(trained_async: Callable) -> Text:
     return await trained_async(
         domain="data/test_moodbot/domain.yml",
@@ -234,19 +265,12 @@
 
 
 @pytest.fixture(scope="session")
-async def trained_nlu_moodbot_path(trained_nlu_async: Callable) -> Text:
-    return await trained_nlu_async(
+def trained_nlu_moodbot_path(trained_nlu: Callable) -> Text:
+    return trained_nlu(
         domain="data/test_moodbot/domain.yml",
         config="data/test_moodbot/config.yml",
         nlu_data="data/test_moodbot/data/nlu.yml",
     )
-
-
-@pytest.fixture(scope="session")
-async def unpacked_trained_moodbot_path(
-    trained_moodbot_path: Text,
-) -> TempDirectoryPath:
-    return get_model(trained_moodbot_path)
 
 
 @pytest.fixture(scope="session")
@@ -259,13 +283,6 @@
 
 
 @pytest.fixture(scope="session")
-async def unpacked_trained_spacybot_path(
-    trained_spacybot_path: Text,
-) -> TempDirectoryPath:
-    return get_model(trained_spacybot_path)
-
-
-@pytest.fixture(scope="session")
 async def stack_agent(trained_rasa_model: Text) -> Agent:
     return await load_agent(model_path=trained_rasa_model)
 
@@ -288,8 +305,8 @@
 
 
 @pytest.fixture(scope="module")
-def mood_agent(trained_moodbot_path: Text) -> Agent:
-    return Agent.load_local_model(model_path=trained_moodbot_path)
+async def mood_agent(trained_moodbot_path: Text) -> Agent:
+    return await load_agent(model_path=trained_moodbot_path)
 
 
 @pytest.fixture(scope="session")
@@ -305,26 +322,34 @@
 @pytest.fixture(scope="session")
 def trained_async(tmp_path_factory: TempPathFactory) -> Callable:
     async def _train(
+        *args: Any,
+        output_path: Optional[Text] = None,
+        cache_dir: Optional[Path] = None,
+        **kwargs: Any,
+    ) -> Optional[Text]:
+        if not cache_dir:
+            cache_dir = tmp_path_factory.mktemp("cache")
+
+        if output_path is None:
+            output_path = str(tmp_path_factory.mktemp("models"))
+
+        with enable_cache(cache_dir):
+            result = train(*args, output=output_path, **kwargs)
+
+        return result.model
+
+    return _train
+
+
+@pytest.fixture(scope="session")
+def trained_nlu(tmp_path_factory: TempPathFactory) -> Callable:
+    def _train_nlu(
         *args: Any, output_path: Optional[Text] = None, **kwargs: Any
     ) -> Optional[Text]:
         if output_path is None:
             output_path = str(tmp_path_factory.mktemp("models"))
 
-        result = await train_async(*args, output=output_path, **kwargs)
-        return result.model
-
-    return _train
-
-
-@pytest.fixture(scope="session")
-def trained_nlu_async(tmp_path_factory: TempPathFactory) -> Callable:
-    async def _train_nlu(
-        *args: Any, output_path: Optional[Text] = None, **kwargs: Any
-    ) -> Optional[Text]:
-        if output_path is None:
-            output_path = str(tmp_path_factory.mktemp("models"))
-
-        return await train_nlu_async(*args, output=output_path, **kwargs)
+        return train_nlu(*args, output=output_path, **kwargs)
 
     return _train_nlu
 
@@ -347,31 +372,6 @@
 
 
 @pytest.fixture(scope="session")
-async def trained_simple_rasa_model(
-    trained_async: Callable,
-    domain_path: Text,
-    nlu_data_path: Text,
-    simple_stories_path: Text,
-    stack_config_path: Text,
-) -> Text:
-    trained_stack_model_path = await trained_async(
-        domain=domain_path,
-        config=stack_config_path,
-        training_files=[nlu_data_path, simple_stories_path],
-    )
-
-    return trained_stack_model_path
-
-
-@pytest.fixture(scope="session")
-async def unpacked_trained_rasa_model(
-    trained_rasa_model: Text,
-) -> Generator[Text, None, None]:
-    with get_model(trained_rasa_model) as path:
-        yield path
-
-
-@pytest.fixture(scope="session")
 async def trained_core_model(
     trained_async: Callable,
     domain_path: Text,
@@ -379,9 +379,7 @@
     stories_path: Text,
 ) -> Text:
     trained_core_model_path = await trained_async(
-        domain=domain_path,
-        config=stack_config_path,
-        training_files=[stories_path],
+        domain=domain_path, config=stack_config_path, training_files=[stories_path],
     )
 
     return trained_core_model_path
@@ -395,26 +393,44 @@
     stack_config_path: Text,
 ) -> Text:
     trained_nlu_model_path = await trained_async(
-        domain=domain_path,
-        config=stack_config_path,
-        training_files=[nlu_data_path],
+        domain=domain_path, config=stack_config_path, training_files=[nlu_data_path],
     )
 
     return trained_nlu_model_path
+
+
+@pytest.fixture(scope="session")
+def _trained_e2e_model_cache(tmp_path_factory: TempPathFactory) -> Path:
+    return tmp_path_factory.mktemp("cache")
+
+
+@pytest.fixture()
+def trained_e2e_model_cache(
+    _trained_e2e_model_cache: Path,
+    tmp_path_factory: TempPathFactory,
+    monkeypatch: MonkeyPatch,
+) -> Path:
+    copied_cache = tmp_path_factory.mktemp("copy")
+    rasa.utils.common.copy_directory(_trained_e2e_model_cache, copied_cache)
+
+    with enable_cache(copied_cache):
+        yield copied_cache
 
 
 @pytest.fixture(scope="session")
 async def trained_e2e_model(
     trained_async: Callable,
-    domain_path: Text,
-    stack_config_path: Text,
+    moodbot_domain_path: Text,
+    e2e_bot_config_file: Path,
     nlu_data_path: Text,
     e2e_stories_path: Text,
+    _trained_e2e_model_cache: Path,
 ) -> Text:
     return await trained_async(
-        domain=domain_path,
-        config=stack_config_path,
+        domain=moodbot_domain_path,
+        config=str(e2e_bot_config_file),
         training_files=[nlu_data_path, e2e_stories_path],
+        cache_dir=_trained_e2e_model_cache,
     )
 
 
@@ -434,49 +450,49 @@
 
 
 @pytest.fixture
-async def rasa_server(stack_agent: Agent) -> Sanic:
+def rasa_server(stack_agent: Agent) -> Sanic:
     app = server.create_app(agent=stack_agent)
     channel.register([RestInput()], app, "/webhooks/")
     return app
 
 
 @pytest.fixture
-async def rasa_non_trained_server(empty_agent: Agent) -> Sanic:
+def rasa_non_trained_server(empty_agent: Agent) -> Sanic:
     app = server.create_app(agent=empty_agent)
     channel.register([RestInput()], app, "/webhooks/")
     return app
 
 
 @pytest.fixture
-async def rasa_core_server(core_agent: Agent) -> Sanic:
+def rasa_core_server(core_agent: Agent) -> Sanic:
     app = server.create_app(agent=core_agent)
     channel.register([RestInput()], app, "/webhooks/")
     return app
 
 
 @pytest.fixture
-async def rasa_nlu_server(nlu_agent: Agent) -> Sanic:
+def rasa_nlu_server(nlu_agent: Agent) -> Sanic:
     app = server.create_app(agent=nlu_agent)
     channel.register([RestInput()], app, "/webhooks/")
     return app
 
 
 @pytest.fixture
-async def rasa_server_secured(default_agent: Agent) -> Sanic:
+def rasa_server_secured(default_agent: Agent) -> Sanic:
     app = server.create_app(agent=default_agent, auth_token="rasa", jwt_secret="core")
     channel.register([RestInput()], app, "/webhooks/")
     return app
 
 
 @pytest.fixture
-async def rasa_non_trained_server_secured(empty_agent: Agent) -> Sanic:
+def rasa_non_trained_server_secured(empty_agent: Agent) -> Sanic:
     app = server.create_app(agent=empty_agent, auth_token="rasa", jwt_secret="core")
     channel.register([RestInput()], app, "/webhooks/")
     return app
 
 
 @pytest.fixture
-async def rasa_server_without_api() -> Sanic:
+def rasa_server_without_api() -> Sanic:
     app = rasa.core.run._create_app_without_api()
     channel.register([RestInput()], app, "/webhooks/")
     return app
@@ -494,22 +510,23 @@
 
 
 @pytest.fixture(scope="session")
-def component_builder():
-    return ComponentBuilder()
-
-
-@pytest.fixture(scope="session")
-def spacy_nlp() -> Language:
-    spacy_provider = SpacyModelProvider.create(
-        {"model": "en_core_web_md"}, Mock(), Mock(), Mock()
-    )
-
-    return spacy_provider.provide().model
-
-
-@pytest.fixture(scope="session")
-def blank_config() -> RasaNLUModelConfig:
-    return RasaNLUModelConfig({"language": "en", "pipeline": []})
+def spacy_nlp_component() -> SpacyNLP:
+    return SpacyNLP.create({"model": "en_core_web_md"}, Mock(), Mock(), Mock())
+
+
+@pytest.fixture(scope="session")
+def spacy_model(spacy_nlp_component: SpacyNLP) -> SpacyModel:
+    return spacy_nlp_component.provide()
+
+
+@pytest.fixture(scope="session")
+def spacy_nlp(spacy_model: SpacyModel) -> Language:
+    return spacy_model.model
+
+
+@pytest.fixture(scope="session")
+async def response_selector_test_stories() -> Path:
+    return Path("data/test_response_selector_bot/tests/test_stories.yml")
 
 
 @pytest.fixture(scope="session")
@@ -519,7 +536,6 @@
         config="data/test_response_selector_bot/config.yml",
         training_files=[
             "data/test_response_selector_bot/data/rules.yml",
-            "data/test_response_selector_bot/data/stories.yml",
             "data/test_response_selector_bot/data/nlu.yml",
         ],
     )
@@ -531,26 +547,25 @@
 
 
 @pytest.fixture(scope="session")
-async def e2e_bot_domain_file() -> Path:
+def e2e_bot_domain_file() -> Path:
     return Path("data/test_e2ebot/domain.yml")
 
 
 @pytest.fixture(scope="session")
-async def e2e_bot_config_file() -> Path:
+def e2e_bot_config_file() -> Path:
     return Path("data/test_e2ebot/config.yml")
 
 
 @pytest.fixture(scope="session")
-async def e2e_bot_training_files() -> List[Path]:
+def e2e_bot_training_files() -> List[Path]:
     return [
-        Path("data/test_e2ebot/data/rules.yml"),
         Path("data/test_e2ebot/data/stories.yml"),
         Path("data/test_e2ebot/data/nlu.yml"),
     ]
 
 
 @pytest.fixture(scope="session")
-async def e2e_bot_test_stories_with_unknown_bot_utterances() -> Path:
+def e2e_bot_test_stories_with_unknown_bot_utterances() -> Path:
     return Path("data/test_e2ebot/tests/test_stories_with_unknown_bot_utterances.yml")
 
 
@@ -574,24 +589,13 @@
 
 
 @pytest.fixture(scope="module")
-async def response_selector_agent(
-    trained_response_selector_bot: Optional[Path],
-) -> Agent:
-    return Agent.load_local_model(trained_response_selector_bot)
+async def response_selector_agent(trained_response_selector_bot: Path,) -> Agent:
+    return await load_agent(str(trained_response_selector_bot))
 
 
 @pytest.fixture(scope="module")
-async def response_selector_interpreter(
-    response_selector_agent: Agent,
-) -> Interpreter:
-    return response_selector_agent.interpreter.interpreter
-
-
-@pytest.fixture(scope="module")
-async def e2e_bot_agent(
-    e2e_bot: Optional[Path],
-) -> Agent:
-    return Agent.load_local_model(e2e_bot)
+async def e2e_bot_agent(e2e_bot: Path) -> Agent:
+    return await load_agent(str(e2e_bot))
 
 
 def write_endpoint_config_to_yaml(
@@ -682,22 +686,22 @@
         item.add_marker(marker)
 
 
-def create_test_file_with_size(directory: Path, size_in_mb: float) -> None:
-    with open(directory / f"{uuid.uuid4().hex}", mode="wb") as f:
+def create_test_file_with_size(directory: Path, size_in_mb: float) -> Path:
+    file_path = directory / uuid.uuid4().hex
+    with open(file_path, mode="wb") as f:
         f.seek(int(1024 * 1024 * size_in_mb))
         f.write(b"\0")
 
+    return file_path
+
 
 @pytest.fixture()
-def default_model_storage(tmp_path: Path) -> ModelStorage:
+def default_model_storage(tmp_path: Path, monkeypatch: MonkeyPatch) -> ModelStorage:
     return LocalModelStorage.create(tmp_path)
 
 
 @pytest.fixture()
 def default_execution_context() -> ExecutionContext:
-<<<<<<< HEAD
-    return ExecutionContext(GraphSchema({}), uuid.uuid4().hex)
-=======
     return ExecutionContext(GraphSchema({}), uuid.uuid4().hex)
 
 
@@ -752,5 +756,4 @@
 
 @pytest.fixture(autouse=True)
 def sanic_test_mode(monkeypatch: MonkeyPatch):
-    monkeypatch.setattr(Sanic, "test_mode", True)
->>>>>>> 649c690b
+    monkeypatch.setattr(Sanic, "test_mode", True)