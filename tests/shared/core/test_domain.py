import copy
import json
import textwrap
from pathlib import Path
import random
from typing import Dict, List, Text, Any, Union, Set, Optional

import pytest

from rasa.shared.exceptions import YamlSyntaxException, YamlException
import rasa.shared.utils.io
from rasa.shared.constants import (
    DEFAULT_SESSION_EXPIRATION_TIME_IN_MINUTES,
    LATEST_TRAINING_DATA_FORMAT_VERSION,
    IGNORED_INTENTS,
)
from rasa.core import training
from rasa.core.featurizers.tracker_featurizers import MaxHistoryTrackerFeaturizer
from rasa.shared.core.slots import InvalidSlotTypeException, TextSlot
from rasa.shared.core.constants import (
    DEFAULT_INTENTS,
    SLOT_LISTED_ITEMS,
    SLOT_LAST_OBJECT,
    SLOT_LAST_OBJECT_TYPE,
    DEFAULT_KNOWLEDGE_BASE_ACTION,
    ENTITY_LABEL_SEPARATOR,
    DEFAULT_ACTION_NAMES,
)
from rasa.shared.core.domain import (
    InvalidDomain,
    SessionConfig,
    ENTITY_ROLES_KEY,
    USED_ENTITIES_KEY,
    USE_ENTITIES_KEY,
    IGNORE_ENTITIES_KEY,
    State,
    Domain,
    KEY_FORMS,
    KEY_E2E_ACTIONS,
    KEY_INTENTS,
    KEY_ENTITIES,
    KEY_SLOTS,
)
from rasa.shared.core.trackers import DialogueStateTracker
from rasa.shared.core.events import ActionExecuted, SlotSet, UserUttered
from rasa.shared.utils.validation import YamlValidationException


def test_slots_states_before_user_utterance(domain: Domain):
    featurizer = MaxHistoryTrackerFeaturizer()
    tracker = DialogueStateTracker.from_events(
        "bla",
        evts=[
            SlotSet(domain.slots[0].name, "some_value"),
            ActionExecuted("utter_default"),
        ],
        slots=domain.slots,
    )
    trackers_as_states, _ = featurizer.training_states_and_labels([tracker], domain)
    expected_states = [[{"slots": {"name": (1.0,)}}]]
    assert trackers_as_states == expected_states


def test_create_train_data_no_history(domain: Domain, stories_path: Text):
    featurizer = MaxHistoryTrackerFeaturizer(max_history=1)
    training_trackers = training.load_data(stories_path, domain, augmentation_factor=0)

    assert len(training_trackers) == 4
    (decoded, _) = featurizer.training_states_and_labels(training_trackers, domain)

    # decoded needs to be sorted
    hashed = []
    for states in decoded:
        hashed.append(json.dumps(states, sort_keys=True))
    hashed = sorted(hashed, reverse=True)

    assert hashed == [
        "[{}]",
        '[{"prev_action": {"action_name": "utter_greet"}, "user": {"intent": "greet"}}]',
        '[{"prev_action": {"action_name": "utter_greet"}, "slots": {"name": [1.0]}, "user": {"entities": ["name"], "intent": "greet"}}]',
        '[{"prev_action": {"action_name": "utter_goodbye"}, "user": {"intent": "goodbye"}}]',
        '[{"prev_action": {"action_name": "utter_default"}, "user": {"intent": "default"}}]',
        '[{"prev_action": {"action_name": "utter_default"}, "slots": {"name": [1.0]}, "user": {"intent": "default"}}]',
        '[{"prev_action": {"action_name": "action_listen"}, "user": {"intent": "greet"}}]',
        '[{"prev_action": {"action_name": "action_listen"}, "user": {"intent": "goodbye"}}]',
        '[{"prev_action": {"action_name": "action_listen"}, "user": {"intent": "default"}}]',
        '[{"prev_action": {"action_name": "action_listen"}, "slots": {"name": [1.0]}, "user": {"intent": "default"}}]',
        '[{"prev_action": {"action_name": "action_listen"}, "slots": {"name": [1.0]}, "user": {"entities": ["name"], "intent": "greet"}}]',
    ]


def test_create_train_data_with_history(domain: Domain, stories_path: Text):
    featurizer = MaxHistoryTrackerFeaturizer(max_history=4)
    training_trackers = training.load_data(stories_path, domain, augmentation_factor=0)
    assert len(training_trackers) == 4
    (decoded, _) = featurizer.training_states_and_labels(training_trackers, domain)

    # decoded needs to be sorted
    hashed = []
    for states in decoded:
        hashed.append(json.dumps(states, sort_keys=True))
    hashed = sorted(hashed)

    assert hashed == [
        '[{"prev_action": {"action_name": "action_listen"}, "slots": {"name": [1.0]}, "user": {"entities": ["name"], "intent": "greet"}}, {"prev_action": {"action_name": "utter_greet"}, "slots": {"name": [1.0]}, "user": {"entities": ["name"], "intent": "greet"}}, {"prev_action": {"action_name": "action_listen"}, "slots": {"name": [1.0]}, "user": {"intent": "default"}}, {"prev_action": {"action_name": "utter_default"}, "slots": {"name": [1.0]}, "user": {"intent": "default"}}]',
        '[{"prev_action": {"action_name": "action_listen"}, "user": {"intent": "default"}}, {"prev_action": {"action_name": "utter_default"}, "user": {"intent": "default"}}, {"prev_action": {"action_name": "action_listen"}, "user": {"intent": "goodbye"}}, {"prev_action": {"action_name": "utter_goodbye"}, "user": {"intent": "goodbye"}}]',
        '[{"prev_action": {"action_name": "action_listen"}, "user": {"intent": "greet"}}, {"prev_action": {"action_name": "utter_greet"}, "user": {"intent": "greet"}}, {"prev_action": {"action_name": "action_listen"}, "user": {"intent": "default"}}, {"prev_action": {"action_name": "utter_default"}, "user": {"intent": "default"}}]',
        '[{"prev_action": {"action_name": "utter_greet"}, "user": {"intent": "greet"}}, {"prev_action": {"action_name": "action_listen"}, "user": {"intent": "default"}}, {"prev_action": {"action_name": "utter_default"}, "user": {"intent": "default"}}, {"prev_action": {"action_name": "action_listen"}, "user": {"intent": "goodbye"}}]',
        '[{}, {"prev_action": {"action_name": "action_listen"}, "slots": {"name": [1.0]}, "user": {"entities": ["name"], "intent": "greet"}}, {"prev_action": {"action_name": "utter_greet"}, "slots": {"name": [1.0]}, "user": {"entities": ["name"], "intent": "greet"}}, {"prev_action": {"action_name": "action_listen"}, "slots": {"name": [1.0]}, "user": {"intent": "default"}}]',
        '[{}, {"prev_action": {"action_name": "action_listen"}, "slots": {"name": [1.0]}, "user": {"entities": ["name"], "intent": "greet"}}, {"prev_action": {"action_name": "utter_greet"}, "slots": {"name": [1.0]}, "user": {"entities": ["name"], "intent": "greet"}}]',
        '[{}, {"prev_action": {"action_name": "action_listen"}, "slots": {"name": [1.0]}, "user": {"entities": ["name"], "intent": "greet"}}]',
        '[{}, {"prev_action": {"action_name": "action_listen"}, "user": {"intent": "goodbye"}}, {"prev_action": {"action_name": "utter_goodbye"}, "user": {"intent": "goodbye"}}]',
        '[{}, {"prev_action": {"action_name": "action_listen"}, "user": {"intent": "goodbye"}}]',
        '[{}, {"prev_action": {"action_name": "action_listen"}, "user": {"intent": "greet"}}, {"prev_action": {"action_name": "utter_greet"}, "user": {"intent": "greet"}}, {"prev_action": {"action_name": "action_listen"}, "user": {"intent": "default"}}]',
        '[{}, {"prev_action": {"action_name": "action_listen"}, "user": {"intent": "greet"}}, {"prev_action": {"action_name": "utter_greet"}, "user": {"intent": "greet"}}]',
        '[{}, {"prev_action": {"action_name": "action_listen"}, "user": {"intent": "greet"}}]',
        "[{}]",
    ]


def check_for_too_many_entities_and_remove_them(state: State) -> State:
    # we ignore entities where there are > 1 of them:
    # entities come from dictionary keys; as a result, they are stored
    # in different order in the tuple which makes the test unstable
    if (
        state.get("user")
        and state.get("user", {}).get("entities")
        and len(state.get("user").get("entities")) > 1
    ):
        state.get("user")["entities"] = ()
    return state


def test_create_train_data_unfeaturized_entities():
    domain_file = "data/test_domains/default_unfeaturized_entities.yml"
    stories_file = "data/test_yaml_stories/stories_unfeaturized_entities.yml"
    domain = Domain.load(domain_file)
    featurizer = MaxHistoryTrackerFeaturizer(max_history=1)
    training_trackers = training.load_data(stories_file, domain, augmentation_factor=0)

    assert len(training_trackers) == 2
    (decoded, _) = featurizer.training_states_and_labels(training_trackers, domain)

    # decoded needs to be sorted
    hashed = []
    for states in decoded:
        new_states = [
            check_for_too_many_entities_and_remove_them(state) for state in states
        ]

        hashed.append(json.dumps(new_states, sort_keys=True))
    hashed = sorted(hashed, reverse=True)

    assert hashed == [
        "[{}]",
        '[{"prev_action": {"action_name": "utter_greet"}, "user": {"intent": "greet"}}]',
        '[{"prev_action": {"action_name": "utter_greet"}, "user": {"entities": ["name"], "intent": "greet"}}]',
        '[{"prev_action": {"action_name": "utter_goodbye"}, "user": {"intent": "goodbye"}}]',
        '[{"prev_action": {"action_name": "utter_default"}, "user": {"intent": "why"}}]',
        '[{"prev_action": {"action_name": "utter_default"}, "user": {"intent": "thank"}}]',
        '[{"prev_action": {"action_name": "utter_default"}, "user": {"entities": [], "intent": "default"}}]',
        '[{"prev_action": {"action_name": "utter_default"}, "user": {"entities": [], "intent": "ask"}}]',
        '[{"prev_action": {"action_name": "action_listen"}, "user": {"intent": "why"}}]',
        '[{"prev_action": {"action_name": "action_listen"}, "user": {"intent": "thank"}}]',
        '[{"prev_action": {"action_name": "action_listen"}, "user": {"intent": "greet"}}]',
        '[{"prev_action": {"action_name": "action_listen"}, "user": {"intent": "goodbye"}}]',
        '[{"prev_action": {"action_name": "action_listen"}, "user": {"entities": [], "intent": "default"}}]',
        '[{"prev_action": {"action_name": "action_listen"}, "user": {"entities": [], "intent": "ask"}}]',
        '[{"prev_action": {"action_name": "action_listen"}, "user": {"entities": ["name"], "intent": "greet"}}]',
    ]


def test_domain_from_template(domain: Domain):
    assert not domain.is_empty()
    assert len(domain.intents) == 10 + len(DEFAULT_INTENTS)
    assert len(domain.action_names_or_texts) == 18


def test_avoid_action_repetition(domain: Domain):
    domain = Domain.from_yaml(
        f"""
        version: "{LATEST_TRAINING_DATA_FORMAT_VERSION}"
        actions:
        - utter_greet
        responses:
            utter_greet:
            - text: "hi"
        """
    )

    assert len(domain.action_names_or_texts) == len(DEFAULT_ACTION_NAMES) + 1


def test_custom_slot_type(tmpdir: Path):
    domain_path = str(tmpdir / "domain.yml")
    rasa.shared.utils.io.write_text_file(
        """
       slots:
         custom:
           type: tests.core.conftest.CustomSlot
           mappings:
           - type: from_text

       responses:
         utter_greet:
           - text: hey there! """,
        domain_path,
    )
    Domain.load(domain_path)


@pytest.mark.parametrize(
    "domain_unkown_slot_type",
    [
        """
    slots:
        custom:
         type: tests.core.conftest.Unknown
         mappings:
         - type: from_text

    responses:
        utter_greet:
         - text: hey there!""",
        """
    slots:
        custom:
         type: blubblubblub
         mappings:
         - type: from_text

    responses:
        utter_greet:
         - text: hey there!""",
    ],
)
def test_domain_fails_on_unknown_custom_slot_type(tmpdir, domain_unkown_slot_type):
    domain_path = str(tmpdir / "domain.yml")
    rasa.shared.utils.io.write_text_file(domain_unkown_slot_type, domain_path)
    with pytest.raises(InvalidSlotTypeException):
        Domain.load(domain_path)


def test_custom_slot_type_with_custom_key():
    domain = Domain.load("data/test_domains/custom_slot_domain.yml")

    assert domain.slots[0].limit == 1000


@pytest.mark.parametrize(
    "domain_invalid_type_for_slot_key",
    [
        """slots:
            limit:
                type: text
                influence_conversation: yes
                mappings:
                - type: from_entity
                  entity: limit""",
        """slots:
            limit:
                type: text
                values: notalist
                mappings:
                - type: from_entity
                  entity: limit""",
        """slots:
            limit:
                type: text
                min_value: notanumber
                mappings:
                - type: from_entity
                  entity: limit""",
        """slots:
            limit:
                type: text
                max_value: notanumber
                mappings:
                - type: from_entity
                  entity: limit""",
    ],
)
def test_domain_fails_on_invalid_type_for_known_slot_key(
    tmpdir, domain_invalid_type_for_slot_key
):
    domain_path = str(tmpdir / "domain.yml")
    rasa.shared.utils.io.write_text_file(domain_invalid_type_for_slot_key, domain_path)
    with pytest.raises(YamlValidationException):
        Domain.load(domain_path)


def test_domain_to_dict():
    test_yaml = textwrap.dedent(
        f"""
    actions:
    - action_save_world
    config:
      store_entities_as_slots: true
    entities: []
    forms:
      some_form:
       required_slots: []
    intents: []
    responses:
      utter_greet:
      - text: hey there!
    session_config:
      carry_over_slots_to_new_session: true
      session_expiration_time: 60
    {KEY_E2E_ACTIONS}:
    - Hello, dear user
    - what's up
    slots:
      some_slot:
        type: categorical
        values:
        - high
        - low
        mappings:
        - type: from_text"""
    )

    domain_as_dict = Domain.from_yaml(test_yaml).as_dict()

    assert domain_as_dict == {
        "version": LATEST_TRAINING_DATA_FORMAT_VERSION,
        "actions": ["action_save_world"],
        "config": {"store_entities_as_slots": True},
        KEY_E2E_ACTIONS: ["Hello, dear user", "what's up"],
        "forms": {"some_form": {"required_slots": []}},
        "responses": {"utter_greet": [{"text": "hey there!"}]},
        "session_config": {
            "carry_over_slots_to_new_session": True,
            "session_expiration_time": 60,
        },
        "slots": {
            "some_slot": {
                "values": ["high", "low"],
                "mappings": [{"type": "from_text"}],
                "type": "categorical",
            }
        },
    }


def test_domain_to_yaml():
    test_yaml = f"""
version: '{LATEST_TRAINING_DATA_FORMAT_VERSION}'
actions:
- action_save_world
config:
  store_entities_as_slots: true
e2e_actions: []
entities: []
forms: {{}}
intents: []
responses:
  utter_greet:
  - text: hey there!
session_config:
  carry_over_slots_to_new_session: true
  session_expiration_time: {DEFAULT_SESSION_EXPIRATION_TIME_IN_MINUTES}
slots: {{}}
"""

    domain = Domain.from_yaml(test_yaml)
    actual_yaml = domain.as_yaml()

    expected_yaml = f"""
version: '{LATEST_TRAINING_DATA_FORMAT_VERSION}'
actions:
- action_save_world
config:
  store_entities_as_slots: true
responses:
  utter_greet:
  - text: hey there!
session_config:
  carry_over_slots_to_new_session: true
  session_expiration_time: {DEFAULT_SESSION_EXPIRATION_TIME_IN_MINUTES}
"""

    actual = rasa.shared.utils.io.read_yaml(actual_yaml)
    expected = rasa.shared.utils.io.read_yaml(expected_yaml)
    assert actual == expected


def test_merge_yaml_domains():
    test_yaml_1 = f"""config:
  store_entities_as_slots: true
entities: []
intents: []
slots: {{}}
responses:
  utter_greet:
  - text: hey there!
{KEY_E2E_ACTIONS}:
- Hi"""

    test_yaml_2 = f"""config:
  store_entities_as_slots: false
session_config:
    session_expiration_time: 20
    carry_over_slots: true
entities:
- cuisine
intents:
- greet
slots:
  cuisine:
    type: text
    mappings:
    - type: from_text
{KEY_E2E_ACTIONS}:
- Bye
responses:
  utter_goodbye:
  - text: bye!
  utter_greet:
  - text: hey you!"""

    domain_1 = Domain.from_yaml(test_yaml_1)
    domain_2 = Domain.from_yaml(test_yaml_2)

    domain = domain_1.merge(domain_2)

    # single attribute should be taken from domain_1
    assert domain.store_entities_as_slots
    # conflicts should be taken from domain_1
    assert domain.responses == {
        "utter_greet": [{"text": "hey there!"}],
        "utter_goodbye": [{"text": "bye!"}],
    }
    # lists should be deduplicated and merged
    assert domain.intents == sorted(["greet", *DEFAULT_INTENTS])
    assert domain.entities == ["cuisine"]
    assert isinstance(domain.slots[0], TextSlot)
    assert domain.slots[0].name == "cuisine"
    assert sorted(domain.user_actions) == sorted(["utter_greet", "utter_goodbye"])
    assert domain.session_config == SessionConfig(20, True)

    domain = domain_1.merge(domain_2, override=True)
    # single attribute should be taken from domain_2
    assert not domain.store_entities_as_slots
    # conflicts should take value from domain_2
    assert domain.responses == {
        "utter_greet": [{"text": "hey you!"}],
        "utter_goodbye": [{"text": "bye!"}],
    }
    assert domain.session_config == SessionConfig(20, True)
    assert domain.action_texts == ["Bye", "Hi"]


@pytest.mark.parametrize("default_intent", DEFAULT_INTENTS)
def test_merge_yaml_domains_with_default_intents(default_intent: Text):
    test_yaml_1 = """intents: []"""

    # this domain contains an overridden default intent
    test_yaml_2 = f"""intents:
- greet
- {default_intent}"""

    domain_1 = Domain.from_yaml(test_yaml_1)
    domain_2 = Domain.from_yaml(test_yaml_2)

    domain = domain_1.merge(domain_2)

    # check that the default intents were merged correctly
    assert default_intent in domain.intents
    assert domain.intents == sorted(["greet", *DEFAULT_INTENTS])

    # ensure that the default intent is contain the domain's dictionary dump
    assert default_intent in domain.as_dict()[KEY_INTENTS]


def test_merge_session_config_if_first_is_not_default():
    yaml1 = """
session_config:
    session_expiration_time: 20
    carry_over_slots: true"""

    yaml2 = """
 session_config:
    session_expiration_time: 40
    carry_over_slots: true
    """

    domain1 = Domain.from_yaml(yaml1)
    domain2 = Domain.from_yaml(yaml2)

    merged = domain1.merge(domain2)
    assert merged.session_config == SessionConfig(20, True)

    merged = domain1.merge(domain2, override=True)
    assert merged.session_config == SessionConfig(40, True)


def test_merge_with_empty_domain():
    domain = Domain.from_yaml(
        f"""
        version: "{LATEST_TRAINING_DATA_FORMAT_VERSION}"
        config:
          store_entities_as_slots: false
        session_config:
            session_expiration_time: 20
            carry_over_slots: true
        entities:
        - cuisine
        intents:
        - greet
        slots:
          cuisine:
            type: text
            mappings:
            - type: from_text
        responses:
          utter_goodbye:
          - text: bye!
          utter_greet:
          - text: hey you!
        """
    )
    empty_domain = Domain.empty()
    merged = empty_domain.merge(domain, override=True)
    assert merged.as_dict() == domain.as_dict()


@pytest.mark.parametrize("other", [Domain.empty(), None])
def test_merge_with_empty_other_domain(other: Optional[Domain]):
    domain = Domain.from_yaml(
        f"""
        version: "{LATEST_TRAINING_DATA_FORMAT_VERSION}"
        config:
          store_entities_as_slots: false
        session_config:
            session_expiration_time: 20
            carry_over_slots: true
        entities:
        - cuisine
        intents:
        - greet
        slots:
          cuisine:
            type: text
            mappings:
            - type: from_text
        responses:
          utter_goodbye:
          - text: bye!
          utter_greet:
          - text: hey you!
        """
    )

    merged = domain.merge(other, override=True)

    assert merged.as_dict() == domain.as_dict()


def test_merge_domain_with_forms():
    test_yaml_1 = """
    slots:
      slot1:
        type: text
        mappings:
        - type: from_text
    forms:
      my_form:
        required_slots:
            - slot1

      my_form2:
        required_slots: []
    """

    test_yaml_2 = """
    slots:
      slot1:
        type: text
        mappings:
        - type: from_text
    forms:
      my_form3:
        required_slots:
          - slot1
    """

    domain_1 = Domain.from_yaml(test_yaml_1)
    domain_2 = Domain.from_yaml(test_yaml_2)

    domain = domain_1.merge(domain_2)

    expected_number_of_forms = 3
    assert len(domain.form_names) == expected_number_of_forms
    assert len(domain.forms) == expected_number_of_forms


@pytest.mark.parametrize(
    "intents, entities, roles, groups, default_ignored_entities, intent_properties",
    [
        (
            ["greet", "goodbye"],
            ["entity", "other", "third"],
            {"entity": ["role-1", "role-2"]},
            {},
            [],
            {
                "greet": {
                    USED_ENTITIES_KEY: [
                        "entity",
                        f"entity{ENTITY_LABEL_SEPARATOR}role-1",
                        f"entity{ENTITY_LABEL_SEPARATOR}role-2",
                        "other",
                        "third",
                    ]
                },
                "goodbye": {
                    USED_ENTITIES_KEY: [
                        "entity",
                        f"entity{ENTITY_LABEL_SEPARATOR}role-1",
                        f"entity{ENTITY_LABEL_SEPARATOR}role-2",
                        "other",
                        "third",
                    ]
                },
            },
        ),
        (
            [{"greet": {USE_ENTITIES_KEY: []}}, "goodbye"],
            ["entity", "other", "third"],
            {},
            {"other": ["1", "2"]},
            [],
            {
                "greet": {USED_ENTITIES_KEY: []},
                "goodbye": {
                    USED_ENTITIES_KEY: [
                        "entity",
                        "other",
                        f"other{ENTITY_LABEL_SEPARATOR}1",
                        f"other{ENTITY_LABEL_SEPARATOR}2",
                        "third",
                    ]
                },
            },
        ),
        (
            [
                {
                    "greet": {
                        "triggers": "utter_goodbye",
                        USE_ENTITIES_KEY: ["entity"],
                        IGNORE_ENTITIES_KEY: ["other"],
                    }
                },
                "goodbye",
            ],
            ["entity", "other", "third"],
            {"entity": ["role"], "other": ["role"]},
            {},
            [],
            {
                "greet": {
                    "triggers": "utter_goodbye",
                    USED_ENTITIES_KEY: [
                        "entity",
                        f"entity{ENTITY_LABEL_SEPARATOR}role",
                    ],
                },
                "goodbye": {
                    USED_ENTITIES_KEY: [
                        "entity",
                        f"entity{ENTITY_LABEL_SEPARATOR}role",
                        "other",
                        f"other{ENTITY_LABEL_SEPARATOR}role",
                        "third",
                    ]
                },
            },
        ),
        (
            [
                {"greet": {"triggers": "utter_goodbye", USE_ENTITIES_KEY: None}},
                {"goodbye": {USE_ENTITIES_KEY: [], IGNORE_ENTITIES_KEY: []}},
            ],
            ["entity", "other", "third"],
            {},
            {},
            [],
            {
                "greet": {USED_ENTITIES_KEY: [], "triggers": "utter_goodbye"},
                "goodbye": {USED_ENTITIES_KEY: []},
            },
        ),
        (
            [
                "greet",
                "goodbye",
                {"chitchat": {"is_retrieval_intent": True, "use_entities": None}},
            ],
            ["entity", "other", "third"],
            {},
            {},
            [],
            {
                "greet": {USED_ENTITIES_KEY: ["entity", "other", "third"]},
                "goodbye": {USED_ENTITIES_KEY: ["entity", "other", "third"]},
                "chitchat": {USED_ENTITIES_KEY: [], "is_retrieval_intent": True},
            },
        ),
    ],
)
def test_collect_intent_properties(
    intents: Union[Set[Text], List[Union[Text, Dict[Text, Any]]]],
    entities: List[Text],
    roles: Dict[Text, List[Text]],
    groups: Dict[Text, List[Text]],
    default_ignored_entities: List[Text],
    intent_properties: Dict[Text, Dict[Text, Union[bool, List]]],
):
    Domain._add_default_intents(
        intent_properties, entities, roles, groups, default_ignored_entities
    )

    assert (
        Domain.collect_intent_properties(
            intents, entities, roles, groups, default_ignored_entities
        )
        == intent_properties
    )


def test_load_domain_from_directory_tree():
    domain_path = "data/test_domains/test_domain_from_directory_tree"

    actual = Domain.load(domain_path)
    expected_intents = [
        "utter_root",
        "utter_root2",
        "utter_skill_1",
        "utter_skill_2",
        "utter_subskill",
    ]
    expected_entities = ["ball", "chess", "monopoly", "cluedo", "pandemic"]
    expected_responses = {
        "utter_greet": [{"text": "Hey! How are you?"}],
        "utter_cheer_up": [
            {
                "text": "Here is something to cheer you up:",
                "image": "https://i.imgur.com/nGF1K8f.jpg",
            }
        ],
    }
    assert set(expected_intents).issubset(set(actual.intents))
    assert set(expected_entities) == (set(actual.entities))
    assert set(expected_responses) == (set(actual.responses))


def test_domain_from_multiple_files():
    domain_path = "data/test_domains/test_domain_from_multiple_files"
    domain = Domain.load(domain_path)

    expected_intents = [
        "affirm",
        "are_you_there",
        "back",
        "bot_challenge",
        "cure_network",
        "delay",
        "deny",
        "device_selection_scaffold",
        "drum_clocks",
        "drum_lampshades",
        "drum_robot",
        "drum_robot_chocolate",
        "drum_soups",
        "drum_wallets",
        "endless_love",
        "exchange_wallet",
        "finish_humble_selection",
        "finish_selection",
        "finish_selection_line",
        "greeting",
        "humble_selection",
        "humble_selection_scaffold",
        "main_menu",
        "nlu_fallback",
        "open_wallet",
        "out_of_scope",
        "profanity",
        "restart",
        "run_finish",
        "run_finish_recent",
        "run_finished",
        "selection_troubleshooting",
        "self_selection",
        "session_start",
        "thanks",
        "unsure_selection_scaffold",
        "view_offers",
    ]
    expected_entities = [
        "caramel_robot",
        "chocolate_robot",
        "other_robot",
        "pistachio_robot",
        "rum_and_raisin_robot",
        "strawberry_robot",
        "vanilla_robot",
    ]
    expected_actions = [
        "action_increase_15",
        "action_prevent_20",
        "action_utter_cure_standard",
        "action_utter_drum_menu",
        "action_utter_main_menu",
        "action_utter_previous_message",
        "action_utter_robot_menu",
        "action_utter_smalltalk_greeting",
        "utter_anythingelse_menu",
        "utter_bot_challenge",
        "utter_cure_specific",
        "utter_cure_standard",
        "utter_drumclocks",
        "utter_drumlampshades",
        "utter_drumsoups",
        "utter_drumwallets",
        "utter_finish_humble_selection",
        "utter_finish_selection",
        "utter_finish_selection_line",
        "utter_greengrey_wallet",
        "utter_horn_selection_scaffold",
        "utter_humble_selection",
        "utter_humble_selection_scaffold",
        "utter_im_here",
        "utter_non_standard",
        "utter_open_wallet_options",
        "utter_profanity",
        "utter_run_finish",
        "utter_run_finish_recent",
        "utter_run_finished",
        "utter_selection_issues",
        "utter_smalltalk_greeting",
        "utter_std_drum_menu",
        "utter_thanks_response",
        "utter_tmo_love",
        "utter_amazement",
        "utter_default",
        "utter_goodbye",
        "utter_greet",
    ]
    expected_forms = {
        "robot_form": {"required_slots": ["propose_simulation", "display_cure_method"]}
    }
    expected_responses = {
        "utter_greet": [{"text": "hey there!"}],
        "utter_goodbye": [{"text": "goodbye :("}],
        "utter_default": [{"text": "default message"}],
        "utter_amazement": [{"text": "awesomness!"}],
    }
    expected_slots = [
        "activate_double_simulation",
        "activate_simulation",
        "display_cure_method",
        "display_drum_cure_horns",
        "display_method_artwork",
        "drumAllClocks",
        "drumAllLampshades",
        "drumAllSoups",
        "drumChocolateWallets",
        "drumClockAdapters",
        "drumClockCovers",
        "drumClocksChocolate",
        "drumClocksStrawberry",
        "drumMindspace",
        "drumOtherWallets",
        "drumSnareWallets",
        "drumSoupChocolate",
        "drumSoupStrawberry",
        "drumStrawberryWallets",
        "greenOrGrey",
        "humbleSelection",
        "humbleSelectionManagement",
        "humbleSelectionStatus",
        "offers",
        "requested_slot",
        "session_started_metadata",
    ]

    domain_slots = []

    for slot in domain.slots:
        domain_slots.append(slot.name)

    assert expected_intents == domain.intents
    assert expected_entities == sorted(domain.entities)
    assert expected_actions == domain.user_actions
    assert expected_responses == domain.responses
    assert expected_forms == domain.forms
    assert domain.session_config.session_expiration_time == 360
    assert expected_slots == sorted(domain_slots)


def test_domain_warnings(domain: Domain):
    warning_types = [
        "action_warnings",
        "intent_warnings",
        "entity_warnings",
        "slot_warnings",
    ]

    actions = ["action_1", "action_2"]
    intents = ["intent_1", "intent_2"]
    entities = ["entity_1", "entity_2"]
    slots = ["slot_1", "slot_2"]
    domain_warnings = domain.domain_warnings(
        intents=intents, entities=entities, actions=actions, slots=slots
    )

    # elements not found in domain should be in `in_training_data` diff
    for _type, elements in zip(warning_types, [actions, intents, entities]):
        assert set(domain_warnings[_type]["in_training_data"]) == set(elements)

    # all other domain elements should be in `in_domain` diff
    for _type, elements in zip(
        warning_types,
        [domain.user_actions + domain.form_names, domain.intents, domain.entities],
    ):
        assert set(domain_warnings[_type]["in_domain"]) == set(elements)

    # fully aligned domain and elements should yield empty diff
    domain_warnings = domain.domain_warnings(
        intents=domain.intents,
        entities=domain.entities,
        actions=domain.user_actions + domain.form_names,
        slots=[s.name for s in domain._user_slots],
    )

    for diff_dict in domain_warnings.values():
        assert all(not diff_set for diff_set in diff_dict.values())


def test_unfeaturized_slot_in_domain_warnings():
    # create empty domain
    featurized_slot_name = "text_slot"
    unfeaturized_slot_name = "unfeaturized_slot"
    domain = Domain.from_dict(
        {
            "slots": {
                featurized_slot_name: {
                    "initial_value": "value2",
                    "type": "text",
                    "mappings": [{"type": "from_text"}],
                },
                unfeaturized_slot_name: {
                    "type": "text",
                    "initial_value": "value1",
                    "influence_conversation": False,
                    "mappings": [{"type": "from_text"}],
                },
            }
        }
    )

    # ensure both are in domain
    for slot in (featurized_slot_name, unfeaturized_slot_name):
        assert slot in [slot.name for slot in domain.slots]

    # text slot should appear in domain warnings, unfeaturized slot should not
    in_domain_slot_warnings = domain.domain_warnings()["slot_warnings"]["in_domain"]
    assert featurized_slot_name in in_domain_slot_warnings
    assert unfeaturized_slot_name not in in_domain_slot_warnings


def test_check_domain_sanity_on_invalid_domain():
    with pytest.raises(InvalidDomain):
        Domain(
            intents={},
            entities=[],
            slots=[],
            responses={},
            action_names=["random_name", "random_name"],
            forms={},
            data={},
        )

    with pytest.raises(InvalidDomain):
        Domain(
            intents={},
            entities=[],
            slots=[
                TextSlot("random_name", mappings=[{}]),
                TextSlot("random_name", mappings=[{}]),
            ],
            responses={},
            action_names=[],
            forms={},
            data={},
        )

    with pytest.raises(InvalidDomain):
        Domain(
            intents={},
            entities=["random_name", "random_name", "other_name", "other_name"],
            slots=[],
            responses={},
            action_names=[],
            forms={},
            data={},
        )


def test_load_on_invalid_domain_duplicate_intents():
    with pytest.raises(InvalidDomain):
        Domain.load("data/test_domains/duplicate_intents.yml")


def test_load_on_invalid_domain_duplicate_actions():
    with pytest.raises(InvalidDomain):
        Domain.load("data/test_domains/duplicate_actions.yml")


def test_schema_error_with_forms_as_lists():
    with pytest.raises(YamlException):
        Domain.from_yaml(
            """
        version: '3.0'
        forms: []
        """
        )


def test_schema_error_with_forms_and_slots_but_without_required_slots_key():
    with pytest.raises(YamlException):
        Domain.from_yaml(
            """
        version: '3.0'
        forms:
          my_form:
            cool_slot:
            - type: from_text
        """
        )


def test_load_on_invalid_domain_duplicate_responses():
    with pytest.raises(YamlSyntaxException):
        Domain.load("data/test_domains/duplicate_responses.yml")


def test_load_on_invalid_domain_duplicate_entities():
    with pytest.raises(InvalidDomain):
        Domain.load("data/test_domains/duplicate_entities.yml")


def test_load_domain_with_entity_roles_groups():
    domain = Domain.load("data/test_domains/travel_form.yml")

    assert domain.entities is not None
    assert "GPE" in domain.entities
    assert "name" in domain.entities
    assert "name" not in domain.roles
    assert "GPE" in domain.roles
    assert "origin" in domain.roles["GPE"]
    assert "destination" in domain.roles["GPE"]


def test_is_empty():
    assert Domain.empty().is_empty()


def test_load_intents_from_as_dict_representation():
    domain_path = "data/test_domains/default_unfeaturized_entities.yml"
    domain = Domain.load(domain_path)
    transformed = domain.as_dict().get(KEY_INTENTS)

    expected = [
        {"ask": {IGNORE_ENTITIES_KEY: ["unused_entity"]}},
        {
            "default": {
                IGNORE_ENTITIES_KEY: [
                    "unrelated_recognized_entity",
                    "unused_entity",
                ]
            }
        },
        {"goodbye": {USE_ENTITIES_KEY: []}},
<<<<<<< HEAD
        {"greet": {USE_ENTITIES_KEY: ["name", "used_entity"]}},
        {"pure_intent": {IGNORE_ENTITIES_KEY: ["unused_entity"]}},
=======
        {"greet": {USE_ENTITIES_KEY: ["name"]}},
        "pure_intent",
>>>>>>> d86c6728
        {"thank": {USE_ENTITIES_KEY: []}},
        {"why": {USE_ENTITIES_KEY: []}},
    ]

    assert transformed == expected


def test_load_intents_with_entities_from_as_dict():
    domain_path = "data/test_domains/test_domain_from_directory_for_entities"
    domain = Domain.load(domain_path)
    transformed = domain.as_dict().get(KEY_INTENTS)

    expected = [
        {"certify": {USE_ENTITIES_KEY: True}},
        {"play": {USE_ENTITIES_KEY: ["ball", "chess"]}},
        "question",
        {"stow_away": {USE_ENTITIES_KEY: True}},
        {
            "support_encouraging": {
                USE_ENTITIES_KEY: ["automatic_cupcakes", "anti_freeze_blankets"]
            }
        },
        {"vacationing": {"ignore_entities": ["tornadoes"]}},
    ]

    assert transformed == expected


def test_load_intents_for_file_from_as_dict():
    domain_path = "data/test_domains/default_with_mapping.yml"
    domain = Domain.load(domain_path)
    transformed = domain.as_dict().get(KEY_INTENTS)

    expected = [
        {"default": {"triggers": "utter_default"}},
        "goodbye",
        {"greet": {"triggers": "utter_greet"}},
    ]

    assert transformed == expected


def test_load_intents_with_entity_roles_groups_from_as_dict():
    domain_path = "data/test_domains/travel_form.yml"
    domain = Domain.load(domain_path)
    transformed = domain.as_dict().get(KEY_INTENTS)

    expected = [
        {"greet": {IGNORE_ENTITIES_KEY: ["GPE"]}},
        {"inform": {USE_ENTITIES_KEY: ["GPE"]}},
    ]

    assert transformed == expected


def test_load_entities_from_as_dict():
    domain_path = "data/test_domains/travel_form.yml"
    domain = Domain.load(domain_path)
    transformed = domain.as_dict().get(KEY_ENTITIES)

    expected = [{"GPE": {ENTITY_ROLES_KEY: ["destination", "origin"]}}, "name"]

    assert transformed == expected


<<<<<<< HEAD
def test_clean_domain_for_file():
    domain_path = "data/test_domains/default_unfeaturized_entities.yml"
    cleaned = Domain.load(domain_path).cleaned_domain()

    expected = {
        "entities": [
            "name",
            "unrelated_recognized_entity",
            "other",
            "used_entity",
            "unused_entity",
        ],
        "intents": [
            {"ask": {IGNORE_ENTITIES_KEY: ["unused_entity"]}},
            {
                "default": {
                    IGNORE_ENTITIES_KEY: [
                        "unrelated_recognized_entity",
                        "unused_entity",
                    ]
                }
            },
            {"goodbye": {USE_ENTITIES_KEY: []}},
            {"greet": {USE_ENTITIES_KEY: ["name", "used_entity"]}},
            {"pure_intent": {IGNORE_ENTITIES_KEY: ["unused_entity"]}},
            {"thank": {USE_ENTITIES_KEY: []}},
            {"why": {USE_ENTITIES_KEY: []}},
        ],
        "responses": {
            "utter_default": [{"text": "default message"}],
            "utter_goodbye": [{"text": "goodbye :("}],
            "utter_greet": [{"text": "hey there!"}],
        },
        "session_config": {
            "carry_over_slots_to_new_session": True,
            "session_expiration_time": DEFAULT_SESSION_EXPIRATION_TIME_IN_MINUTES,
        },
    }

    assert cleaned == expected


=======
>>>>>>> d86c6728
def test_not_add_knowledge_base_slots():
    test_domain = Domain.empty()

    slot_names = [s.name for s in test_domain.slots]

    assert SLOT_LISTED_ITEMS not in slot_names
    assert SLOT_LAST_OBJECT not in slot_names
    assert SLOT_LAST_OBJECT_TYPE not in slot_names


def test_add_knowledge_base_slots():
    test_domain = Domain.from_yaml(
        f"""
        version: "{LATEST_TRAINING_DATA_FORMAT_VERSION}"
        actions:
        - {DEFAULT_KNOWLEDGE_BASE_ACTION}
        """
    )

    slot_names = [s.name for s in test_domain.slots]

    assert SLOT_LISTED_ITEMS in slot_names
    assert SLOT_LAST_OBJECT in slot_names
    assert SLOT_LAST_OBJECT_TYPE in slot_names


@pytest.mark.parametrize(
    "input_domain, expected_session_expiration_time, expected_carry_over_slots",
    [
        (
            f"""session_config:
    session_expiration_time: {DEFAULT_SESSION_EXPIRATION_TIME_IN_MINUTES}
    carry_over_slots_to_new_session: true""",
            DEFAULT_SESSION_EXPIRATION_TIME_IN_MINUTES,
            True,
        ),
        ("", DEFAULT_SESSION_EXPIRATION_TIME_IN_MINUTES, True),
        (
            """session_config:
        carry_over_slots_to_new_session: false""",
            DEFAULT_SESSION_EXPIRATION_TIME_IN_MINUTES,
            False,
        ),
        (
            """session_config:
        session_expiration_time: 20.2
        carry_over_slots_to_new_session: False""",
            20.2,
            False,
        ),
        ("""session_config: {}""", DEFAULT_SESSION_EXPIRATION_TIME_IN_MINUTES, True),
    ],
)
def test_session_config(
    input_domain,
    expected_session_expiration_time: float,
    expected_carry_over_slots: bool,
):
    domain = Domain.from_yaml(input_domain)
    assert (
        domain.session_config.session_expiration_time
        == expected_session_expiration_time
    )
    assert domain.session_config.carry_over_slots == expected_carry_over_slots


def test_domain_as_dict_with_session_config():
    session_config = SessionConfig(123, False)
    domain = Domain([], [], [], {}, [], {}, {}, None, True, session_config)

    serialized = domain.as_dict()
    deserialized = Domain.from_dict(serialized)

    assert deserialized.session_config == session_config


@pytest.mark.parametrize(
    "session_config, enabled",
    [
        (SessionConfig(0, True), False),
        (SessionConfig(1, True), True),
        (SessionConfig(-1, False), False),
    ],
)
def test_are_sessions_enabled(session_config: SessionConfig, enabled: bool):
    assert session_config.are_sessions_enabled() == enabled


def test_domain_from_dict_does_not_change_input():
    input_before = {
        "intents": [
            {"greet": {USE_ENTITIES_KEY: ["name"]}},
            {"default": {IGNORE_ENTITIES_KEY: ["unrelated_recognized_entity"]}},
            {"goodbye": {USE_ENTITIES_KEY: None}},
            {"thank": {USE_ENTITIES_KEY: False}},
            {"ask": {USE_ENTITIES_KEY: True}},
            {"why": {USE_ENTITIES_KEY: []}},
            "pure_intent",
        ],
        "entities": ["name", "unrelated_recognized_entity", "other"],
        "slots": {"name": {"type": "text", "mappings": [{"type": "from_text"}]}},
        "responses": {
            "utter_greet": [{"text": "hey there {name}!"}],
            "utter_goodbye": [{"text": "goodbye 😢"}, {"text": "bye bye 😢"}],
            "utter_default": [{"text": "default message"}],
        },
    }

    input_after = copy.deepcopy(input_before)
    Domain.from_dict(input_after)

    assert input_after == input_before


@pytest.mark.parametrize(
    "domain_dict", [{}, {"intents": DEFAULT_INTENTS}, {"intents": [DEFAULT_INTENTS[0]]}]
)
def test_add_default_intents(domain_dict: Dict):
    domain = Domain.from_dict(domain_dict)

    assert all(intent_name in domain.intents for intent_name in DEFAULT_INTENTS)


def test_domain_deepcopy(domain: Domain):
    new_domain = copy.deepcopy(domain)

    assert isinstance(new_domain, Domain)

    # equalities
    assert new_domain.intent_properties == domain.intent_properties
    assert new_domain.overridden_default_intents == domain.overridden_default_intents
    assert new_domain.entities == domain.entities
    assert new_domain.forms == domain.forms
    assert new_domain.form_names == domain.form_names
    assert new_domain.responses == domain.responses
    assert new_domain.action_texts == domain.action_texts
    assert new_domain.session_config == domain.session_config
    assert new_domain._custom_actions == domain._custom_actions
    assert new_domain.user_actions == domain.user_actions
    assert new_domain.action_names_or_texts == domain.action_names_or_texts
    assert new_domain.store_entities_as_slots == domain.store_entities_as_slots

    # not the same objects
    assert new_domain is not domain
    assert new_domain.intent_properties is not domain.intent_properties
    assert (
        new_domain.overridden_default_intents is not domain.overridden_default_intents
    )
    assert new_domain.entities is not domain.entities
    assert new_domain.forms is not domain.forms
    assert new_domain.form_names is not domain.form_names
    assert new_domain.slots is not domain.slots
    assert new_domain.responses is not domain.responses
    assert new_domain.action_texts is not domain.action_texts
    assert new_domain.session_config is not domain.session_config
    assert new_domain._custom_actions is not domain._custom_actions
    assert new_domain.user_actions is not domain.user_actions
    assert new_domain.action_names_or_texts is not domain.action_names_or_texts


@pytest.mark.parametrize(
    "response_key, validation",
    [("utter_chitchat/faq", True), ("utter_chitchat", False)],
)
def test_is_retrieval_intent_response(response_key, validation, domain: Domain):
    assert domain.is_retrieval_intent_response((response_key, [{}])) == validation


def test_retrieval_intent_response_seggregation():
    domain = Domain.load("data/test_domains/mixed_retrieval_intents.yml")
    assert domain.responses != domain.retrieval_intent_responses
    assert domain.responses and domain.retrieval_intent_responses
    assert list(domain.retrieval_intent_responses.keys()) == [
        "utter_chitchat/ask_weather",
        "utter_chitchat/ask_name",
    ]


def test_get_featurized_entities():
    domain = Domain.load("data/test_domains/travel_form.yml")

    user_uttered = UserUttered(
        text="Hello, I am going to London",
        intent={"name": "greet", "confidence": 1.0},
        entities=[{"entity": "GPE", "value": "London", "role": "destination"}],
    )

    featurized_entities = domain._get_featurized_entities(user_uttered)

    assert featurized_entities == set()

    user_uttered = UserUttered(
        text="I am going to London",
        intent={"inform": "greet", "confidence": 1.0},
        entities=[{"entity": "GPE", "value": "London", "role": "destination"}],
    )

    featurized_entities = domain._get_featurized_entities(user_uttered)

    assert featurized_entities == {"GPE", f"GPE{ENTITY_LABEL_SEPARATOR}destination"}


def test_featurized_entities_ordered_consistently():
    """Check that entities get ordered -- needed for consistent state representations.

    Previously, no ordering was applied to entities, but they were ordered implicitly
    due to how python sets work -- a set of all entity names was internally created,
    which was ordered by the hashes of the entity names. Now, entities are sorted alpha-
    betically. Since even sorting based on randomised hashing can produce alphabetical
    ordering once in a while, we here check with a large number of entities, pushing to
    ~0 the probability of correctly sorting the elements just by accident, without
    actually doing proper sorting.
    """
    # Create a sorted list of entity names from 'a' to 'z', and two randomly shuffled
    # copies.
    entity_names_sorted = [chr(i) for i in range(ord("a"), ord("z") + 1)]
    entity_names_shuffled1 = entity_names_sorted.copy()
    random.shuffle(entity_names_shuffled1)
    entity_names_shuffled2 = entity_names_sorted.copy()
    random.shuffle(entity_names_shuffled2)

    domain = Domain.from_dict(
        {KEY_INTENTS: ["inform"], KEY_ENTITIES: entity_names_shuffled1}
    )

    tracker = DialogueStateTracker.from_events(
        "story123",
        [
            UserUttered(
                text="hey there",
                intent={"name": "inform", "confidence": 1.0},
                entities=[
                    {"entity": e, "value": e.upper()} for e in entity_names_shuffled2
                ],
            )
        ],
    )
    state = domain.get_active_state(tracker)

    # Whatever order the entities were listed in, they should get sorted alphabetically
    # so the states' representations are consistent and entity-order-agnostic.
    assert state["user"]["entities"] == tuple(entity_names_sorted)


@pytest.mark.parametrize(
    "domain_as_dict",
    [
        # No slots
        {KEY_SLOTS: {}},
        # Valid slot mappings
        {
            KEY_SLOTS: {
                "slot_x": {
                    "type": "text",
                    "mappings": [{"type": "from_entity", "entity": "name"}],
                }
            }
        },
        {
            KEY_SLOTS: {
                "slot_x": {
                    "type": "float",
                    "mappings": [{"type": "from_intent", "value": 5}],
                }
            }
        },
        {
            KEY_SLOTS: {
                "slot_x": {
                    "type": "text",
                    "mappings": [{"type": "from_intent", "value": "some value"}],
                }
            }
        },
        {
            KEY_SLOTS: {
                "slot_x": {
                    "type": "bool",
                    "mappings": [{"type": "from_intent", "value": False}],
                }
            }
        },
        {
            KEY_SLOTS: {
                "slot_x": {
                    "type": "float",
                    "mappings": [{"type": "from_trigger_intent", "value": 5}],
                }
            },
            KEY_FORMS: {"some_form": {"required_slots": ["slot_x"]}},
        },
        {
            KEY_SLOTS: {
                "slot_x": {
                    "type": "text",
                    "mappings": [
                        {"type": "from_trigger_intent", "value": "some value"}
                    ],
                }
            },
            KEY_FORMS: {"some_form": {"required_slots": ["slot_x"]}},
        },
        {KEY_SLOTS: {"slot_x": {"type": "text", "mappings": [{"type": "from_text"}]}}},
    ],
)
def test_valid_slot_mappings(domain_as_dict: Dict[Text, Any]):
    Domain.from_dict(domain_as_dict)


@pytest.mark.parametrize(
    "domain_as_dict",
    [
        # Wrong type for forms
        {KEY_FORMS: []},
        # Wrong type for required_slots
        {KEY_FORMS: {"my_form": []}},
        {KEY_FORMS: {"my_form": 5}},
        # ignored_intent in forms, but no required_slots
        {KEY_FORMS: {"my_form": {"ignored_intents": ["greet"]}}},
    ],
)
def test_form_invalid_mappings(domain_as_dict: Dict[Text, Any]):
    with pytest.raises(InvalidDomain):
        Domain.from_dict(domain_as_dict)


def test_form_invalid_required_slots_raises():
    with pytest.raises(YamlValidationException):
        Domain.from_yaml(
            f"""
            version: "{LATEST_TRAINING_DATA_FORMAT_VERSION}"
            entities:
            - some_entity
            forms:
              my_form:
                required_slots:
                  some_slot:
                  - type: from_entity
                    entity: some_entity
        """
        )


@pytest.mark.parametrize(
    "domain_as_dict",
    [
        # Unknown mapping
        {KEY_SLOTS: {"my_slot": {"type": "text", "mappings": [{"type": "test"}]}}},
        # Mappings with missing keys
        {
            KEY_SLOTS: {
                "my_slot": {
                    "type": "text",
                    "mappings": [{"type": "from_entity", "intent": "greet"}],
                }
            }
        },
        {
            KEY_SLOTS: {
                "my_slot": {"type": "text", "mappings": [{"type": "from_intent"}]}
            }
        },
        {
            KEY_SLOTS: {
                "my_slot": {
                    "type": "text",
                    "mappings": [{"type": "from_intent", "value": None}],
                }
            }
        },
        {
            KEY_SLOTS: {
                "my_slot": {
                    "type": "text",
                    "mappings": [{"type": "from_trigger_intent"}],
                }
            }
        },
        {
            KEY_SLOTS: {
                "my_slot": {
                    "type": "text",
                    "mappings": [{"type": "from_trigger_intent", "value": None}],
                }
            }
        },
    ],
)
def test_slot_invalid_mappings(domain_as_dict: Dict[Text, Any]):
    with pytest.raises(InvalidDomain):
        Domain.from_dict(domain_as_dict)


@pytest.mark.parametrize(
    "domain_yaml",
    [
        # Wrong type for slots
        (
            f"""
        version: "{LATEST_TRAINING_DATA_FORMAT_VERSION}"
        slots:
          []
        """
        ),
        # Wrong type for slot names
        (
            f"""
        version: "{LATEST_TRAINING_DATA_FORMAT_VERSION}"
        slots:
          some_slot: 5
        """
        ),
        (
            f"""
        version: "{LATEST_TRAINING_DATA_FORMAT_VERSION}"
        slots:
          some_slot: []
        """
        ),
    ],
)
def test_invalid_slots_raises_yaml_exception(domain_yaml: Text):
    with pytest.raises(YamlValidationException):
        Domain.from_yaml(domain_yaml)


def test_slot_order_is_preserved():
    test_yaml = f"""version: '{LATEST_TRAINING_DATA_FORMAT_VERSION}'
session_config:
  session_expiration_time: 60
  carry_over_slots_to_new_session: true
slots:
  confirm:
    type: bool
    influence_conversation: false
    mappings:
    - type: custom
  previous_email:
    type: text
    influence_conversation: false
    mappings:
    - type: from_text
  caller_id:
    type: text
    influence_conversation: false
    mappings:
    - type: from_text
  email:
    type: text
    influence_conversation: false
    mappings:
    - type: from_text
  incident_title:
    type: text
    influence_conversation: false
    mappings:
    - type: from_text
  priority:
    type: text
    influence_conversation: false
    mappings:
    - type: from_text
  problem_description:
    type: text
    influence_conversation: false
    mappings:
    - type: from_text
  requested_slot:
    type: text
    influence_conversation: false
    mappings:
    - type: from_text
  handoff_to:
    type: text
    influence_conversation: false
    mappings:
    - type: from_text
"""

    domain = Domain.from_yaml(test_yaml)
    assert domain.as_yaml() == test_yaml


def test_slot_order_is_preserved_when_merging():
    slot_1 = """
  b:
    type: text
    influence_conversation: false
    mappings:
    - type: from_text
  a:
    type: text
    influence_conversation: false
    mappings:
    - type: from_text"""

    test_yaml_1 = f"""
slots:{slot_1}
"""

    slot_2 = """
  d:
    type: text
    influence_conversation: false
    mappings:
    - type: from_text
  c:
    type: text
    influence_conversation: false
    mappings:
    - type: from_text"""

    test_yaml_2 = f"""
slots:{slot_2}
"""

    test_yaml_merged = f"""version: "{LATEST_TRAINING_DATA_FORMAT_VERSION}"
slots:{slot_2}{slot_1}
session_config:
  session_expiration_time: 60
  carry_over_slots_to_new_session: true
"""

    domain_1 = Domain.from_yaml(test_yaml_1)
    domain_2 = Domain.from_yaml(test_yaml_2)
    domain_merged = domain_1.merge(domain_2)

    assert domain_merged.as_yaml() == test_yaml_merged


def test_responses_text_multiline_is_preserved():
    test_yaml = f"""version: '{LATEST_TRAINING_DATA_FORMAT_VERSION}'
session_config:
  session_expiration_time: 60
  carry_over_slots_to_new_session: true
responses:
  utter_confirm:
  - text: |-
      First line
      Second line
      Third line
  - text: One more response
  utter_cancel:
  - text: First line
  - text: Second line
"""

    domain = Domain.from_yaml(test_yaml)
    assert domain.as_yaml() == test_yaml


def test_is_valid_domain_doesnt_raise_with_valid_domain(tmpdir: Path):
    domain_path = str(tmpdir / "domain.yml")
    rasa.shared.utils.io.write_text_file(
        """
       responses:
         utter_greet:
           - text: hey there! """,
        domain_path,
    )
    assert Domain.is_domain_file(domain_path)


def test_is_valid_domain_doesnt_raise_with_invalid_domain(tmpdir: Path):
    domain_path = str(tmpdir / "domain.yml")
    rasa.shared.utils.io.write_text_file(
        """
       invalid""",
        domain_path,
    )
    assert not Domain.is_domain_file(domain_path)


def test_is_valid_domain_doesnt_raise_with_invalid_yaml(tmpdir: Path):
    potential_domain_path = str(tmpdir / "domain.yml")
    rasa.shared.utils.io.write_text_file(
        """
       script:
        - echo "Latest SDK version is ${RASA_SDK_VERSION}""",
        potential_domain_path,
    )
    assert not Domain.is_domain_file(potential_domain_path)


def test_domain_with_empty_intent_mapping():
    # domain.yml with intent (intent_name) that has a `:` character
    # and nothing after it.
    test_yaml = """intents:
    - intent_name:"""

    with pytest.raises(InvalidDomain):
        Domain.from_yaml(test_yaml).as_dict()


def test_domain_with_empty_entity_mapping():
    # domain.yml with entity (entity_name) that has a `:` character
    # and nothing after it.
    test_yaml = """entities:
    - entity_name:"""

    with pytest.raises(InvalidDomain):
        Domain.from_yaml(test_yaml).as_dict()


def test_ignored_intents_slot_mappings_invalid_domain():
    domain_as_dict = {
        KEY_FORMS: {
            "my_form": {
                IGNORED_INTENTS: "some_not_intent",
                "slot_x": [
                    {
                        "type": "from_entity",
                        "entity": "name",
                        "not_intent": "other_not_intent",
                    }
                ],
            }
        }
    }
    with pytest.raises(InvalidDomain):
        Domain.from_dict(domain_as_dict)


def test_domain_count_conditional_response_variations():
    domain = Domain.from_file(
        path="data/test_domains/conditional_response_variations.yml"
    )
    count_conditional_responses = domain.count_conditional_response_variations()
    assert count_conditional_responses == 5


def test_domain_with_no_form_slots():
    domain = Domain.from_yaml(
        f"""
        version: "{LATEST_TRAINING_DATA_FORMAT_VERSION}"
        forms:
         contract_form:
          required_slots: []
        """
    )
    assert domain.required_slots_for_form("contract_form") == []


def test_domain_with_empty_required_slots():
    with pytest.raises(YamlException):
        Domain.from_yaml(
            f"""
            version: "{LATEST_TRAINING_DATA_FORMAT_VERSION}"
            forms:
              contract_form:
            """
        )


def test_domain_invalid_yml_in_folder():
    """
    Check if invalid YAML files in a domain folder lead to the proper UserWarning
    """
    with pytest.warns(UserWarning, match="The file .* your file\\."):
        Domain.from_directory("data/test_domains/test_domain_from_directory/")


def test_invalid_domain_dir_with_duplicates():
    """
    Raises InvalidDomain if a domain is loaded from a directory with duplicated slots,
    responses and intents in domain files.
    """
    with pytest.warns(UserWarning) as warning:
        Domain.from_directory("data/test_domains/test_domain_with_duplicates/")

    error_message = (
        "The following duplicated intents have been found across multiple domain files: greet \n"
        "The following duplicated responses have been found across multiple domain files: "
        "utter_did_that_help, utter_greet \n"
        "The following duplicated slots have been found across multiple domain files: mood"
    )
    assert error_message == warning[2].message.args[0]


def test_domain_fingerprint_consistency_across_runs():
    domain_yaml = f"""
         version: "{LATEST_TRAINING_DATA_FORMAT_VERSION}"
         intents:
         - greet
         - goodbye
         entities:
         - name
         slots:
           name:
             type: text
             mappings:
             - type: from_entity
               entity: name
         responses:
           utter_greet:
             - text: "Hi"
         forms:
          test_form:
            required_slots:
               - name
         actions:
         - action_test
    """
    domain1 = Domain.from_yaml(domain_yaml)
    domain2 = Domain.from_yaml(domain_yaml)

    f1 = domain1.fingerprint()
    f2 = domain2.fingerprint()
    assert f1 == f2


def test_domain_fingerprint_uniqueness():
    domain = Domain.from_yaml(
        f"""
         version: "{LATEST_TRAINING_DATA_FORMAT_VERSION}"
         intents:
         - greet
         - goodbye
         actions:
         - action_test
         """
    )
    f1 = domain.fingerprint()

    domain_with_extra_intent = Domain.from_yaml(
        f"""
        version: "{LATEST_TRAINING_DATA_FORMAT_VERSION}"
        intents:
        - greet
        - goodbye
        - test
        actions:
        - action_test
        """
    )
    f2 = domain_with_extra_intent.fingerprint()
    assert f1 != f2

    domain_with_extra_action = Domain.from_yaml(
        f"""
        version: "{LATEST_TRAINING_DATA_FORMAT_VERSION}"
        intents:
        - greet
        - goodbye
        actions:
        - action_test
        - action_double_test
        """
    )
    f3 = domain_with_extra_action.fingerprint()
    assert f1 != f3

    domain_with_extra_responses = Domain.from_yaml(
        f"""
        version: "{LATEST_TRAINING_DATA_FORMAT_VERSION}"
        intents:
        - greet
        - goodbye
        responses:
          utter_greet:
           - text: "Hi!"
        actions:
        - action_test
        """
    )
    f4 = domain_with_extra_responses.fingerprint()
    assert f1 != f4


def test_domain_slots_for_entities_with_mapping_conditions_no_slot_set():
    domain = Domain.from_yaml(
        textwrap.dedent(
            f"""
            version: "{LATEST_TRAINING_DATA_FORMAT_VERSION}"
            entities:
            - city
            slots:
              location:
                type: text
                influence_conversation: false
                mappings:
                - type: from_entity
                  entity: city
                  conditions:
                  - active_loop: booking_form
            forms:
              booking_form:
                required_slots:
                  - location
            """
        )
    )
    events = domain.slots_for_entities([{"entity": "city", "value": "Berlin"}])
    assert len(events) == 0


def test_domain_slots_for_entities_sets_valid_slot():
    domain = Domain.from_yaml(
        textwrap.dedent(
            f"""
            version: "{LATEST_TRAINING_DATA_FORMAT_VERSION}"
            entities:
            - city
            slots:
              location:
                type: text
                influence_conversation: false
                mappings:
                - type: from_entity
                  entity: city
            """
        )
    )
    events = domain.slots_for_entities([{"entity": "city", "value": "Berlin"}])
    assert events == [SlotSet("location", "Berlin")]


def test_domain_slots_for_entities_sets_valid_list_slot():
    domain = Domain.from_yaml(
        textwrap.dedent(
            f"""
            version: "{LATEST_TRAINING_DATA_FORMAT_VERSION}"
            entities:
            - topping
            slots:
              toppings:
                type: list
                influence_conversation: false
                mappings:
                - type: from_entity
                  entity: topping
            """
        )
    )
    events = domain.slots_for_entities(
        [
            {"entity": "topping", "value": "parmesan"},
            {"entity": "topping", "value": "prosciutto"},
        ]
    )
    assert events == [SlotSet("toppings", ["parmesan", "prosciutto"])]


def test_domain_slots_for_entities_with_entity_mapping_to_multiple_slots():
    domain = Domain.from_yaml(
        f"""
        version: "{LATEST_TRAINING_DATA_FORMAT_VERSION}"
        entities:
        - city
        slots:
          departure_city:
            type: text
            mappings:
            - type: from_entity
              entity: city
              role: from
          arrival_city:
            type: text
            mappings:
            - type: from_entity
              entity: city
              role: to
        """
    )
    events = domain.slots_for_entities(
        [
            {"entity": "city", "value": "London", "role": "from"},
            {"entity": "city", "value": "Berlin", "role": "to"},
        ]
    )
    assert events == [
        SlotSet("departure_city", "London"),
        SlotSet("arrival_city", "Berlin"),
    ]<|MERGE_RESOLUTION|>--- conflicted
+++ resolved
@@ -1085,13 +1085,8 @@
             }
         },
         {"goodbye": {USE_ENTITIES_KEY: []}},
-<<<<<<< HEAD
         {"greet": {USE_ENTITIES_KEY: ["name", "used_entity"]}},
         {"pure_intent": {IGNORE_ENTITIES_KEY: ["unused_entity"]}},
-=======
-        {"greet": {USE_ENTITIES_KEY: ["name"]}},
-        "pure_intent",
->>>>>>> d86c6728
         {"thank": {USE_ENTITIES_KEY: []}},
         {"why": {USE_ENTITIES_KEY: []}},
     ]
@@ -1157,51 +1152,6 @@
     assert transformed == expected
 
 
-<<<<<<< HEAD
-def test_clean_domain_for_file():
-    domain_path = "data/test_domains/default_unfeaturized_entities.yml"
-    cleaned = Domain.load(domain_path).cleaned_domain()
-
-    expected = {
-        "entities": [
-            "name",
-            "unrelated_recognized_entity",
-            "other",
-            "used_entity",
-            "unused_entity",
-        ],
-        "intents": [
-            {"ask": {IGNORE_ENTITIES_KEY: ["unused_entity"]}},
-            {
-                "default": {
-                    IGNORE_ENTITIES_KEY: [
-                        "unrelated_recognized_entity",
-                        "unused_entity",
-                    ]
-                }
-            },
-            {"goodbye": {USE_ENTITIES_KEY: []}},
-            {"greet": {USE_ENTITIES_KEY: ["name", "used_entity"]}},
-            {"pure_intent": {IGNORE_ENTITIES_KEY: ["unused_entity"]}},
-            {"thank": {USE_ENTITIES_KEY: []}},
-            {"why": {USE_ENTITIES_KEY: []}},
-        ],
-        "responses": {
-            "utter_default": [{"text": "default message"}],
-            "utter_goodbye": [{"text": "goodbye :("}],
-            "utter_greet": [{"text": "hey there!"}],
-        },
-        "session_config": {
-            "carry_over_slots_to_new_session": True,
-            "session_expiration_time": DEFAULT_SESSION_EXPIRATION_TIME_IN_MINUTES,
-        },
-    }
-
-    assert cleaned == expected
-
-
-=======
->>>>>>> d86c6728
 def test_not_add_knowledge_base_slots():
     test_domain = Domain.empty()
 
