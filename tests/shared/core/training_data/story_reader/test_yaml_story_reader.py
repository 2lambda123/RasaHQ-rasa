--- conflicted
+++ resolved
@@ -545,28 +545,6 @@
     assert or_statement[1].intent["name"] == "intent2"
 
 
-<<<<<<< HEAD
-@pytest.mark.parametrize("is_conversation_test, no_events", [(True, 3), (False, 2)])
-def test_gracefully_handles_mixed_steps_in_non_test_e2e_stories(
-    is_conversation_test, no_events
-):
-    stories = """
-    stories:
-    - story: hello world
-      steps:
-      - user: Hi
-      - bot: Hello?
-      - user: Well...
-        intent: suspicion
-    """
-
-    reader = YAMLStoryReader(use_e2e=is_conversation_test)
-    yaml_content = rasa.shared.utils.io.read_yaml(stories)
-
-    steps = reader.read_from_parsed_yaml(yaml_content)
-
-    assert len(steps[0].events) == no_events
-=======
 @pytest.mark.parametrize(
     "file,warning",
     [
@@ -586,4 +564,25 @@
         reader.read_from_file(file)
 
     assert len(record) == (1 if warning else 0)
->>>>>>> cf1b8950
+
+
+@pytest.mark.parametrize("is_conversation_test", [True, False])
+def test_handles_mixed_steps_for_test_and_e2e_stories(
+    is_conversation_test
+):
+    stories = """
+    stories:
+    - story: hello world
+      steps:
+      - user: Hi
+      - bot: Hello?
+      - user: Well...
+        intent: suspicion
+    """
+
+    reader = YAMLStoryReader(use_e2e=is_conversation_test)
+    yaml_content = rasa.shared.utils.io.read_yaml(stories)
+
+    steps = reader.read_from_parsed_yaml(yaml_content)
+
+    assert len(steps[0].events) == 3