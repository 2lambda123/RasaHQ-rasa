import copy

import pytest
import pytz
import time
from datetime import datetime
from dateutil import parser
from typing import Type, Optional, Text, List, Any, Dict

import rasa.shared.utils.common
import rasa.shared.core.events
from rasa.core.test import (
    WronglyClassifiedUserUtterance,
    WarningPredictedAction,
    WronglyPredictedAction,
    EndToEndUserUtterance,
    EvaluationStore,
)
from rasa.shared.exceptions import UnsupportedFeatureException
from rasa.shared.core.constants import (
    ACTION_LISTEN_NAME,
    ACTION_SESSION_START_NAME,
    ACTION_UNLIKELY_INTENT_NAME,
)
from rasa.shared.core.events import (
    Event,
    UserUttered,
    SlotSet,
    Restarted,
    ActionExecuted,
    AllSlotsReset,
    ReminderScheduled,
    ReminderCancelled,
    ConversationResumed,
    ConversationPaused,
    StoryExported,
    ActionReverted,
    BotUttered,
    FollowupAction,
    UserUtteranceReverted,
    AgentUttered,
    SessionStarted,
    EntitiesAdded,
    DefinePrevUserUtteredFeaturization,
    ActiveLoop,
    LegacyForm,
    LoopInterrupted,
    ActionExecutionRejected,
    LegacyFormValidation,
    format_message,
)
from rasa.shared.nlu.constants import INTENT_NAME_KEY
from tests.core.policies.test_rule_policy import GREET_INTENT_NAME, UTTER_GREET_ACTION


@pytest.mark.parametrize(
    "one_event,another_event",
    [
        (
            UserUttered("/greet", {"name": "greet", "confidence": 1.0}, []),
            UserUttered("/goodbye", {"name": "goodbye", "confidence": 1.0}, []),
        ),
        (SlotSet("my_slot", "value"), SlotSet("my__other_slot", "value")),
        (Restarted(), None),
        (AllSlotsReset(), None),
        (ConversationPaused(), None),
        (ConversationResumed(), None),
        (StoryExported(), None),
        (ActionReverted(), None),
        (UserUtteranceReverted(), None),
        (SessionStarted(), None),
        (ActionExecuted("my_action"), ActionExecuted("my_other_action")),
        (FollowupAction("my_action"), FollowupAction("my_other_action")),
        (
            BotUttered("my_text", {"my_data": 1}),
            BotUttered("my_other_test", {"my_other_data": 1}),
        ),
        (
            AgentUttered("my_text", "my_data"),
            AgentUttered("my_other_test", "my_other_data"),
        ),
        (
            ReminderScheduled("my_intent", datetime.now()),
            ReminderScheduled("my_other_intent", datetime.now()),
        ),
    ],
)
def test_event_has_proper_implementation(one_event, another_event):
    # equals tests
    assert (
        one_event != another_event
    ), "Same events with different values need to be different"
    assert one_event == copy.deepcopy(one_event), "Event copies need to be the same"
    assert one_event != 42, "Events aren't equal to 42!"

    # hash test
    assert hash(one_event) == hash(
        copy.deepcopy(one_event)
    ), "Same events should have the same hash"
    assert hash(one_event) != hash(
        another_event
    ), "Different events should have different hashes"

    # str test
    assert "object at 0x" not in str(one_event), "Event has a proper str method"


@pytest.mark.parametrize(
    "one_event",
    [
        UserUttered("/greet", {"name": "greet", "confidence": 1.0}, []),
        UserUttered(metadata={"type": "text"}),
        UserUttered(metadata=None),
        UserUttered(text="hi", message_id="1", metadata={"type": "text"}),
        SlotSet("name", "rasa"),
        Restarted(),
        AllSlotsReset(),
        ConversationPaused(),
        ConversationResumed(),
        StoryExported(),
        ActionReverted(),
        UserUtteranceReverted(),
        SessionStarted(),
        ActionExecuted("my_action"),
        ActionExecuted("my_action", "policy_1_TEDPolicy", 0.8),
        FollowupAction("my_action"),
        BotUttered("my_text", {"my_data": 1}),
        AgentUttered("my_text", "my_data"),
        ReminderScheduled("my_intent", datetime.now()),
        ReminderScheduled("my_intent", datetime.now(pytz.timezone("US/Central"))),
    ],
)
def test_dict_serialisation(one_event):
    evt_dict = one_event.as_dict()
    recovered_event = Event.from_parameters(evt_dict)
    assert hash(one_event) == hash(recovered_event)


def test_json_parse_setslot():
    evt = {"event": "slot", "name": "departure_airport", "value": "BER"}
    assert Event.from_parameters(evt) == SlotSet("departure_airport", "BER")


def test_json_parse_restarted():
    evt = {"event": "restart"}
    assert Event.from_parameters(evt) == Restarted()


def test_json_parse_session_started():
    evt = {"event": "session_started"}
    assert Event.from_parameters(evt) == SessionStarted()


def test_json_parse_reset():
    evt = {"event": "reset_slots"}
    assert Event.from_parameters(evt) == AllSlotsReset()


def test_json_parse_user():
    evt = {
        "event": "user",
        "text": "Hey",
        "parse_data": {"intent": {"name": "greet", "confidence": 0.9}, "entities": []},
        "metadata": {},
    }
    assert Event.from_parameters(evt) == UserUttered(
        "Hey",
        intent={"name": "greet", "confidence": 0.9},
        entities=[],
        parse_data={"intent": {"name": "greet", "confidence": 0.9}, "entities": []},
        metadata={},
    )


def test_json_parse_action_executed_with_no_hide_rule():
    evt = {
        "event": "action",
        "name": "action_listen",
        "policy": None,
        "confidence": None,
        "timestamp": None,
    }
    deserialised: ActionExecuted = Event.from_parameters(evt)
<<<<<<< HEAD
    expected = ActionExecuted(
        "action_listen",
    )
=======
    expected = ActionExecuted("action_listen")
>>>>>>> a9932b4a
    assert deserialised == expected
    assert deserialised.hide_rule_turn == expected.hide_rule_turn


def test_json_parse_bot():
    evt = {"event": "bot", "text": "Hey there!", "data": {}}
    assert Event.from_parameters(evt) == BotUttered("Hey there!", {})


def test_json_parse_rewind():
    evt = {"event": "rewind"}
    assert Event.from_parameters(evt) == UserUtteranceReverted()


def test_json_parse_reminder():
    evt = {
        "event": "reminder",
        "intent": "my_intent",
        "entities": {"entity1": "value1", "entity2": "value2"},
        "date_time": "2018-09-03T11:41:10.128172",
        "name": "my_reminder",
        "kill_on_user_msg": True,
    }
    assert Event.from_parameters(evt) == ReminderScheduled(
        "my_intent",
        parser.parse("2018-09-03T11:41:10.128172"),
        name="my_reminder",
        kill_on_user_message=True,
    )


def test_json_parse_reminder_cancelled():
    evt = {
        "event": "cancel_reminder",
        "name": "my_reminder",
        "intent": "my_intent",
        "entities": [
            {"entity": "entity1", "value": "value1"},
            {"entity": "entity2", "value": "value2"},
        ],
        "date_time": "2018-09-03T11:41:10.128172",
    }
    assert Event.from_parameters(evt) == ReminderCancelled(
        name="my_reminder",
        intent="my_intent",
        entities=[
            {"entity": "entity1", "value": "value1"},
            {"entity": "entity2", "value": "value2"},
        ],
        timestamp=parser.parse("2018-09-03T11:41:10.128172"),
    )


def test_json_parse_undo():
    evt = {"event": "undo"}
    assert Event.from_parameters(evt) == ActionReverted()


def test_json_parse_export():
    evt = {"event": "export"}
    assert Event.from_parameters(evt) == StoryExported()


def test_json_parse_followup():
    evt = {"event": "followup", "name": "my_action"}
    assert Event.from_parameters(evt) == FollowupAction("my_action")


def test_json_parse_pause():
    evt = {"event": "pause"}
    assert Event.from_parameters(evt) == ConversationPaused()


def test_json_parse_resume():
    evt = {"event": "resume"}
    assert Event.from_parameters(evt) == ConversationResumed()


def test_json_parse_action():
    evt = {"event": "action", "name": "my_action"}
    assert Event.from_parameters(evt) == ActionExecuted("my_action")


def test_json_parse_agent():
    evt = {"event": "agent", "text": "Hey, how are you?"}
    assert Event.from_parameters(evt) == AgentUttered("Hey, how are you?")


@pytest.mark.parametrize(
    "event_class",
    [
        UserUttered,
        BotUttered,
        ActionReverted,
        Restarted,
        AllSlotsReset,
        ConversationResumed,
        ConversationPaused,
        StoryExported,
        UserUtteranceReverted,
        AgentUttered,
    ],
)
def test_correct_timestamp_setting_for_events_with_no_required_params(event_class):
    event = event_class()
    time.sleep(0.01)
    event2 = event_class()

    assert event.timestamp < event2.timestamp


@pytest.mark.parametrize("event_class", [SlotSet, ActionExecuted, FollowupAction])
def test_correct_timestamp_setting(event_class):
    event = event_class("test")
    time.sleep(0.01)
    event2 = event_class("test")

    assert event.timestamp < event2.timestamp


@pytest.mark.parametrize("event_class", rasa.shared.utils.common.all_subclasses(Event))
def test_event_metadata_dict(event_class: Type[Event]):
    metadata = {"foo": "bar", "quux": 42}

    # Create the event from a `dict` that will be accepted by the
    # `_from_parameters` method of any `Event` subclass (the values themselves
    # are not important).
    event = Event.from_parameters(
        {
            "metadata": metadata,
            "event": event_class.type_name,
            "parse_data": {},
            "date_time": "2019-11-20T16:09:16Z",
        }
    )
    assert event.as_dict()["metadata"] == metadata


@pytest.mark.parametrize("event_class", rasa.shared.utils.common.all_subclasses(Event))
def test_event_default_metadata(event_class: Type[Event]):
    # Create an event without metadata. When converting the `Event` to a
    # `dict`, it should not include a `metadata` property - unless it's a
    # `UserUttered` or a `BotUttered` event (or subclasses of them), in which
    # case the metadata should be included with a default value of {}.
    event = Event.from_parameters(
        {
            "event": event_class.type_name,
            "parse_data": {},
            "date_time": "2019-11-20T16:09:16Z",
        }
    )

    if isinstance(event, BotUttered) or isinstance(event, UserUttered):
        assert event.as_dict()["metadata"] == {}
    else:
        assert "metadata" not in event.as_dict()


@pytest.mark.parametrize(
    "event, intent_name",
    [
        (UserUttered("text", {}), None),
        (UserUttered("dasd", {"name": None}), None),
        (UserUttered("adasd", {"name": "intent"}), "intent"),
    ],
)
def test_user_uttered_intent_name(event: UserUttered, intent_name: Optional[Text]):
    assert event.intent_name == intent_name


def test_md_format_message():
    assert format_message("Hello there!", intent="greet", entities=[]) == "Hello there!"


def test_md_format_message_empty():
    assert format_message("", intent=None, entities=[]) == ""


def test_md_format_message_using_short_entity_syntax():
    formatted = format_message(
        "I am from Berlin.",
        intent="location",
        entities=[{"start": 10, "end": 16, "entity": "city", "value": "Berlin"}],
    )
    assert formatted == """I am from [Berlin](city)."""


def test_md_format_message_using_short_entity_syntax_no_start_end():
    formatted = format_message(
<<<<<<< HEAD
        "hello",
        intent="location",
        entities=[{"entity": "city", "value": "Berlin"}],
=======
        "hello", intent="location", entities=[{"entity": "city", "value": "Berlin"}]
>>>>>>> a9932b4a
    )
    assert formatted == "hello"


def test_md_format_message_no_text():
<<<<<<< HEAD
    formatted = format_message(
        "",
        intent="location",
        entities=[],
    )
=======
    formatted = format_message("", intent="location", entities=[])
>>>>>>> a9932b4a
    assert formatted == ""


def test_md_format_message_using_short_entity_syntax_no_start_end_or_text():
    formatted = format_message(
<<<<<<< HEAD
        "",
        intent="location",
        entities=[{"entity": "city", "value": "Berlin"}],
=======
        "", intent="location", entities=[{"entity": "city", "value": "Berlin"}]
>>>>>>> a9932b4a
    )
    assert formatted == ""


def test_md_format_message_using_long_entity_syntax():
    formatted = format_message(
        "I am from Berlin in Germany.",
        intent="location",
        entities=[
            {"start": 10, "end": 16, "entity": "city", "value": "Berlin"},
            {
                "start": 20,
                "end": 27,
                "entity": "country",
                "value": "Germany",
                "role": "destination",
            },
        ],
    )
    assert (
        formatted == """I am from [Berlin](city) in [Germany]"""
        """{"entity": "country", "role": "destination"}."""
    )


def test_md_format_message_using_long_entity_syntax_no_start_end():
    formatted = format_message(
        "I am from Berlin.",
        intent="location",
        entities=[
            {"start": 10, "end": 16, "entity": "city", "value": "Berlin"},
<<<<<<< HEAD
            {
                "entity": "country",
                "value": "Germany",
                "role": "destination",
            },
=======
            {"entity": "country", "value": "Germany", "role": "destination"},
>>>>>>> a9932b4a
        ],
    )
    assert formatted == "I am from [Berlin](city)."


@pytest.mark.parametrize(
    (
        "events_to_split,event_type_to_split_on,additional_splitting_conditions,"
        "n_resulting_lists,include_splitting_event"
    ),
    [
        # splitting on an action that is not contained in the list results in
        # the same list of events
        (
            [
                ActionExecuted(ACTION_LISTEN_NAME),
                UserUttered(intent={"name": GREET_INTENT_NAME}),
                ActionExecuted(UTTER_GREET_ACTION),
            ],
            BotUttered,
            {},
            1,
            False,
        ),
        # splitting on UserUttered in general results in two lists
        (
            [
                ActionExecuted(ACTION_LISTEN_NAME),
                UserUttered(intent={"name": GREET_INTENT_NAME}),
                ActionExecuted(UTTER_GREET_ACTION),
            ],
            UserUttered,
            {},
            2,
            True,
        ),
        # we have the same number of lists when not including the event we're
        # splitting on
        (
            [
                ActionExecuted(ACTION_LISTEN_NAME),
                UserUttered(intent={"name": GREET_INTENT_NAME}),
                ActionExecuted(UTTER_GREET_ACTION),
            ],
            UserUttered,
            {},
            2,
            False,
        ),
        # splitting on a specific UserUttered event does not result in a split
        # if it does not match
        (
            [
                ActionExecuted(ACTION_LISTEN_NAME),
                UserUttered(intent={"name": GREET_INTENT_NAME}),
                ActionExecuted(UTTER_GREET_ACTION),
            ],
            UserUttered,
            {"intent": "wrong-intent"},
            1,
            True,
        ),
        # splitting on the right UserUttered event does result in the right split
        (
            [
                ActionExecuted(ACTION_LISTEN_NAME),
                UserUttered(intent={"name": GREET_INTENT_NAME}),
                ActionExecuted(UTTER_GREET_ACTION),
            ],
            UserUttered,
            {"intent": {"name": GREET_INTENT_NAME}},
            2,
            True,
        ),
        # splitting on a specific ActionExecuted works as well
        (
            [
                ActionExecuted(ACTION_LISTEN_NAME),
                UserUttered(intent={"name": GREET_INTENT_NAME}),
                ActionExecuted(UTTER_GREET_ACTION),
            ],
            ActionExecuted,
            {"action_name": UTTER_GREET_ACTION},
            2,
            True,
        ),
    ],
)
def test_split_events(
    events_to_split: List[Event],
    event_type_to_split_on: Type[Event],
    additional_splitting_conditions: Dict[Text, Any],
    n_resulting_lists: int,
    include_splitting_event: bool,
):
    split_events = rasa.shared.core.events.split_events(
        events_to_split,
        event_type_to_split_on,
        additional_splitting_conditions,
        include_splitting_event=include_splitting_event,
    )
    assert len(split_events) == n_resulting_lists

    # if we're not including the splitting event, that event type should not be
    # contained in the resulting events
    if not include_splitting_event:
        assert all(
            not any(isinstance(event, event_type_to_split_on) for event in events)
            for events in split_events
        )

    # make sure the event we're splitting on is the first one if a split happened
    if len(split_events) > 1 and include_splitting_event:
        assert all(
            isinstance(events[0], event_type_to_split_on) for events in split_events[1:]
        )


@pytest.mark.parametrize(
    "test_events,begin_with_session_start",
    [
        # a typical session start
        (
            [
                ActionExecuted(ACTION_SESSION_START_NAME),
                SessionStarted(),
                ActionExecuted(ACTION_LISTEN_NAME),
            ],
            True,
        ),
        # also a session start, but with timestamps
        (
            [
                ActionExecuted(ACTION_SESSION_START_NAME, timestamp=1),
                SessionStarted(timestamp=2),
                ActionExecuted(ACTION_LISTEN_NAME, timestamp=3),
            ],
            True,
        ),
        # providing a single `action_listen` is not a session start
<<<<<<< HEAD
        (
            [ActionExecuted(ACTION_LISTEN_NAME, timestamp=3)],
            False,
        ),
        # providing a single `action_session_start` is not a session start
        (
            [ActionExecuted(ACTION_SESSION_START_NAME)],
            False,
        ),
        # providing no events is not a session start
        (
            [],
            False,
        ),
    ],
)
def test_events_begin_with_session_start(
    test_events: List[Event],
    begin_with_session_start: bool,
=======
        ([ActionExecuted(ACTION_LISTEN_NAME, timestamp=3)], False),
        # providing a single `action_session_start` is not a session start
        ([ActionExecuted(ACTION_SESSION_START_NAME)], False),
        # providing no events is not a session start
        ([], False),
    ],
)
def test_events_begin_with_session_start(
    test_events: List[Event], begin_with_session_start: bool
>>>>>>> a9932b4a
):
    assert (
        rasa.shared.core.events.do_events_begin_with_session_start(test_events)
        == begin_with_session_start
    )


@pytest.mark.parametrize(
    "end_to_end_event",
    [
        ActionExecuted(action_text="I insist on using Markdown"),
        UserUttered(text="Markdown is much more readable"),
        UserUttered(
            text="but YAML ❤️",
            intent={INTENT_NAME_KEY: "use_yaml"},
            use_text_for_featurization=True,
        ),
    ],
)
def test_print_end_to_end_events(end_to_end_event: Event):
    with pytest.raises(UnsupportedFeatureException):
        end_to_end_event.as_story_string()


@pytest.mark.parametrize(
    "events,comparison_result",
    [
        (
            [
                ActionExecuted(ACTION_UNLIKELY_INTENT_NAME),
                ActionExecuted(ACTION_UNLIKELY_INTENT_NAME),
            ],
            True,
        ),
        (
            [
                ActionExecuted(ACTION_LISTEN_NAME),
                ActionExecuted(ACTION_UNLIKELY_INTENT_NAME),
            ],
            False,
        ),
        (
            [
                ActionExecuted(
                    ACTION_UNLIKELY_INTENT_NAME, metadata={"test": {"data1": 1}}
                ),
                ActionExecuted(ACTION_UNLIKELY_INTENT_NAME),
            ],
            False,
        ),
        (
            [
                ActionExecuted(
                    ACTION_UNLIKELY_INTENT_NAME, metadata={"test": {"data1": 1}}
                ),
                ActionExecuted(
                    ACTION_UNLIKELY_INTENT_NAME, metadata={"test": {"data1": 1}}
                ),
            ],
            True,
        ),
        (
            [
                ActionExecuted(ACTION_LISTEN_NAME, metadata={"test": {"data1": 1}}),
                ActionExecuted(
                    ACTION_UNLIKELY_INTENT_NAME, metadata={"test": {"data1": 1}}
                ),
            ],
            False,
        ),
    ],
)
<<<<<<< HEAD
def test_event_executed_comparison(
    events: List[Event],
    comparison_result: bool,
):
=======
def test_event_executed_comparison(events: List[Event], comparison_result: bool):
>>>>>>> a9932b4a
    result = all(event == events[0] for event in events)
    assert result == comparison_result


tested_events = [
    EntitiesAdded(
        entities=[
            {
                "entity": "city",
                "value": "London",
                "role": "destination",
                "group": "test",
            },
            {"entity": "count", "value": 1},
        ],
        timestamp=None,
    ),
    DefinePrevUserUtteredFeaturization(
        use_text_for_featurization=False, timestamp=None, metadata=None
    ),
    ReminderCancelled(timestamp=1621590172.3872123),
    ReminderScheduled(timestamp=None, trigger_date_time=datetime.now(), intent="greet"),
    ActionExecutionRejected(action_name="my_action"),
    LegacyFormValidation(validate=True, timestamp=None),
    LoopInterrupted(timestamp=None, is_interrupted=False),
    ActiveLoop(name="loop"),
    LegacyForm(name="my_form"),
    AllSlotsReset(),
    SlotSet(key="my_slot", value={}),
    SlotSet(key="my slot", value=[]),
    SlotSet(key="test", value=1),
    SlotSet(key="test", value="text"),
    ConversationResumed(),
    ConversationPaused(),
    FollowupAction(name="test"),
    StoryExported(),
    Restarted(),
    ActionReverted(),
    UserUtteranceReverted(),
    BotUttered(text="Test bot utterance"),
    UserUttered(
        parse_data={
            "entities": [],
            "response_selector": {
                "all_retrieval_intents": [],
                "chitchat/ask_weather": {"response": {}, "ranking": []},
            },
        }
    ),
    UserUttered(
        text="hello",
        parse_data={
<<<<<<< HEAD
            "intent": {
                "name": "greet",
                "confidence": 0.9604260921478271,
            },
=======
            "intent": {"name": "greet", "confidence": 0.9604260921478271},
>>>>>>> a9932b4a
            "entities": [
                {"entity": "city", "value": "London"},
                {"entity": "count", "value": 1},
            ],
            "text": "hi",
            "message_id": "3f4c04602a4947098c574b107d3ccc50",
            "metadata": {},
            "intent_ranking": [
<<<<<<< HEAD
                {
                    "name": "greet",
                    "confidence": 0.9604260921478271,
                },
                {
                    "name": "goodbye",
                    "confidence": 0.01835782080888748,
                },
                {
                    "name": "deny",
                    "confidence": 0.011255578137934208,
                },
                {
                    "name": "bot_challenge",
                    "confidence": 0.004019865766167641,
                },
                {
                    "name": "affirm",
                    "confidence": 0.002524246694520116,
                },
                {
                    "name": "mood_great",
                    "confidence": 0.002214624546468258,
                },
                {
                    "name": "chitchat",
                    "confidence": 0.0009614597074687481,
                },
                {
                    "name": "mood_unhappy",
                    "confidence": 0.00024030178610701114,
                },
=======
                {"name": "greet", "confidence": 0.9604260921478271},
                {"name": "goodbye", "confidence": 0.01835782080888748},
                {"name": "deny", "confidence": 0.011255578137934208},
                {"name": "bot_challenge", "confidence": 0.004019865766167641},
                {"name": "affirm", "confidence": 0.002524246694520116},
                {"name": "mood_great", "confidence": 0.002214624546468258},
                {"name": "chitchat", "confidence": 0.0009614597074687481},
                {"name": "mood_unhappy", "confidence": 0.00024030178610701114},
>>>>>>> a9932b4a
            ],
            "response_selector": {
                "all_retrieval_intents": [],
                "default": {
                    "response": {
                        "id": 11,
                        "responses": [{"text": "chitchat/ask_name"}],
                        "response_templates": [{"text": "chitchat/ask_name"}],
                        "confidence": 0.9618658423423767,
                        "intent_response_key": "chitchat/ask_name",
                        "utter_action": "utter_chitchat/ask_name",
                        "template_name": "utter_chitchat/ask_name",
                    },
                    "ranking": [
                        {
                            "id": 11,
                            "confidence": 0.9618658423423767,
                            "intent_response_key": "chitchat/ask_name",
                        },
                        {
                            "id": 12,
                            "confidence": 0.03813415765762329,
                            "intent_response_key": "chitchat/ask_weather",
                        },
                    ],
                },
            },
        },
    ),
    SessionStarted(),
    ActionExecuted(action_name="action_listen"),
    AgentUttered(),
    EndToEndUserUtterance(),
    WronglyClassifiedUserUtterance(
        event=UserUttered(), eval_store=EvaluationStore(intent_targets=["test"])
    ),
    WronglyPredictedAction(
        action_name_prediction="test",
        action_name_target="demo",
        action_text_target="example",
    ),
    WarningPredictedAction(action_name_prediction="test"),
]


@pytest.mark.parametrize("event", tested_events)
def test_event_fingerprint_consistency(event: Event):
    f1 = event.fingerprint()

    event2 = copy.deepcopy(event)
    f2 = event2.fingerprint()

    assert f1 == f2


@pytest.mark.parametrize("event_class", rasa.shared.utils.common.all_subclasses(Event))
def test_event_subclasses_are_tested(event_class: Type[Event]):
    subclasses = [event.__class__ for event in tested_events]
    assert event_class in subclasses


<<<<<<< HEAD
@pytest.mark.parametrize(
    "event",
    tested_events,
)
=======
@pytest.mark.parametrize("event", tested_events)
>>>>>>> a9932b4a
def test_event_fingerprint_uniqueness(event: Event):
    f1 = event.fingerprint()
    event.type_name = "test"
    f2 = event.fingerprint()

    assert f1 != f2


def test_session_started_event_is_not_serialised():
    assert SessionStarted().as_story_string() is None<|MERGE_RESOLUTION|>--- conflicted
+++ resolved
@@ -181,13 +181,7 @@
         "timestamp": None,
     }
     deserialised: ActionExecuted = Event.from_parameters(evt)
-<<<<<<< HEAD
-    expected = ActionExecuted(
-        "action_listen",
-    )
-=======
     expected = ActionExecuted("action_listen")
->>>>>>> a9932b4a
     assert deserialised == expected
     assert deserialised.hide_rule_turn == expected.hide_rule_turn
 
@@ -377,39 +371,19 @@
 
 def test_md_format_message_using_short_entity_syntax_no_start_end():
     formatted = format_message(
-<<<<<<< HEAD
-        "hello",
-        intent="location",
-        entities=[{"entity": "city", "value": "Berlin"}],
-=======
         "hello", intent="location", entities=[{"entity": "city", "value": "Berlin"}]
->>>>>>> a9932b4a
     )
     assert formatted == "hello"
 
 
 def test_md_format_message_no_text():
-<<<<<<< HEAD
-    formatted = format_message(
-        "",
-        intent="location",
-        entities=[],
-    )
-=======
     formatted = format_message("", intent="location", entities=[])
->>>>>>> a9932b4a
     assert formatted == ""
 
 
 def test_md_format_message_using_short_entity_syntax_no_start_end_or_text():
     formatted = format_message(
-<<<<<<< HEAD
-        "",
-        intent="location",
-        entities=[{"entity": "city", "value": "Berlin"}],
-=======
         "", intent="location", entities=[{"entity": "city", "value": "Berlin"}]
->>>>>>> a9932b4a
     )
     assert formatted == ""
 
@@ -441,15 +415,7 @@
         intent="location",
         entities=[
             {"start": 10, "end": 16, "entity": "city", "value": "Berlin"},
-<<<<<<< HEAD
-            {
-                "entity": "country",
-                "value": "Germany",
-                "role": "destination",
-            },
-=======
             {"entity": "country", "value": "Germany", "role": "destination"},
->>>>>>> a9932b4a
         ],
     )
     assert formatted == "I am from [Berlin](city)."
@@ -590,27 +556,6 @@
             True,
         ),
         # providing a single `action_listen` is not a session start
-<<<<<<< HEAD
-        (
-            [ActionExecuted(ACTION_LISTEN_NAME, timestamp=3)],
-            False,
-        ),
-        # providing a single `action_session_start` is not a session start
-        (
-            [ActionExecuted(ACTION_SESSION_START_NAME)],
-            False,
-        ),
-        # providing no events is not a session start
-        (
-            [],
-            False,
-        ),
-    ],
-)
-def test_events_begin_with_session_start(
-    test_events: List[Event],
-    begin_with_session_start: bool,
-=======
         ([ActionExecuted(ACTION_LISTEN_NAME, timestamp=3)], False),
         # providing a single `action_session_start` is not a session start
         ([ActionExecuted(ACTION_SESSION_START_NAME)], False),
@@ -620,7 +565,6 @@
 )
 def test_events_begin_with_session_start(
     test_events: List[Event], begin_with_session_start: bool
->>>>>>> a9932b4a
 ):
     assert (
         rasa.shared.core.events.do_events_begin_with_session_start(test_events)
@@ -693,14 +637,7 @@
         ),
     ],
 )
-<<<<<<< HEAD
-def test_event_executed_comparison(
-    events: List[Event],
-    comparison_result: bool,
-):
-=======
 def test_event_executed_comparison(events: List[Event], comparison_result: bool):
->>>>>>> a9932b4a
     result = all(event == events[0] for event in events)
     assert result == comparison_result
 
@@ -753,14 +690,7 @@
     UserUttered(
         text="hello",
         parse_data={
-<<<<<<< HEAD
-            "intent": {
-                "name": "greet",
-                "confidence": 0.9604260921478271,
-            },
-=======
             "intent": {"name": "greet", "confidence": 0.9604260921478271},
->>>>>>> a9932b4a
             "entities": [
                 {"entity": "city", "value": "London"},
                 {"entity": "count", "value": 1},
@@ -769,40 +699,6 @@
             "message_id": "3f4c04602a4947098c574b107d3ccc50",
             "metadata": {},
             "intent_ranking": [
-<<<<<<< HEAD
-                {
-                    "name": "greet",
-                    "confidence": 0.9604260921478271,
-                },
-                {
-                    "name": "goodbye",
-                    "confidence": 0.01835782080888748,
-                },
-                {
-                    "name": "deny",
-                    "confidence": 0.011255578137934208,
-                },
-                {
-                    "name": "bot_challenge",
-                    "confidence": 0.004019865766167641,
-                },
-                {
-                    "name": "affirm",
-                    "confidence": 0.002524246694520116,
-                },
-                {
-                    "name": "mood_great",
-                    "confidence": 0.002214624546468258,
-                },
-                {
-                    "name": "chitchat",
-                    "confidence": 0.0009614597074687481,
-                },
-                {
-                    "name": "mood_unhappy",
-                    "confidence": 0.00024030178610701114,
-                },
-=======
                 {"name": "greet", "confidence": 0.9604260921478271},
                 {"name": "goodbye", "confidence": 0.01835782080888748},
                 {"name": "deny", "confidence": 0.011255578137934208},
@@ -811,7 +707,6 @@
                 {"name": "mood_great", "confidence": 0.002214624546468258},
                 {"name": "chitchat", "confidence": 0.0009614597074687481},
                 {"name": "mood_unhappy", "confidence": 0.00024030178610701114},
->>>>>>> a9932b4a
             ],
             "response_selector": {
                 "all_retrieval_intents": [],
@@ -873,14 +768,7 @@
     assert event_class in subclasses
 
 
-<<<<<<< HEAD
-@pytest.mark.parametrize(
-    "event",
-    tested_events,
-)
-=======
 @pytest.mark.parametrize("event", tested_events)
->>>>>>> a9932b4a
 def test_event_fingerprint_uniqueness(event: Event):
     f1 = event.fingerprint()
     event.type_name = "test"
