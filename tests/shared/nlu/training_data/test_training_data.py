--- conflicted
+++ resolved
@@ -638,7 +638,6 @@
     assert td1.fingerprint() == td2.fingerprint()
 
 
-<<<<<<< HEAD
 def test_persist_training_data_chunk(tmp_path):
     import numpy as np
     import scipy.sparse
@@ -663,7 +662,8 @@
     file_path = training_data_chunk.persist_chunk(str(tmp_path), "test.porto")
 
     TrainingDataChunk.load_chunk(file_path)
-=======
+
+
 @pytest.mark.parametrize(
     "intent_frequencies, num_chunks", [([100, 82, 63, 43], 8), ([15, 12, 10, 7], 4)]
 )
@@ -733,5 +733,4 @@
             "TrainingDataChunk cannot have entity synonyms, regex "
             "features or lookup tables set. This is to reduce the memory overhead."
             in str(error.value)
-        )
->>>>>>> 8493ec66
+        )