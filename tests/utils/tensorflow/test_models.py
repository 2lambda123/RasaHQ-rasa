--- conflicted
+++ resolved
@@ -61,15 +61,7 @@
 
 @pytest.mark.parametrize(
     "batch_size, number_of_data_points, expected_number_of_batch_iterations",
-<<<<<<< HEAD
-    [
-        (2, 3, 2),
-        (1, 3, 3),
-        (5, 3, 1),
-    ],
-=======
     [(2, 3, 2), (1, 3, 3), (5, 3, 1)],
->>>>>>> a9932b4a
 )
 def test_batch_inference(
     batch_size: int,
