import logging
from pathlib import Path
from typing import Any, Text, Type

import pytest

from rasa.core.agent import Agent
from rasa.nlu.classifiers.diet_classifier import DIETClassifier
import rasa.utils.common
from rasa.utils.common import RepeatedLogFilter, find_unavailable_packages
import tests.conftest


def test_repeated_log_filter():
    log_filter = RepeatedLogFilter()
    record1 = logging.LogRecord(
        "rasa", logging.INFO, "/some/path.py", 42, "Super msg: %s", ("yes",), None
    )
    record1_same = logging.LogRecord(
        "rasa", logging.INFO, "/some/path.py", 42, "Super msg: %s", ("yes",), None
    )
    record2_other_args = logging.LogRecord(
        "rasa", logging.INFO, "/some/path.py", 42, "Super msg: %s", ("no",), None
    )
    record3_other = logging.LogRecord(
        "rasa", logging.INFO, "/some/path.py", 42, "Other msg", (), None
    )
    assert log_filter.filter(record1) is True
    assert log_filter.filter(record1_same) is False  # same log
    assert log_filter.filter(record2_other_args) is True
    assert log_filter.filter(record3_other) is True
    assert log_filter.filter(record1) is True  # same as before, but not repeated


async def test_call_maybe_coroutine_with_async() -> Any:
    expected = 5

    async def my_function():
        return expected

    actual = await rasa.utils.common.call_potential_coroutine(my_function())

    assert actual == expected


async def test_call_maybe_coroutine_with_sync() -> Any:
    expected = 5

    def my_function():
        return expected

    actual = await rasa.utils.common.call_potential_coroutine(my_function())

    assert actual == expected


def test_dir_size_empty(tmp_path: Path):
    assert rasa.utils.common.directory_size_in_mb(tmp_path) == 0


def test_dir_size_with_single_file(tmp_path: Path):
    tests.conftest.create_test_file_with_size(tmp_path, 5)
    assert rasa.utils.common.directory_size_in_mb(tmp_path) == pytest.approx(5)


def test_dir_size_with_multiple_files(tmp_path: Path):
    tests.conftest.create_test_file_with_size(tmp_path, 2)
    tests.conftest.create_test_file_with_size(tmp_path, 3)
    assert rasa.utils.common.directory_size_in_mb(tmp_path) == pytest.approx(5)


def test_dir_size_with_sub_directory(tmp_path: Path):
    subdir = tmp_path / "sub"
    subdir.mkdir()

    tests.conftest.create_test_file_with_size(tmp_path, 2)
    tests.conftest.create_test_file_with_size(subdir, 3)

    assert rasa.utils.common.directory_size_in_mb(tmp_path) == pytest.approx(5)


@pytest.mark.parametrize("create_destination", [True, False])
def test_copy_directory_with_created_destination(
    tmp_path: Path, create_destination: bool
):
    source = tmp_path / "source"
    source.mkdir()

    sub_dir_name = "sub"
    sub_dir = source / sub_dir_name
    sub_dir.mkdir()

    file_in_sub_dir_name = "file.txt"
    file_in_sub_dir = sub_dir / file_in_sub_dir_name
    file_in_sub_dir.touch()

    test_file_name = "some other file.txt"
    test_file = source / test_file_name
    test_file.touch()

    destination = tmp_path / "destination"
    if create_destination:
        destination.mkdir()

    rasa.utils.common.copy_directory(source, destination)

    assert destination.is_dir()
    assert (destination / test_file_name).is_file()
    assert (destination / sub_dir_name).is_dir()
    assert (destination / sub_dir_name / file_in_sub_dir_name).is_file()


def test_copy_directory_with_non_empty_destination(tmp_path: Path):
    destination = tmp_path / "destination"
    destination.mkdir()
    (destination / "some_file.json").touch()

    with pytest.raises(ValueError):
        rasa.utils.common.copy_directory(tmp_path, destination)


def test_find_unavailable_packages():
    unavailable = find_unavailable_packages(
        ["my_made_up_package_name", "io", "foo_bar", "foo_bar"]
    )
    assert unavailable == {"my_made_up_package_name", "foo_bar"}


@pytest.mark.parametrize(
    "clazz,module_path",
    [
        (Path, "pathlib.Path"),
        (Agent, "rasa.core.agent.Agent"),
<<<<<<< HEAD
        (
            DIETClassifier,
            "rasa.nlu.classifiers.diet_classifier.DIETClassifier",
        ),
=======
        (DIETClassifier, "rasa.nlu.classifiers.diet_classifier.DIETClassifier"),
>>>>>>> a9932b4a
    ],
)
def test_module_path_from_class(clazz: Type, module_path: Text):
    assert rasa.utils.common.module_path_from_class(clazz) == module_path


def test_override_defaults():
    defaults = {"nested-dict": {"key1": "value1", "key2": "value2"}}
    custom = {"nested-dict": {"key2": "override-value2"}}

    updated_config = rasa.utils.common.override_defaults(defaults, custom)

    expected_config = {"nested-dict": {"key1": "value1", "key2": "override-value2"}}
    assert updated_config == expected_config<|MERGE_RESOLUTION|>--- conflicted
+++ resolved
@@ -131,14 +131,7 @@
     [
         (Path, "pathlib.Path"),
         (Agent, "rasa.core.agent.Agent"),
-<<<<<<< HEAD
-        (
-            DIETClassifier,
-            "rasa.nlu.classifiers.diet_classifier.DIETClassifier",
-        ),
-=======
         (DIETClassifier, "rasa.nlu.classifiers.diet_classifier.DIETClassifier"),
->>>>>>> a9932b4a
     ],
 )
 def test_module_path_from_class(clazz: Type, module_path: Text):
