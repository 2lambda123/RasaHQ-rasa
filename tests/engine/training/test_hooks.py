--- conflicted
+++ resolved
@@ -8,12 +8,7 @@
 
 
 def test_training_hook_saves_to_cache(
-<<<<<<< HEAD
-    default_model_storage: ModelStorage,
-    temp_cache: TrainingCache,
-=======
     default_model_storage: ModelStorage, temp_cache: TrainingCache
->>>>>>> a9932b4a
 ):
     # We need an execution context so the hook can determine the class of the graph
     # component
@@ -73,12 +68,7 @@
 
 
 def test_training_hook_does_not_cache_cached_component(
-<<<<<<< HEAD
-    default_model_storage: ModelStorage,
-    temp_cache: TrainingCache,
-=======
     default_model_storage: ModelStorage, temp_cache: TrainingCache
->>>>>>> a9932b4a
 ):
     # We need an execution context so the hook can determine the class of the graph
     # component
