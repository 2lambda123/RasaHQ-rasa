--- conflicted
+++ resolved
@@ -11,21 +11,10 @@
 
 def test_fingerprint_stays_same():
     key1 = fingerprinting.calculate_fingerprint_key(
-<<<<<<< HEAD
-        TEDPolicy,
-        TEDPolicy.get_default_config(),
-        {"input": FingerprintableText("Hi")},
-    )
-    key2 = fingerprinting.calculate_fingerprint_key(
-        TEDPolicy,
-        TEDPolicy.get_default_config(),
-        {"input": FingerprintableText("Hi")},
-=======
         TEDPolicy, TEDPolicy.get_default_config(), {"input": FingerprintableText("Hi")}
     )
     key2 = fingerprinting.calculate_fingerprint_key(
         TEDPolicy, TEDPolicy.get_default_config(), {"input": FingerprintableText("Hi")}
->>>>>>> a9932b4a
     )
 
     assert key1 == key2
@@ -48,13 +37,7 @@
 
 def test_fingerprint_changes_due_to_config():
     key1 = fingerprinting.calculate_fingerprint_key(
-<<<<<<< HEAD
-        TEDPolicy,
-        {},
-        {"input": FingerprintableText("Hi")},
-=======
         TEDPolicy, {}, {"input": FingerprintableText("Hi")}
->>>>>>> a9932b4a
     )
     key2 = fingerprinting.calculate_fingerprint_key(
         ResponseSelector,
@@ -67,13 +50,7 @@
 
 def test_fingerprint_changes_due_to_inputs():
     key1 = fingerprinting.calculate_fingerprint_key(
-<<<<<<< HEAD
-        TEDPolicy,
-        {},
-        {"input": FingerprintableText("Hi")},
-=======
         TEDPolicy, {}, {"input": FingerprintableText("Hi")}
->>>>>>> a9932b4a
     )
     key2 = fingerprinting.calculate_fingerprint_key(
         ResponseSelector,
@@ -86,26 +63,14 @@
 
 def test_fingerprint_changes_due_to_changed_source(monkeypatch: MonkeyPatch):
     key1 = fingerprinting.calculate_fingerprint_key(
-<<<<<<< HEAD
-        TEDPolicy,
-        {},
-        {"input": FingerprintableText("Hi")},
-=======
         TEDPolicy, {}, {"input": FingerprintableText("Hi")}
->>>>>>> a9932b4a
     )
 
     get_source_mock = Mock(return_value="other implementation")
     monkeypatch.setattr(inspect, inspect.getsource.__name__, get_source_mock)
 
     key2 = fingerprinting.calculate_fingerprint_key(
-<<<<<<< HEAD
-        TEDPolicy,
-        {},
-        {"input": FingerprintableText("Hi")},
-=======
         TEDPolicy, {}, {"input": FingerprintableText("Hi")}
->>>>>>> a9932b4a
     )
 
     assert key1 != key2
